--- conflicted
+++ resolved
@@ -61,16 +61,12 @@
     <property name="project.structure.proportion" value="0.23125" />
     <property name="project.structure.side.proportion" value="0.2" />
     <property name="run.code.analysis.last.selected.profile" value="aDefault" />
-<<<<<<< HEAD
-    <property name="settings.editor.selected.configurable" value="reference.settings.project.osgi.project.settings" />
-=======
     <property name="settings.editor.selected.configurable" value="vcs.Git" />
   </component>
   <component name="RecentsManager">
     <key name="CopyClassDialog.RECENTS_KEY">
       <recent name="model" />
     </key>
->>>>>>> 99cdc584
   </component>
   <component name="RecentsManager">
     <key name="MoveFile.RECENT_KEYS">
