# ASCENT: Automated Simulations to Characterize Electrical Nerve Thresholds

[![Releases](https://img.shields.io/github/v/release/wmglab-duke/ascent)](https://github.com/wmglab-duke/ascent/releases) [![Documentation](https://img.shields.io/readthedocs/wmglab-duke-ascent?logo=read-the-docs&logoColor=white)](https://wmglab-duke-ascent.readthedocs.io/en/latest/) [![DOI](https://zenodo.org/badge/379064819.svg)](https://zenodo.org/badge/latestdoi/379064819) [![Code Style](https://img.shields.io/badge/code%20style-black-000000.svg)](https://github.com/psf/black)

**User support: nikki.pelot@duke.edu**

**Funding: NIH SPARC OT2 OD025340**

[<img src="./config/system/images/sparc-logo-white_bwoutline.svg" alt="drawing" width="100"/>](https://reporter.nih.gov/project-details/9525478#description)

**ASCENT** is an open source platform for simulating peripheral nerve stimulation. For more information, see the ASCENT documentation: [https://wmglab-duke-ascent.readthedocs.io/en/latest/](https://wmglab-duke-ascent.readthedocs.io/en/latest/)

**Cite both the paper and the DOI for the release of the repository used for your work. We encourage you to clone the most recent commit of the repository.**

- **Cite the paper:**

  > **Musselman, E. D.**, **Cariello, J. E.**, Grill, W. M., & Pelot, N. A. (2021). ASCENT (Automated Simulations to Characterize Electrical Nerve Thresholds): A pipeline for sample-specific computational modeling of electrical stimulation of peripheral nerves. PLOS Computational Biology, 17(9), e1009285. <https://doi.org/10.1371/journal.pcbi.1009285>

- **Cite the code (use the DOI for the version of code used):**

<<<<<<< HEAD
  > **Musselman, E. D.**, **Cariello, J. E.**, Grill, W. M., & Pelot, N. A. (2023). wmglab-duke/ascent: ASCENT v1.3.0 (v1.3.0) [Computer software]. Zenodo. <https://doi.org/10.5281/ZENODO.TBD>
=======
  > **Musselman, E. D.**, **Cariello, J. E.**, Grill, W. M., & Pelot, N. A. (2023). wmglab-duke/ascent: ASCENT v1.3.0 (v1.3.0) [Computer software]. Zenodo. <https://doi.org/10.5281/ZENODO.10608262.>
>>>>>>> 93e73847

---

The copyrights of this software are owned by Duke University. As such, two licenses for this software are offered:

1. An open-source license under the GPLv2 license for non-commercial use  (See [LICENSE](LICENSE)).

2. A custom license with Duke University, for commercial use or for use without the GPLv2 license restrictions.

As a recipient of this software, you may choose which license to receive the code under. Outside contributions to the Duke-owned code base cannot be accepted unless the contributor transfers the copyright to those changes over to Duke University.

To enter a custom license agreement without the GPLv2 license restrictions, please contact the Digital Innovations department at Duke Office for Translation & Commercialization (https://olv.duke.edu/software/) at olvquestions@duke.edu with reference to "OTC File No. 7483" in your email.

Please note that this software is distributed AS IS, WITHOUT ANY WARRANTY; and without the implied warranty of MERCHANTABILITY or FITNESS FOR A PARTICULAR PURPOSE.

## Check out the ASCENT promo video:

[![Watch the video](https://img.youtube.com/vi/rG-KU7wWcXY/maxresdefault.jpg)](https://youtu.be/rG-KU7wWcXY)

## Click below for our video tutorial:

[![Watch the video](https://img.youtube.com/vi/C41nHvMXyEo/maxresdefault.jpg)](https://youtu.be/C41nHvMXyEo)<|MERGE_RESOLUTION|>--- conflicted
+++ resolved
@@ -18,11 +18,7 @@
 
 - **Cite the code (use the DOI for the version of code used):**
 
-<<<<<<< HEAD
-  > **Musselman, E. D.**, **Cariello, J. E.**, Grill, W. M., & Pelot, N. A. (2023). wmglab-duke/ascent: ASCENT v1.3.0 (v1.3.0) [Computer software]. Zenodo. <https://doi.org/10.5281/ZENODO.TBD>
-=======
   > **Musselman, E. D.**, **Cariello, J. E.**, Grill, W. M., & Pelot, N. A. (2023). wmglab-duke/ascent: ASCENT v1.3.0 (v1.3.0) [Computer software]. Zenodo. <https://doi.org/10.5281/ZENODO.10608262.>
->>>>>>> 93e73847
 
 ---
 
