--- conflicted
+++ resolved
@@ -9,12 +9,6 @@
 
 * **Cite the paper:**
 
-<<<<<<< HEAD
-**Cite the paper:**  
-**Musselman ED**, **Cariello JE**, Grill WM, Pelot NA. ASCENT (Automated Simulations to Characterize Electrical Nerve Thresholds): A Pipeline for Sample-Specific Computational Modeling of Electrical Stimulation of Peripheral Nerves. PLoS Comput Biol [Internet]. 2021; Available from: https://doi.org/10.1371/journal.pcbi.1009285
-
-=================================================================
-=======
     **Musselman ED**, **Cariello JE**, Grill WM, Pelot NA. ASCENT (Automated Simulations to Characterize Electrical Nerve Thresholds): A Pipeline for Sample-Specific Computational Modeling of Electrical Stimulation of Peripheral Nerves. PLoS Comput Biol [Internet]. 2021; Available from: https://doi.org/10.1371/journal.pcbi.1009285
 
 * **Cite the code (use the DOI for the version of code used):**  [![DOI](https://zenodo.org/badge/379064819.svg)](https://zenodo.org/badge/latestdoi/379064819)
@@ -22,7 +16,6 @@
     **Musselman ED**, **Cariello JE**, Grill WM, Pelot NA. ASCENT (Automated Simulations to Characterize Electrical Nerve Thresholds): A Pipeline for Sample-Specific Computational Modeling of Electrical Stimulation of Peripheral Nerves. PLoS Comput Biol [Internet]. 2021, DOI: 10.5281/zenodo.5500260
 
 **ASCENT** is an open source platform for simulating peripheral nerve stimulation. For more information, see the ASCENT documentation: [https://wmglab-duke-ascent.readthedocs.io/en/latest/](https://wmglab-duke-ascent.readthedocs.io/en/latest/)
->>>>>>> c12ce899
 
 The copyrights of this software are owned by Duke University. As such, two licenses to this software are offered:
 
