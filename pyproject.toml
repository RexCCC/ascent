--- conflicted
+++ resolved
@@ -1,10 +1,7 @@
 [project]
 name = "ASCENT"
-<<<<<<< HEAD
 version = "v1.2.0"
-=======
-version = "v1.1.5"
->>>>>>> e2a15e54
+
 description = "A pipeline for sample-specific computational modeling of electrical stimulation of peripheral nerves"
 readme = "README.md"
 requires-python = ">=3.7"
