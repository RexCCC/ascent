--- conflicted
+++ resolved
@@ -9,6 +9,7 @@
 import os
 import subprocess
 import sys
+
 
 def run(args):
     def ensure_dir(directory):
@@ -59,38 +60,20 @@
             if sys.platform.startswith('darwin') or sys.platform.startswith('linux'):
                 subprocess.run(['wget', '-q', '-O', target, jar])
             else:
-<<<<<<< HEAD
                 with subprocess.Popen("powershell.exe", stdin=subprocess.PIPE) as p:
                     p.stdin.write(
-                        '[Net.ServicePointManager]::SecurityProtocol = [Net.SecurityProtocolType]::Tls12\n'.encode())
+                        '[Net.ServicePointManager]::SecurityProtocol = [Net.SecurityProtocolType]::Tls12\n'.encode()
+                    )
                     p.stdin.write('$source = \'{}\'\n'.format(jar).encode())
                     p.stdin.write('$destination = \'{}\'\n'.format(os.path.abspath(target)).encode())
                     p.stdin.write('curl $source -OutFile $destination'.encode())
-=======
-                p = subprocess.Popen("powershell.exe", stdin=subprocess.PIPE)
-                p.stdin.write(
-                    '[Net.ServicePointManager]::SecurityProtocol = [Net.SecurityProtocolType]::Tls12\n'.encode()
-                )
-                p.stdin.write('$source = \'{}\'\n'.format(jar).encode())
-                p.stdin.write('$destination = \'{}\'\n'.format(os.path.abspath(target)).encode())
-                p.stdin.write('curl $source -OutFile $destination'.encode())
-                p.stdin.close()
->>>>>>> 7742f30f
 
     # run system-specific installation
     if args.no_conda:
         print('Skipping conda portion of installation\n')
     else:
         if sys.platform.startswith('darwin') or sys.platform.startswith('linux'):
-<<<<<<< HEAD
-            subprocess.check_call(["source", "config/system/installation/install.sh", "-i", executable="/bin/bash")
-=======
-            proc = subprocess.Popen(
-                "source config/system/installation/install.sh -i",
-                shell=True,
-                executable="/bin/bash",
-            )
->>>>>>> 7742f30f
+            subprocess.check_call(["source", "config/system/installation/install.sh", "-i"], executable="/bin/bash")
         else:
             subprocess.check_call(['powershell.exe', '.\\config\\system\\installation\\install.ps1'])
     print('Installation complete!\n')