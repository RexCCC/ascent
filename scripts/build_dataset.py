#!/usr/bin/env python3.7

"""The copyrights of this software are owned by Duke University.

Please refer to the LICENSE and README.md files for licensing instructions.
The source code can be found on the following GitHub repository: https://github.com/wmglab-duke/ascent
"""

import json
import os
import re
import shutil
import subprocess
import sys
import time
import warnings
<<<<<<< HEAD
=======
from typing import List
>>>>>>> 83b57535

import numpy as np
import pandas as pd

from src.core.query import Query

# RUN THIS FROM REPOSITORY ROOT

sys.path.append(os.path.sep.join([os.getcwd(), '']))


def load(config_path: str):
    """Load in json data and returns to user and assume it has already been validated.

    :param config_path: the string path to load up
    :return: json data (usually dict or list)
    """
    with open(config_path) as handle:
        return json.load(handle)


def paths_from_keeps(my_path: str, my_keeps: dict, my_paths=None):
    """Recursively find all paths that match the keeps dict.

    :param my_path: path to parameters in keeps.json
    :param my_keeps: keeps.json
    :param my_paths: list of paths to return to user (default None) for files to keep
    :return: list of paths to return to user (default None) for files to keep
    """
    if my_paths is None:
        my_paths = []

    for key in my_keeps:
        new_path = os.path.join(my_path, key)
        if my_keeps[key] is True:
            my_paths.append(new_path)
        elif my_keeps[key] is False:  # noqa: R507
            continue
        elif isinstance(my_keeps[key], dict):
            paths_from_keeps(new_path, my_keeps[key], my_paths)

    return my_paths


def replace_placeholders(my_thing_to_copy: str, my_sample: int, my_model: int, my_sim: int, my_n_sim: int):
    """Replace placeholders in a string.

    :param my_thing_to_copy: the string to replace placeholders in
    :param my_sample: the sample index
    :param my_model: the model index
    :param my_sim: the simulation index
    :param my_n_sim: the n_sim index
    :return: the string with placeholders replaced
    """
    my_place_holders = ["<sample_index>", "<model_index>", "<sim_index>", "<n_sim_index>"]
    my_indices = [my_sample, my_model, my_sim, my_n_sim]

    for place_holder, index in zip(my_place_holders, my_indices):
        my_thing_to_copy = my_thing_to_copy.replace(place_holder, str(index))

    return my_thing_to_copy


def to_json(output_path: str, my_dict: dict):
    """Write json file.

    :param output_path: the path to write to
    :param my_dict: the dict to write
    """
    with open(output_path, "w") as f:
        json.dump(my_dict, f, indent=2)


def handoff(comsol_files: list[str], env: dict, my_dataset_index: int):
    """Handoff the comsol files to the comsol server.

    :param comsol_files: list of comsol files to handoff for clearing
    :param env: the environment variables
    :param my_dataset_index: the dataset index
    :raises ValueError: if the compile step or handoff fails
    """
    comsol_path = env['ASCENT_COMSOL_PATH']
    jdk_path = env['ASCENT_JDK_PATH']
    class_name = 'ModelClearer'
    export_directory = env['ASCENT_DATASET_EXPORT_PATH']

    if sys.platform.startswith('win'):  # windows
        # prep COMSOL files for java
        comsol_files = [comsol_file.replace(os.sep, '/') for comsol_file in comsol_files]
        server_command = [f'{comsol_path}\\bin\\win64\\comsolmphserver.exe', '-login', 'auto']
        compile_command = (
            f'""{jdk_path}\\javac" '
            f'-cp "..\\bin\\json-20190722.jar";"{comsol_path}\\plugins\\*" '
            'model\\*.java -d ..\\bin"'
        )
        java_command = (
            f'""{comsol_path}\\java\\win64\\jre\\bin\\java" '
            f'-cp "{comsol_path}\\plugins\\*";"..\\bin\\json-20190722.jar";"..\\bin" '
            f'model.{class_name} "{comsol_files}" "{export_directory}" "{my_dataset_index}""'
        )
    else:
        server_command = [f'{comsol_path}/bin/comsol', 'mphserver', '-login', 'auto']

        compile_command = (
            f'{jdk_path}/javac -classpath '
            f'../bin/json-20190722.jar:'
            f'{comsol_path}/plugins/* model/*.java -d ../bin'
        )
        # https://stackoverflow.com/questions/219585/including-all-the-jars-in-a-directory-within-the-java-classpath
        if sys.platform.startswith('linux'):  # linux
            java_comsol_path = comsol_path + '/java/glnxa64/jre/bin/java'
        else:  # mac
            java_comsol_path = comsol_path + '/java/maci64/jre/Contents/Home/bin/java'

        java_command = (
            f'{java_comsol_path} '
            f'-cp .:$(echo {comsol_path}/plugins/*.jar | '
            f'tr \' \' \':\'):../bin/json-20190722.jar:../bin model.{class_name} '
            f'"{comsol_files}" "{export_directory}" "{my_dataset_index}"'
        )

    # start comsol server
    subprocess.Popen(server_command, close_fds=True, shell=True)
    # wait for server to start
    time.sleep(10)
    os.chdir('src')
    # compile java code
    exit_code = os.system(compile_command)
    if exit_code != 0:
        raise ValueError('Java classes failed to compile')
    # run java code
    exit_code = os.system(java_command)
    if exit_code != 0:
        raise ValueError('Error occurred during handoff() to Java')
    os.chdir('..')


def make_comsol_cleared_readme(
    my_dataset_index, comsol_clearing_config_directory, samples_sub_sam_path, files_readme_path
):
    """Make the readme for the comsol cleared files.

    :param my_dataset_index: the dataset index
    :param comsol_clearing_config_directory: the comsol clearing config directory
    :param samples_sub_sam_path: the path to the samples sub-sam file which maps samples to sparc sub and sam
    :param files_readme_path: the path to the file's readme
    """
    comsol_clearing_exceptions_path = os.path.join(comsol_clearing_config_directory, f'{my_dataset_index}.json')
    comsol_clearing_exceptions = load(comsol_clearing_exceptions_path)

    samples_key = load(samples_sub_sam_path)

    meshes_kept_mesh = []
    for x in comsol_clearing_exceptions["mesh.mph"]:
        sub = samples_key[str(x[0])]['sub']
        sam = samples_key[str(x[0])]['sam']
        ascent_sample = x[0]
        ascent_model = x[1]
        meshes_kept_mesh.append(f'sub-{sub}/sam-{sam}-sub-{sub}\tASCENT:(Sample {ascent_sample}, Model {ascent_model})')

    bases_kept_mesh = []
    for x in comsol_clearing_exceptions["<basis_index>.mph"]["mesh"]:
        sub = samples_key[str(x[0])]['sub']
        sam = samples_key[str(x[0])]['sam']
        ascent_sample = x[0]
        ascent_model = x[1]
        bases_index = x[2]
        bases_kept_mesh.append(
            f'sub-{sub}/sam-{sam}-sub-{sub}'
            f'\tASCENT:(Sample {ascent_sample}, Model {ascent_model}, Bases Index {bases_index})'
        )

    bases_kept_solution = []
    for x in comsol_clearing_exceptions["<basis_index>.mph"]["solution"]:
        sub = samples_key[str(x[0])]['sub']
        sam = samples_key[str(x[0])]['sam']
        ascent_sample = x[0]
        ascent_model = x[1]
        bases_index = x[2]
        bases_kept_solution.append(
            f'sub-{sub}/sam-{sam}-sub-{sub}'
            f'\tASCENT:(Sample {ascent_sample}, Model {ascent_model}, Bases Index {bases_index})'
        )

    group_names = [
        'mesh.mph files with mesh retained',
        '<basis_index>.mph files with mesh retained',
        '<basis_index>.mph files with solution retained',
    ]
    with open(files_readme_path, 'bw+') as f:
        f.write(
            b'# Files for which the mesh/solution were retained.\n'
            b'<basis_index>.mph files can have dual membership\n\n'
        )
        for group, group_name in zip([meshes_kept_mesh, bases_kept_mesh, bases_kept_solution], group_names):
            f.write(f'# {group_name}\n'.encode())
            for fi, file in enumerate(group):
                if fi != len(group) - 1:
                    f.write(f'* {file}\n'.encode())
                else:
                    f.write(f'* {file}\n\n'.encode())
<<<<<<< HEAD
=======
    return None
>>>>>>> 83b57535


def tidy_n_sim_index_json(thing_to_copy: str, model_config_path: str, tmp_files_dataset_directory: str):
    """Tidy up the n_sim_index.json file and copy it to the dataset directory.

    This means removing the keys that are not needed.
    :param thing_to_copy: the thing to copy, 'n_sim_index.json'
    :param model_config_path: the path to the model_config.json file
    :param tmp_files_dataset_directory: the path to the dataset directory
    :raises ValueError: if no active_srcs are found that match the cuff preset
    :return: output_path which is the path to the copied file
    """
    n_sim_index_json = load(thing_to_copy)
    model_config = load(model_config_path)
    cuff = model_config['cuff']['preset']

    keys = list(n_sim_index_json['active_srcs'])
    for key in keys:
        if key not in [cuff, 'default']:
            n_sim_index_json['active_srcs'].pop(key)

    if len(n_sim_index_json['active_srcs']) > 1 and 'default' in n_sim_index_json['active_srcs']:
        n_sim_index_json['active_srcs'].pop('default')
    elif len(n_sim_index_json['active_srcs']) == 1 and 'default' in n_sim_index_json['active_srcs']:
        n_sim_index_json['active_srcs'][cuff] = n_sim_index_json['active_srcs'].pop('default')
    elif len(n_sim_index_json['active_srcs']) == 0:
        raise ValueError('No active sources found in n_sim_index_json that match the cuff preset')

    rootdir = os.path.splitdrive(tmp_files_dataset_directory)[0]
    # save modified n_sim_index_json to tmp/
    output_file = os.path.join(os.sep, rootdir + os.sep, tmp_files_dataset_directory, thing_to_copy)
    output_folder = os.path.join(
        os.sep, rootdir + os.sep, tmp_files_dataset_directory, os.path.join(*thing_to_copy.split(os.sep)[:-1])
    )
    os.makedirs(output_folder, exist_ok=True)

    to_json(output_file, n_sim_index_json)

    return output_file


def run(args):
    """Run the script, which in this case is a list of dataset indices.

    :param args: the arguments passed to the script
    :raises ValueError: if the env_path, model_config_path, or dataset_path are not found
    :raises ValueError: if trying to run from a directory that is not the ASCENT root directory
    :raises ValueError: if the dataset was previously run
    :raises ValueError: if inconsistent sub/sam indices given
    :raises ValueError: if no way to scale the input nerve segmentations is provided (s.tif or scale_ratio)
    :return: None
    """
    # LOAD ENV CONFIG
    env_path = os.path.join('config', 'system', 'env.json')
    if not os.path.exists(env_path):
        raise ValueError(f'env_path does not exist, so likely not in ASCENT working directory:\n\t{env_path}')
    env_config = load(env_path)

    # FORCE PROGRAM TO BE IN ASCENT WORKING DIRECTORY
    if not os.getcwd() == env_config['ASCENT_PROJECT_PATH']:
        raise ValueError('You are trying to run this script from a directory other than your ASCENT working directory')

    # LOAD SYSTEM CONFIGS
    regex_path = os.path.join('config', 'system', 'regex_ascent_files.json')
    regex_legend = load(regex_path)

    # CONSTANTS
    comsol_file_ending = '.mph'

    # MAKE DIRECTORIES THAT USER NEEDS
    export_directory = env_config['ASCENT_DATASET_EXPORT_PATH']
    config_directory = os.path.join(export_directory, 'config')
    ux_directory = os.path.join(export_directory, 'modify_me')
    query_criteria_config_directory = os.path.join(config_directory, 'query_criteria')
    queried_indices_info_directory = os.path.join(config_directory, 'queried_indices_info')
    datasets_directory = os.path.join(export_directory, 'datasets')
    keeps_config_directory = os.path.join(config_directory, 'keeps')
    comsol_clearing_exceptions_directory = os.path.join(config_directory, 'comsol_clearing_exceptions')
    tmp_files_directory = os.path.join(export_directory, 'tmp')

    for directory in [
        export_directory,
        config_directory,
        ux_directory,
        query_criteria_config_directory,
        queried_indices_info_directory,
        datasets_directory,
        keeps_config_directory,
        tmp_files_directory,
    ]:
        os.makedirs(directory, exist_ok=True)

    # LOOP DATASET INDICES
    for dataset_index in args.dataset_indices:
        # START TIMER
        start = time.time()
        print(f'========================= START DATASET: {dataset_index} =========================')

        dataset_index_directory = os.path.join(datasets_directory, str(dataset_index))

        query_criteria_path = os.path.join(query_criteria_config_directory, f'{dataset_index}.json')
        queried_indices_path = os.path.join(ux_directory, f'{dataset_index}.xlsx')
        queried_indices_info_path = os.path.join(queried_indices_info_directory, f'{dataset_index}.json')

        # MAKE LIST OF INDICES FROM WHICH WE ARE COPYING THINGS
        if args.stage == 'query':
            query_excel_output(queried_indices_info_path, queried_indices_path, query_criteria_path)
        elif args.stage == 'generate':
            generate_dataset(
                args,
                comsol_clearing_exceptions_directory,
                comsol_file_ending,
                dataset_index,
                dataset_index_directory,
                env_config,
                keeps_config_directory,
                queried_indices_path,
                regex_legend,
                tmp_files_directory,
            )
        else:
            raise ValueError(f'Invalid stage: {args.stage}')

        # END TIMER
        end = time.time()
        elapsed = end - start
        elapsed = time.strftime('%H:%M:%S', time.gmtime(elapsed))
        print(f'\ndataset_index {dataset_index} runtime: {elapsed} (HH:MM:SS)')

        print(f'======================= DONE WITH DATASET: {dataset_index} =======================')

    return


def generate_dataset(  # noqa: D103
    args,
    comsol_clearing_exceptions_directory,
    comsol_file_ending,
    dataset_index,
    dataset_index_directory,
    env_config,
    keeps_config_directory,
    queried_indices_path,
    regex_legend,
    tmp_files_directory,
):
    # check for existing dataset
    check_existing_dataset(args, dataset_index, dataset_index_directory)

    # make directories
    code_destination, data_destination, metadata_destination, tmp_files_dataset_destination = make_dataset_directories(
        dataset_index, dataset_index_directory, tmp_files_directory
    )

    # FREEZE ENVIRONMENT
    freeze_pip_requirements(metadata_destination)
    xls = pd.ExcelFile(queried_indices_path, engine='openpyxl')
    df = pd.read_excel(xls, None)

    # LOAD ASCENT INDICES, AND, IF APPLICABLE, USER-INDICATED PICKY SPARC INDICES
    ascent_indices, sparc_sams, sparc_subs = process_indices(df)

    # CHECK THAT PICKY ENTRIES WITH THE SAME SAMPLE (ASCENT) ARE ASSIGNED TO THE SAME SUB+SAM (SPARC);
    # ALSO ASSIGN PICKY SUB+SAM
    samples_sub_sam = assign_picky(ascent_indices, sparc_sams, sparc_subs)

    # ASSIGN NON-PICKY SUB+SAM, MAKE NEW INDICES LAZILY AS NEEDED TO FILL
<<<<<<< HEAD
    assign_non_picky(ascent_indices, samples_sub_sam, sparc_subs)
=======
    master_indices = assign_non_picky(ascent_indices, samples_sub_sam, sparc_subs)
>>>>>>> 83b57535

    # SAVE SAMPLES_SUB_SAM TO FILE FOR USE IN ANALYSIS CODE
    # TO CONVERT ASCENT FILE STRX TO DATASET FILE STRX WITH SPARC SUB+SAM
    samples_sub_sam_path = os.path.join(metadata_destination, 'samples_sub_sam.json')
    to_json(samples_sub_sam_path, samples_sub_sam)

    # COMPILE ALL INDICES OF THINGS WE WILL COPY: SAMPLE, MODEL, SIM, N-SIM,
<<<<<<< HEAD
    master_indices = compile_indices(ascent_indices, samples_sub_sam)
=======
    compile_indices(ascent_indices, master_indices, samples_sub_sam)
>>>>>>> 83b57535

    # MAKE LIST OF THINGS TO COPY
    (
        destination_ascent_config_directory,
        directories_to_copy,
        file_lists_to_copy,
        files_to_copy,
        modified_files_to_copy,
        sims_to_copy,
    ) = list_things_to_copy(
        code_destination,
        dataset_index,
        keeps_config_directory,
        master_indices,
        samples_sub_sam,
        tmp_files_dataset_destination,
    )

    # CHECK THAT DIRECTORIES TO COPY ARE NOT EMPTY
    check_empty(directories_to_copy)

    # ADD FILES FROM FILE LISTS TO FILES TO COPY USING REGEX
    regex_copy_list(file_lists_to_copy, files_to_copy, regex_legend)

    # REMOVE DUPLICATE THINGS TO COPY
    directories_to_copy, files_to_copy, modified_files_to_copy = remove_duplicates(
        directories_to_copy, files_to_copy, modified_files_to_copy
    )

    # MAKE FOLDERS STRX IN OUTPUT DIRECTORY FOR FILES, LATER MAKE DIRECTORIES TO COPY WHEN WE COPY
    make_folders_for_copy(data_destination, files_to_copy, samples_sub_sam)

    # COPY FILES
    already_copied_files, copied_mph_files = copy_files(
        comsol_file_ending, data_destination, files_to_copy, samples_sub_sam
    )

    # COPY MODIFIED FILES
    copy_modified_files(data_destination, modified_files_to_copy, samples_sub_sam)

    # COPY DIRECTORIES
    copy_directories(comsol_file_ending, copied_mph_files, data_destination, directories_to_copy, samples_sub_sam)

    # COPY SIM CONFIGS
    copy_sim_configs(already_copied_files, destination_ascent_config_directory, sims_to_copy)

    # Clear COMSOL files and make README
    if len(copied_mph_files) > 1:
        make_comsol_cleared_readme(
            my_dataset_index=dataset_index,
            comsol_clearing_config_directory=comsol_clearing_exceptions_directory,
            samples_sub_sam_path=samples_sub_sam_path,
            files_readme_path=os.path.join(destination_ascent_config_directory, 'README.txt'),
        )
        handoff(comsol_files=copied_mph_files, env=env_config, my_dataset_index=dataset_index)

    # Get final sample and subject lists
    sams, subs = get_sams_subs(samples_sub_sam)
    print(f'NUMBER OF SUBJECTS: {len(subs)}')
    print(f'NUMBER OF SAMPLES: {len(sams)}')

    # DELETE TMPDIR
    shutil.rmtree(tmp_files_dataset_destination)
    print(f'REMEMBER TO ADD YOUR SCRIPTS AND VERIFY THAT THEY RUN IN PLACE FROM: {code_destination}\n')
    print(
        'CREATE METADATA FILES FOR DATASET WITH SODA:'
        '\n\tdataset_description.xlsx'
        '\n\tsubmission.xlsx'
        '\n\tsubjects.xlsx'
        '\n\tsamples.xlsx'
        '\nSee template for iterating on contents with your advisor at: <link forthcoming>'
    )


def get_sams_subs(samples_sub_sam):  # noqa: D103
    subs_sams_samples = []
    for sample in samples_sub_sam:
        subs_sams_samples.append((samples_sub_sam[sample]['sub'], samples_sub_sam[sample]['sam'], sample))
    subs_sams_samples.sort(key=lambda element: (element[0], element[1]))  # sort by sub, then sam
    subs, sams = [], []
    for sub, sam, _ in subs_sams_samples:
        # since ASCENT Sample is sub x sam
        if sub not in subs:
            subs.append(sub)
        sams.append(sam)
    return sams, subs


def copy_files(comsol_file_ending, data_destination, files_to_copy, samples_sub_sam):  # noqa: D103
    already_copied_files = []
    copied_mph_files = []  # to use later if you choose to clear mesh/solutions
    for file in files_to_copy:
        sample = int(file.split(os.sep)[1])
        sub = samples_sub_sam[sample]['sub']
        sam = samples_sub_sam[sample]['sam']
        base_directory = os.path.join(data_destination, f'sub-{sub}', f'sam-{sam}-sub-{sub}')
        new_file_path = os.path.join(base_directory, file)

        if not os.path.exists(new_file_path):
            shutil.copy(file, new_file_path)
        else:
            already_copied_files.append(file)

        if new_file_path.endswith(comsol_file_ending):
            copied_mph_files.append(new_file_path)
    if len(already_copied_files) > 0:
        print('FILES ALREADY COPIED OVER:')
        print('\t' + '\n\t'.join(already_copied_files))
    return already_copied_files, copied_mph_files


def copy_modified_files(data_destination, modified_files_to_copy, samples_sub_sam):  # noqa: D103
    already_copied_modified_files = []
    for file in modified_files_to_copy:
        dataset_file_path = file.split(os.path.join('samples'))[1]
        sample = int(dataset_file_path.split(os.sep)[1])
        sub = samples_sub_sam[sample]['sub']
        sam = samples_sub_sam[sample]['sam']
        base_directory = os.path.join(data_destination, f'sub-{sub}', f'sam-{sam}-sub-{sub}')
        new_file_path = os.path.join(base_directory, 'samples') + dataset_file_path

        if not os.path.exists(new_file_path):
            shutil.copy(file, new_file_path)
        else:
            already_copied_modified_files.append(file)
    if len(already_copied_modified_files) > 0:
        print('FILES (modified) ALREADY COPIED OVER:')
        print('\t' + '\n\t'.join(already_copied_modified_files))


def copy_sim_configs(already_copied_files, destination_ascent_config_directory, sims_to_copy):  # noqa: D103
    destination_ascent_sims_directory = os.path.join(destination_ascent_config_directory, 'sims')
    source_ascent_config_directory = os.path.join('config', 'user', 'sims')
    if len(sims_to_copy) > 0 and not os.path.exists(destination_ascent_sims_directory):
        os.makedirs(destination_ascent_sims_directory)
    for sim in sims_to_copy:
        source_sim_path = os.path.join(source_ascent_config_directory, f'{sim}.json')
        destination_sim_path = os.path.join(destination_ascent_sims_directory, f'{sim}.json')
        if not os.path.exists(destination_sim_path):
            shutil.copy(source_sim_path, destination_sim_path)
        else:
            already_copied_files.append(source_sim_path)


def copy_directories(  # noqa: D103
    comsol_file_ending, copied_mph_files, data_destination, directories_to_copy, samples_sub_sam
):  # noqa: D103
    already_copied_directories = []
    for directory in directories_to_copy:
        sample = int(directory.split(os.sep)[1])
        sub = samples_sub_sam[sample]['sub']
        sam = samples_sub_sam[sample]['sam']
        base_directory = os.path.join(data_destination, f'sub-{sub}', f'sam-{sam}-sub-{sub}')
        new_directory = os.path.join(base_directory, directory)

        if not os.path.exists(new_directory):
            shutil.copytree(directory, new_directory)
        else:
            already_copied_directories.append(directory)

        copied_mph_files.extend(
            [
                os.path.join(new_directory, file)
                for file in os.listdir(new_directory)
                if file.endswith(comsol_file_ending)
            ]
        )
    if len(already_copied_directories) > 0:
        print('DIRECTORIES ALREADY COPIED OVER:')
        print('\t' + '\n\t'.join(already_copied_directories))


def make_folders_for_copy(data_destination, files_to_copy, samples_sub_sam):  # noqa: D103
    # <data_export_index>, which matches export config
    #   "files" (for SPARC)
    #       "primary" (for SPARC)
    #           <sub-#> (for SPARC)
    #               <sam-#> (for SPARC)
    #                   "samples" (from ASCENT)
    #                       <sample_index> (from ASCENT)
    #                           ... rest is same as ASCENT
    #                           i.e., at this level is:
    #                           "sample.json", "sample.obj", "s.tif", "plots/", "slides/", "models/"
    #                               i.e., at this level in "models/" is:
    #                               <model_index>
    #                                   i.e., at this level in "models"/<model_index>/ is:
    #                                   "model.json", "debug_geom.mph", "bases/", "mesh/", "sims/"
    #                                       i.e., at this level in "sims/" is:
    #                                       <sim_index>
    #                                       ... ETC
    file_directories_to_copy = [os.path.join(*file.split(os.sep)[:-1]) for file in files_to_copy]
    file_directories_to_copy = list(set(file_directories_to_copy))
    for directory in file_directories_to_copy:
        sample = int(directory.split(os.sep)[1])
        sub = samples_sub_sam[sample]['sub']
        sam = samples_sub_sam[sample]['sam']
        base_directory = os.path.join(data_destination, f'sub-{sub}', f'sam-{sam}-sub-{sub}')
        potential_new_directory = os.path.join(base_directory, directory)
        os.makedirs(potential_new_directory, exist_ok=True)


def remove_duplicates(directories_to_copy, files_to_copy, modified_files_to_copy):  # noqa: D103
    files_to_copy = list(set(files_to_copy))
    modified_files_to_copy = list(set(modified_files_to_copy))
    directories_to_copy = list(set(directories_to_copy))
    return directories_to_copy, files_to_copy, modified_files_to_copy


def regex_copy_list(file_lists_to_copy, files_to_copy, regex_legend):  # noqa: D103
    for file_list in file_lists_to_copy:
        list_type = file_list.split(os.sep)[-1]
        list_directory = os.path.join(*file_list.split(os.sep)[:-1])
        regex = regex_legend[list_type]

        for filename in [x for x in os.listdir(list_directory) if re.match(regex, x)]:
            files_to_copy.append(os.path.join(list_directory, filename))


def check_empty(directories_to_copy):  # noqa: D103
    empty_directories = [directory for directory in directories_to_copy if len(os.listdir(directory)) == 0]
    if len(empty_directories) > 0:
        for directory in empty_directories:
            print(f'EMPTY DIRECTORY TO COPY: {directory}')
        reply = (
            input(
                'Empty directories specified for copying. See preceding print statement(s) for details.'
                'Would you like to proceed? [y/N] '
            )
            .lower()
            .strip()
        )
        if reply[0] != 'y':
            print('Exiting program.\n')
            sys.exit()
        else:
            print('Continuing...')


def list_things_to_copy(  # noqa: D103
    code_destination,
    dataset_index,
    keeps_config_directory,
    master_indices,
    samples_sub_sam,
    tmp_files_dataset_destination,
):
    keeps_path = os.path.join(keeps_config_directory, f'{dataset_index}.json')
    keeps = load(keeps_path)
    sample_directory = os.path.join('samples', '<sample_index>')
    stuff_to_copy = paths_from_keeps(sample_directory, keeps)
    directories_to_copy = []
    files_to_copy = []
    file_lists_to_copy = []
    modified_files_to_copy = []
    sims_to_copy = []
    mock_samples_copied = []
    not_mock_samples = []
    input_path = 'input'
    destination_ascent_config_directory = os.path.join(code_destination, 'ascent_configs')
    destination_mock_config_input_directory = os.path.join(destination_ascent_config_directory, 'mock_samples')
    for sample, model, sim, n_sim, _, _ in master_indices:
        # copy MockSample configs
        if sample not in not_mock_samples + mock_samples_copied:
            sample_config_path = os.path.join('samples', str(sample), 'sample.json')
            sample_config = load(sample_config_path)
            sample_name = sample_config['sample']
            source_mock_config_input_path = os.path.join(input_path, sample_name, 'mock.json')
            sub = samples_sub_sam[sample]['sub']
            sam = samples_sub_sam[sample]['sam']
            destination_mock_config_input_path = os.path.join(
                destination_mock_config_input_directory, f'sub{sub}_sam{sam}_Sample{sample}.json'
            )

            if os.path.exists(source_mock_config_input_path):
                mock_samples_copied.append(sample)
                os.makedirs(destination_mock_config_input_directory, exist_ok=True)
                shutil.copy(source_mock_config_input_path, destination_mock_config_input_path)
            else:
                not_mock_samples.append(sample)

        # make list of the rest of things to copy, copy later all at once
        for thing_to_copy in stuff_to_copy:
            # copy Sim configs if including things at the Sim level
            if sim not in sims_to_copy and "<sim_index>" in thing_to_copy:
                sims_to_copy.append(sim)

            # tidy files that need tidying
            is_n_sim_index_json = '<n_sim_index>.json' in thing_to_copy

            # replace placeholders in thing_to_copy
            thing_to_copy = replace_placeholders(thing_to_copy, sample, model, sim, n_sim)

            # if tidy_weights is true, tidy the file
            if is_n_sim_index_json:
                model_config_path = os.path.join('samples', str(sample), 'models', str(model), 'model.json')
                # saves the modified file to a temporary location
                modified_thing_to_copy = tidy_n_sim_index_json(
                    thing_to_copy, model_config_path, tmp_files_dataset_destination
                )
                modified_files_to_copy.append(modified_thing_to_copy)
            else:
                # determine if file or directory, append to lists
                if os.path.isfile(thing_to_copy):
                    files_to_copy.append(thing_to_copy)
                elif os.path.isdir(thing_to_copy):
                    directories_to_copy.append(thing_to_copy)
                else:
                    # check that <> is in the path
                    if not all(character in thing_to_copy for character in ['<', '>']):
                        if thing_to_copy.split(os.sep)[-1] == 's.tif':
                            # check that "scale" -> "scale_ratio" is in Sample config
                            sample_config_path = os.path.join('samples', str(sample), 'sample.json')
                            sample_config = load(sample_config_path)
<<<<<<< HEAD
                            if 'scale_ratio' not in sample_config['scale']:
=======
                            if 'scale_ratio' in sample_config['scale']:
                                continue
                            else:
>>>>>>> 83b57535
                                raise ValueError(
                                    f'"scale" -> "scale_ratio" not in '
                                    f'\nSample config: {sample_config_path} '
                                    f'\nand "s.tif" not found'
                                )
                        else:
                            print(f'Not sure what this thing_to_copy is, could be missing: {thing_to_copy}')
<<<<<<< HEAD
                        continue
                    file_lists_to_copy.append(thing_to_copy)
=======
                            continue
                    else:
                        file_lists_to_copy.append(thing_to_copy)
>>>>>>> 83b57535
    return (
        destination_ascent_config_directory,
        directories_to_copy,
        file_lists_to_copy,
        files_to_copy,
        modified_files_to_copy,
        sims_to_copy,
    )


<<<<<<< HEAD
def compile_indices(ascent_indices, samples_sub_sam):  # noqa: D103
    master_indices = []
=======
def compile_indices(ascent_indices, master_indices, samples_sub_sam):  # noqa: D103
>>>>>>> 83b57535
    for inds in ascent_indices:
        sample, model, sim, n_sim = tuple([int(x) for x in inds.split('_')])
        master_indices.append(
            (sample, model, sim, n_sim, samples_sub_sam[sample]['sub'], samples_sub_sam[sample]['sam'])
        )
<<<<<<< HEAD
    return master_indices


def assign_non_picky(ascent_indices, samples_sub_sam, sparc_subs):  # noqa: D103
    sub_auto = 0
    # make set comprehension of previous line
    subs_set = []
    for x in sparc_subs:
        if ~np.isnan(x):
            subs_set.append(x)
    subs_set = list(set(subs_set))
    for inds, sub in zip(ascent_indices, sparc_subs):
        sample, model, sim, n_sim = tuple([int(x) for x in inds.split('_')])

        if sample not in samples_sub_sam:
            while True:
                if np.isnan(sub) and sub_auto not in subs_set:
                    samples_sub_sam[sample] = {}
                    samples_sub_sam[sample]['sub'] = sub_auto
                    samples_sub_sam[sample]['sam'] = 0
                    sub_auto += 1
                    break
                sub_auto += 1
        else:
            if 'sam' not in samples_sub_sam[sample]:
                samples_sub_sam[sample]['sam'] = 0
            else:
                continue


def assign_picky(ascent_indices, sparc_sams, sparc_subs):  # noqa: D103
    samples_sub_sam = {}
    for inds, sub, sam in zip(ascent_indices, sparc_subs, sparc_sams):
        sample, _, _, _ = tuple([int(x) for x in inds.split('_')])

        if sample not in samples_sub_sam:
            if not np.isnan(sub):
                samples_sub_sam[sample] = {}
                samples_sub_sam[sample]['sub'] = sub
                if not np.isnan(sam):
                    samples_sub_sam[sample]['sam'] = sam
            else:
                continue
        else:
            prev_sub = samples_sub_sam[sample]['sub']
            prev_sam = samples_sub_sam[sample].get('sam', np.nan)
            if np.isnan(sub) and np.isnan(sam):
                continue
            if sub != prev_sub:
                raise ValueError(
                    'Manual input of SPARC-subs is not consistent.'
                    f'\n\tASCENT Sample {sample} was assigned to both SPARC subs {sub} and {prev_sub}'
                )
            if sam != prev_sam:
                raise ValueError(
                    'Manual input of SPARC-sams is not consistent.'
                    f'\n\tASCENT Sample {sample} was assigned to both SPARC sams {sam} and {prev_sam}'
                )

    return samples_sub_sam


def process_indices(df):  # noqa D103
    ascent_indices = []
    sparc_subs = []
    sparc_sams = []
    for sheet in df:
        new_indices = df[sheet].loc[:, 'Indices'].tolist()
        ascent_indices.extend(new_indices)

        if 'sub' in df[sheet].columns:
            new_subs = [int(x) if not np.isnan(x) else np.nan for x in df[sheet].loc[:, 'sub'].tolist()]
            sparc_subs.extend(new_subs)
        else:
            new_subs = np.full([1, len(new_indices)], np.nan).tolist()[0]
            sparc_subs.extend(new_subs)

        if 'sam' in df[sheet].columns:
            new_sams = [int(x) if not np.isnan(x) else np.nan for x in df[sheet].loc[:, 'sam'].tolist()]
            sparc_sams.extend(new_sams)
        else:
            new_sams = np.full([1, len(new_indices)], np.nan).tolist()[0]
            sparc_sams.extend(new_sams)
    return ascent_indices, sparc_sams, sparc_subs


def freeze_pip_requirements(metadata_destination):  # noqa D103
    pip_requirements_path = os.path.join(metadata_destination, 'pip_requirements.txt')
    with open(pip_requirements_path, 'w') as f:
        subprocess.run(['pip', 'freeze'], stdout=f)
    if shutil.which('conda'):
        # -conda
        conda_requirements_path = os.path.join(metadata_destination, 'conda_requirements.txt')
        try:
            with open(conda_requirements_path, 'w') as f:
                subprocess.run(['conda', 'list'], stdout=f)
        except FileNotFoundError:
            warnings.warn("Issue with conda list export, skipping", stacklevel=2)
    else:
        warnings.warn('conda not found in path, skipping conda list export', stacklevel=2)


def make_dataset_directories(dataset_index, dataset_index_directory, tmp_files_directory):  # noqa D103
    files_directory = os.path.join(dataset_index_directory, 'files')
    data_destination = os.path.join(files_directory, 'primary')
    code_destination = os.path.join(files_directory, 'code')
    metadata_destination = os.path.join(code_destination, 'ascent_metadata')
    tmp_files_dataset_destination = os.path.join(tmp_files_directory, str(dataset_index))
    for path in [data_destination, code_destination, metadata_destination, tmp_files_dataset_destination]:
        os.makedirs(path, exist_ok=True)
    return code_destination, data_destination, metadata_destination, tmp_files_dataset_destination


=======


def assign_non_picky(ascent_indices, samples_sub_sam, sparc_subs):  # noqa: D103
    master_indices = []
    sub_auto = 0
    # make set comprehension of previous line
    subs_set = []
    for x in sparc_subs:
        if ~np.isnan(x):
            subs_set.append(x)
    subs_set = list(set(subs_set))
    for inds, sub in zip(ascent_indices, sparc_subs):
        sample, model, sim, n_sim = tuple([int(x) for x in inds.split('_')])

        if sample not in samples_sub_sam:
            while True:
                if np.isnan(sub) and sub_auto not in subs_set:
                    samples_sub_sam[sample] = {}
                    samples_sub_sam[sample]['sub'] = sub_auto
                    samples_sub_sam[sample]['sam'] = 0
                    sub_auto += 1
                    break
                else:
                    sub_auto += 1
        else:
            if 'sam' not in samples_sub_sam[sample]:
                samples_sub_sam[sample]['sam'] = 0
            else:
                continue
    return master_indices


def assign_picky(ascent_indices, sparc_sams, sparc_subs):  # noqa: D103
    samples_sub_sam = {}
    for inds, sub, sam in zip(ascent_indices, sparc_subs, sparc_sams):
        sample, _, _, _ = tuple([int(x) for x in inds.split('_')])

        if sample not in samples_sub_sam:
            if not np.isnan(sub):
                samples_sub_sam[sample] = {}
                samples_sub_sam[sample]['sub'] = sub
                if not np.isnan(sam):
                    samples_sub_sam[sample]['sam'] = sam
            else:
                continue
        else:
            prev_sub = samples_sub_sam[sample]['sub']
            prev_sam = samples_sub_sam[sample].get('sam', np.nan)
            if np.isnan(sub) and np.isnan(sam):
                continue
            elif sub != prev_sub:
                raise ValueError(
                    'Manual input of SPARC-subs is not consistent.'
                    f'\n\tASCENT Sample {sample} was assigned to both SPARC subs {sub} and {prev_sub}'
                )
            elif sam != prev_sam:
                raise ValueError(
                    'Manual input of SPARC-sams is not consistent.'
                    f'\n\tASCENT Sample {sample} was assigned to both SPARC sams {sam} and {prev_sam}'
                )
    return samples_sub_sam


def process_indices(df):  # noqa D103
    ascent_indices = []
    sparc_subs = []
    sparc_sams = []
    for sheet in df:
        new_indices = df[sheet].loc[:, 'Indices'].tolist()
        ascent_indices.extend(new_indices)

        if 'sub' in df[sheet].columns:
            new_subs = [int(x) if not np.isnan(x) else np.nan for x in df[sheet].loc[:, 'sub'].tolist()]
            sparc_subs.extend(new_subs)
        else:
            new_subs = np.full([1, len(new_indices)], np.nan).tolist()[0]
            sparc_subs.extend(new_subs)

        if 'sam' in df[sheet].columns:
            new_sams = [int(x) if not np.isnan(x) else np.nan for x in df[sheet].loc[:, 'sam'].tolist()]
            sparc_sams.extend(new_sams)
        else:
            new_sams = np.full([1, len(new_indices)], np.nan).tolist()[0]
            sparc_sams.extend(new_sams)
    return ascent_indices, sparc_sams, sparc_subs


def freeze_pip_requirements(metadata_destination):  # noqa D103
    pip_requirements_path = os.path.join(metadata_destination, 'pip_requirements.txt')
    with open(pip_requirements_path, 'w') as f:
        subprocess.run(['pip', 'freeze'], stdout=f)
    if shutil.which('conda'):
        # -conda
        conda_requirements_path = os.path.join(metadata_destination, 'conda_requirements.txt')
        try:
            with open(conda_requirements_path, 'w') as f:
                subprocess.run(['conda', 'list'], stdout=f)
        except FileNotFoundError:
            warnings.warn("Issue with conda list export, skipping", stacklevel=2)
    else:
        warnings.warn('conda not found in path, skipping conda list export', stacklevel=2)


def make_dataset_directories(dataset_index, dataset_index_directory, tmp_files_directory):  # noqa D103
    files_directory = os.path.join(dataset_index_directory, 'files')
    data_destination = os.path.join(files_directory, 'primary')
    code_destination = os.path.join(files_directory, 'code')
    metadata_destination = os.path.join(code_destination, 'ascent_metadata')
    tmp_files_dataset_destination = os.path.join(tmp_files_directory, str(dataset_index))
    for path in [data_destination, code_destination, metadata_destination, tmp_files_dataset_destination]:
        os.makedirs(path, exist_ok=True)
    return code_destination, data_destination, metadata_destination, tmp_files_dataset_destination


>>>>>>> 83b57535
def check_existing_dataset(args, dataset_index, dataset_index_directory):  # noqa D103
    if os.path.exists(dataset_index_directory):
        if not args.force:
            raise ValueError(
                f'Attempting to re-run dataset_index {dataset_index}.\n\t'
                f'Create configs for a new dataset_index and re-run,\n\t'
                f'or pass the -f option to overwrite the existing dataset_index files.'
            )
<<<<<<< HEAD
        try:
            shutil.rmtree(dataset_index_directory)
        except OSError as e:
            raise OSError('Could not delete existing dataset_index directory') from e
=======
        else:
            try:
                shutil.rmtree(dataset_index_directory)
            except OSError as e:
                raise OSError('Could not delete existing dataset_index directory') from e
>>>>>>> 83b57535


def query_excel_output(queried_indices_info_path, queried_indices_path, query_criteria_path):  # noqa D103
    redo_query_indices = False
    queried_indices_path_exists = False
    if os.path.exists(queried_indices_path):
        queried_indices_path_exists = True
        # ask user if they would like to delete it and rerun
        reply = (
            input(
                f'Existing queried_indices_path found: {queried_indices_path}\n'
                f'Would you like to delete it and start over with '
                f'complete Query result? [y/N]: '
            )
            .lower()
            .strip()
        )
        if reply[0] == 'y':
            os.remove(queried_indices_path)
            redo_query_indices = True
    if not queried_indices_path_exists or redo_query_indices:
        criteria = load(query_criteria_path)
        q = Query(criteria).run()

        queried_indices_info = load(queried_indices_info_path)

        q.excel_output(queried_indices_path, **queried_indices_info)

        print(f'Excel file for you to edit saved to: {queried_indices_path}')
        print(
            'Modify this file if you wish to not export all data '
            '(delete rows for items you do not want), then rerun this script.'
        )
        sys.exit()
    else:
        # if using previously edited queried_indices_path
        print(f'FOUND QUERIED_INDICES: {queried_indices_path}\n\tCONTINUING WITH DATASET EXPORT\n')<|MERGE_RESOLUTION|>--- conflicted
+++ resolved
@@ -14,10 +14,6 @@
 import sys
 import time
 import warnings
-<<<<<<< HEAD
-=======
-from typing import List
->>>>>>> 83b57535
 
 import numpy as np
 import pandas as pd
@@ -219,10 +215,6 @@
                     f.write(f'* {file}\n'.encode())
                 else:
                     f.write(f'* {file}\n\n'.encode())
-<<<<<<< HEAD
-=======
-    return None
->>>>>>> 83b57535
 
 
 def tidy_n_sim_index_json(thing_to_copy: str, model_config_path: str, tmp_files_dataset_directory: str):
@@ -390,11 +382,7 @@
     samples_sub_sam = assign_picky(ascent_indices, sparc_sams, sparc_subs)
 
     # ASSIGN NON-PICKY SUB+SAM, MAKE NEW INDICES LAZILY AS NEEDED TO FILL
-<<<<<<< HEAD
     assign_non_picky(ascent_indices, samples_sub_sam, sparc_subs)
-=======
-    master_indices = assign_non_picky(ascent_indices, samples_sub_sam, sparc_subs)
->>>>>>> 83b57535
 
     # SAVE SAMPLES_SUB_SAM TO FILE FOR USE IN ANALYSIS CODE
     # TO CONVERT ASCENT FILE STRX TO DATASET FILE STRX WITH SPARC SUB+SAM
@@ -402,11 +390,7 @@
     to_json(samples_sub_sam_path, samples_sub_sam)
 
     # COMPILE ALL INDICES OF THINGS WE WILL COPY: SAMPLE, MODEL, SIM, N-SIM,
-<<<<<<< HEAD
     master_indices = compile_indices(ascent_indices, samples_sub_sam)
-=======
-    compile_indices(ascent_indices, master_indices, samples_sub_sam)
->>>>>>> 83b57535
 
     # MAKE LIST OF THINGS TO COPY
     (
@@ -720,13 +704,7 @@
                             # check that "scale" -> "scale_ratio" is in Sample config
                             sample_config_path = os.path.join('samples', str(sample), 'sample.json')
                             sample_config = load(sample_config_path)
-<<<<<<< HEAD
                             if 'scale_ratio' not in sample_config['scale']:
-=======
-                            if 'scale_ratio' in sample_config['scale']:
-                                continue
-                            else:
->>>>>>> 83b57535
                                 raise ValueError(
                                     f'"scale" -> "scale_ratio" not in '
                                     f'\nSample config: {sample_config_path} '
@@ -734,14 +712,8 @@
                                 )
                         else:
                             print(f'Not sure what this thing_to_copy is, could be missing: {thing_to_copy}')
-<<<<<<< HEAD
                         continue
                     file_lists_to_copy.append(thing_to_copy)
-=======
-                            continue
-                    else:
-                        file_lists_to_copy.append(thing_to_copy)
->>>>>>> 83b57535
     return (
         destination_ascent_config_directory,
         directories_to_copy,
@@ -752,18 +724,13 @@
     )
 
 
-<<<<<<< HEAD
 def compile_indices(ascent_indices, samples_sub_sam):  # noqa: D103
     master_indices = []
-=======
-def compile_indices(ascent_indices, master_indices, samples_sub_sam):  # noqa: D103
->>>>>>> 83b57535
     for inds in ascent_indices:
         sample, model, sim, n_sim = tuple([int(x) for x in inds.split('_')])
         master_indices.append(
             (sample, model, sim, n_sim, samples_sub_sam[sample]['sub'], samples_sub_sam[sample]['sam'])
         )
-<<<<<<< HEAD
     return master_indices
 
 
@@ -877,122 +844,6 @@
     return code_destination, data_destination, metadata_destination, tmp_files_dataset_destination
 
 
-=======
-
-
-def assign_non_picky(ascent_indices, samples_sub_sam, sparc_subs):  # noqa: D103
-    master_indices = []
-    sub_auto = 0
-    # make set comprehension of previous line
-    subs_set = []
-    for x in sparc_subs:
-        if ~np.isnan(x):
-            subs_set.append(x)
-    subs_set = list(set(subs_set))
-    for inds, sub in zip(ascent_indices, sparc_subs):
-        sample, model, sim, n_sim = tuple([int(x) for x in inds.split('_')])
-
-        if sample not in samples_sub_sam:
-            while True:
-                if np.isnan(sub) and sub_auto not in subs_set:
-                    samples_sub_sam[sample] = {}
-                    samples_sub_sam[sample]['sub'] = sub_auto
-                    samples_sub_sam[sample]['sam'] = 0
-                    sub_auto += 1
-                    break
-                else:
-                    sub_auto += 1
-        else:
-            if 'sam' not in samples_sub_sam[sample]:
-                samples_sub_sam[sample]['sam'] = 0
-            else:
-                continue
-    return master_indices
-
-
-def assign_picky(ascent_indices, sparc_sams, sparc_subs):  # noqa: D103
-    samples_sub_sam = {}
-    for inds, sub, sam in zip(ascent_indices, sparc_subs, sparc_sams):
-        sample, _, _, _ = tuple([int(x) for x in inds.split('_')])
-
-        if sample not in samples_sub_sam:
-            if not np.isnan(sub):
-                samples_sub_sam[sample] = {}
-                samples_sub_sam[sample]['sub'] = sub
-                if not np.isnan(sam):
-                    samples_sub_sam[sample]['sam'] = sam
-            else:
-                continue
-        else:
-            prev_sub = samples_sub_sam[sample]['sub']
-            prev_sam = samples_sub_sam[sample].get('sam', np.nan)
-            if np.isnan(sub) and np.isnan(sam):
-                continue
-            elif sub != prev_sub:
-                raise ValueError(
-                    'Manual input of SPARC-subs is not consistent.'
-                    f'\n\tASCENT Sample {sample} was assigned to both SPARC subs {sub} and {prev_sub}'
-                )
-            elif sam != prev_sam:
-                raise ValueError(
-                    'Manual input of SPARC-sams is not consistent.'
-                    f'\n\tASCENT Sample {sample} was assigned to both SPARC sams {sam} and {prev_sam}'
-                )
-    return samples_sub_sam
-
-
-def process_indices(df):  # noqa D103
-    ascent_indices = []
-    sparc_subs = []
-    sparc_sams = []
-    for sheet in df:
-        new_indices = df[sheet].loc[:, 'Indices'].tolist()
-        ascent_indices.extend(new_indices)
-
-        if 'sub' in df[sheet].columns:
-            new_subs = [int(x) if not np.isnan(x) else np.nan for x in df[sheet].loc[:, 'sub'].tolist()]
-            sparc_subs.extend(new_subs)
-        else:
-            new_subs = np.full([1, len(new_indices)], np.nan).tolist()[0]
-            sparc_subs.extend(new_subs)
-
-        if 'sam' in df[sheet].columns:
-            new_sams = [int(x) if not np.isnan(x) else np.nan for x in df[sheet].loc[:, 'sam'].tolist()]
-            sparc_sams.extend(new_sams)
-        else:
-            new_sams = np.full([1, len(new_indices)], np.nan).tolist()[0]
-            sparc_sams.extend(new_sams)
-    return ascent_indices, sparc_sams, sparc_subs
-
-
-def freeze_pip_requirements(metadata_destination):  # noqa D103
-    pip_requirements_path = os.path.join(metadata_destination, 'pip_requirements.txt')
-    with open(pip_requirements_path, 'w') as f:
-        subprocess.run(['pip', 'freeze'], stdout=f)
-    if shutil.which('conda'):
-        # -conda
-        conda_requirements_path = os.path.join(metadata_destination, 'conda_requirements.txt')
-        try:
-            with open(conda_requirements_path, 'w') as f:
-                subprocess.run(['conda', 'list'], stdout=f)
-        except FileNotFoundError:
-            warnings.warn("Issue with conda list export, skipping", stacklevel=2)
-    else:
-        warnings.warn('conda not found in path, skipping conda list export', stacklevel=2)
-
-
-def make_dataset_directories(dataset_index, dataset_index_directory, tmp_files_directory):  # noqa D103
-    files_directory = os.path.join(dataset_index_directory, 'files')
-    data_destination = os.path.join(files_directory, 'primary')
-    code_destination = os.path.join(files_directory, 'code')
-    metadata_destination = os.path.join(code_destination, 'ascent_metadata')
-    tmp_files_dataset_destination = os.path.join(tmp_files_directory, str(dataset_index))
-    for path in [data_destination, code_destination, metadata_destination, tmp_files_dataset_destination]:
-        os.makedirs(path, exist_ok=True)
-    return code_destination, data_destination, metadata_destination, tmp_files_dataset_destination
-
-
->>>>>>> 83b57535
 def check_existing_dataset(args, dataset_index, dataset_index_directory):  # noqa D103
     if os.path.exists(dataset_index_directory):
         if not args.force:
@@ -1001,18 +852,10 @@
                 f'Create configs for a new dataset_index and re-run,\n\t'
                 f'or pass the -f option to overwrite the existing dataset_index files.'
             )
-<<<<<<< HEAD
         try:
             shutil.rmtree(dataset_index_directory)
         except OSError as e:
             raise OSError('Could not delete existing dataset_index directory') from e
-=======
-        else:
-            try:
-                shutil.rmtree(dataset_index_directory)
-            except OSError as e:
-                raise OSError('Could not delete existing dataset_index directory') from e
->>>>>>> 83b57535
 
 
 def query_excel_output(queried_indices_info_path, queried_indices_path, query_criteria_path):  # noqa D103
@@ -1040,7 +883,7 @@
         queried_indices_info = load(queried_indices_info_path)
 
         q.excel_output(queried_indices_path, **queried_indices_info)
-
+        
         print(f'Excel file for you to edit saved to: {queried_indices_path}')
         print(
             'Modify this file if you wish to not export all data '
