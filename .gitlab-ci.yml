# To contribute improvements to CI/CD templates, please follow the Development guide at:
# https://docs.gitlab.com/ee/development/cicd/templates.html
# This specific template is located at:
# https://gitlab.com/gitlab-org/gitlab/-/blob/master/lib/gitlab/ci/templates/Python.gitlab-ci.yml

# Official language image. Look for the different tagged releases at:
# https://hub.docker.com/r/library/python/tags/
image: python:latest

workflow:
  rules:
    - if: $CI_PIPELINE_SOURCE == "merge_request_event"
    - if: $CI_COMMIT_BRANCH == $CI_DEFAULT_BRANCH
    - if: $CI_COMMIT_BRANCH && $CI_OPEN_MERGE_REQUESTS
      when: never
#    - if: $CI_COMMIT_BRANCH =~ /release_v\d+.\d+.\d+/
    - if: $CI_COMMIT_REF_PROTECTED

# Change pip's cache directory to be inside the project directory since we can
# only cache local items.
variables:
  PIP_CACHE_DIR: "$CI_PROJECT_DIR/.cache/pip"

# Pip's cache doesn't store the python packages
# https://pip.pypa.io/en/stable/topics/caching/
#
# If you want to also cache the installed packages, you have to install
# them in a virtualenv and cache it as well.

stages:          # List of stages for jobs, and their order of execution
  - lint
  - test
  - deploy

cache:
  paths:
    - .cache/pip
    - venv/

before_script:
  - python --version  # For debugging
  - pip install virtualenv
  - virtualenv venv
  - source venv/bin/activate

isort:
  stage: lint
  script:
    - pip install isort
    - isort --check-only --skip __init__.py config docs examples scripts src

autopep:
  stage: lint
  script:
    - pip install autopep8
<<<<<<< HEAD
    - autopep8 --select=E1,E2,E3,E401,W1,W2,W3,E226,E24 --diff --recursive --exit-code config docs examples scripts src
=======
    - autopep8 --select=E1,E2,E3,E401,W1,W2,W3,E226,E24 --diff --recursive --exit-code config docs examples scripts src
    

#pylint:
#  stage: lint
#  script:
#    - pip install pylint
#    - pylint .

test_docs:
  stage: test
  script:
  - pip install -U sphinx mock sphinx-rtd-theme
  - pip install -Ur docs/rtd_requirements.txt
  - cd docs/source; sphinx-build -W -b html . ../../public
  only:
  - branches
  except:
  - master

pages:
  stage: deploy
  script:
  - pip install -U sphinx mock sphinx-rtd-theme
  - pip install -Ur docs/rtd_requirements.txt
  - cd docs/source; sphinx-build -W -b html . ../../public
  artifacts:
    paths:
    - public
  only:
  - master
>>>>>>> 675e0acc
<|MERGE_RESOLUTION|>--- conflicted
+++ resolved
@@ -53,17 +53,7 @@
   stage: lint
   script:
     - pip install autopep8
-<<<<<<< HEAD
     - autopep8 --select=E1,E2,E3,E401,W1,W2,W3,E226,E24 --diff --recursive --exit-code config docs examples scripts src
-=======
-    - autopep8 --select=E1,E2,E3,E401,W1,W2,W3,E226,E24 --diff --recursive --exit-code config docs examples scripts src
-    
-
-#pylint:
-#  stage: lint
-#  script:
-#    - pip install pylint
-#    - pylint .
 
 test_docs:
   stage: test
@@ -86,5 +76,4 @@
     paths:
     - public
   only:
-  - master
->>>>>>> 675e0acc
+  - master