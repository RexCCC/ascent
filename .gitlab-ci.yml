# To contribute improvements to CI/CD templates, please follow the Development guide at:
# https://docs.gitlab.com/ee/development/cicd/templates.html
# This specific template is located at:
# https://gitlab.com/gitlab-org/gitlab/-/blob/master/lib/gitlab/ci/templates/Python.gitlab-ci.yml

# Official language image. Look for the different tagged releases at:
# https://hub.docker.com/r/library/python/tags/
image: python:latest

workflow:
  rules:
    - if: $CI_PIPELINE_SOURCE == "merge_request_event"
    - if: $CI_COMMIT_BRANCH == $CI_DEFAULT_BRANCH
    - if: $CI_COMMIT_BRANCH && $CI_OPEN_MERGE_REQUESTS
      when: never
#    - if: $CI_COMMIT_BRANCH =~ /release_v\d+.\d+.\d+/
    - if: $CI_COMMIT_REF_PROTECTED

# Change pip's cache directory to be inside the project directory since we can
# only cache local items.
variables:
  PIP_CACHE_DIR: "$CI_PROJECT_DIR/.cache/pip"

# Pip's cache doesn't store the python packages
# https://pip.pypa.io/en/stable/topics/caching/
#
# If you want to also cache the installed packages, you have to install
# them in a virtualenv and cache it as well.

stages:          # List of stages for jobs, and their order of execution
  - lint
  - test
  - deploy

cache:
  paths:
    - .cache/pip
    - venv/

before_script:
  - python --version  # For debugging
  - pip install virtualenv
  - virtualenv venv
  - source venv/bin/activate

isort:
  stage: lint
  script:
    - pip install isort
    - isort --check-only --skip __init__.py config docs examples scripts src run

black:
  stage: lint
  script:
<<<<<<< HEAD
    - pip install autopep8
    - autopep8 --select=E1,E2,E3,E401,W1,W2,W3,E226,E24 --diff --recursive --exit-code config docs examples scripts src
=======
    - pip install black
    - black -S --check config docs examples scripts src run
>>>>>>> 26643793

test_docs:
  stage: test
  script:
  - pip install -U sphinx mock sphinx-rtd-theme
  - pip install -Ur docs/rtd_requirements.txt
  - cd docs/source; sphinx-build -W -b html . ../../public
  only:
  - branches
  except:
  - master

pages:
  stage: deploy
  script:
  - pip install -U sphinx mock sphinx-rtd-theme
  - pip install -Ur docs/rtd_requirements.txt
  - cd docs/source; sphinx-build -W -b html . ../../public
  artifacts:
    paths:
    - public
  only:
  - master<|MERGE_RESOLUTION|>--- conflicted
+++ resolved
@@ -52,13 +52,8 @@
 black:
   stage: lint
   script:
-<<<<<<< HEAD
-    - pip install autopep8
-    - autopep8 --select=E1,E2,E3,E401,W1,W2,W3,E226,E24 --diff --recursive --exit-code config docs examples scripts src
-=======
     - pip install black
     - black -S --check config docs examples scripts src run
->>>>>>> 26643793
 
 test_docs:
   stage: test
