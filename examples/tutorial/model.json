--- conflicted
+++ resolved
@@ -1,5 +1,4 @@
 {
-<<<<<<< HEAD
   "conductivities": {
     "conductor": "platinum",
     "endoneurium": "endoneurium",
@@ -10,19 +9,6 @@
       "label": "special medium for beta test",
       "unit": "[S/m]",
       "value": "1/20"
-=======
-  "pseudonym": "tutorial model",
-  "modes": {
-    "use_ci": true,
-    "cuff_shift": "AUTO_ROTATION_MIN_CIRCLE_BOUNDARY",
-    "rho_perineurium": "RHO_WEERASURIYA"
-  },
-  "medium": {
-    "proximal": {
-      "distant_ground": false,
-      "length": 12500,
-      "radius": 3000
->>>>>>> 83b57535
     },
     "perineurium": {
       "label": "RHO_WEERASURIYA @ 1 Hz",
