{
  "active_srcs": {
<<<<<<< HEAD
    "Purdue.json": [
      [
        1,
        -1
      ]
    ]
=======
    "Purdue.json": [[1, -1]]
>>>>>>> 83b57535
  },
  "fibers": {
    "mode": "MRG_DISCRETE",
    "plot": false,
    "xy_parameters": {
      "angle_offset": 0,
      "angle_offset_is_in_degrees": true,
      "find_centroid": true,
      "mode": "WHEEL",
      "point_count_per_spoke": 2,
      "spoke_count": 6
    },
    "xy_trace_buffer": 5.0,
    "z_parameters": {
      "mode": "EXTRUSION",
      "diameter": 8.7,
      "max": 12500,
      "min": 0,
      "mode": "EXTRUSION",
      "offset": 0,
      "seed": 123
    }
  },
  "intracellular_stim": {
    "amp": 0,
    "ind": 2,
    "pulse_repetition_freq": 0,
    "times": {
      "IntraStim_PulseTrain_delay": 0,
      "IntraStim_PulseTrain_dur": 0,
      "pw": 0
    }
  },
  "n_dimensions": 0,
  "protocol": {
    "bounds_search": {
      "bottom": -0.01,
      "mode": "PERCENT_INCREMENT",
      "step": 10,
      "top": -1
    },
    "dt_initSS": 10,
    "initSS": -200,
    "mode": "ACTIVATION_THRESHOLD",
    "termination_criteria": {
      "mode": "PERCENT_DIFFERENCE",
      "percent": 1
    },
    "threshold": {
      "ap_detect_location": 0.9,
      "n_min_aps": 1,
      "value": -30
    }
  },
  "pseudonym": "tutorial sim",
  "saving": {
    "runtimes": false,
    "space": {
      "gating": false,
      "times": [
        0
      ],
      "vm": false
    },
    "time": {
      "gating": false,
      "istim": false,
      "locs": [
        0
      ],
      "vm": false
    }
  },
  "waveform": {
    "BIPHASIC_PULSE_TRAIN_Q_BALANCED_UNEVEN_PW": {
      "digits": 1,
      "inter_phase": 0.1,
      "pulse_repetition_freq": 1,
      "pulse_width_1": 0.1,
      "pulse_width_2": 0.4
    },
    "global": {
      "dt": 0.001,
      "off": 49,
      "on": 1,
      "start": 0,
      "stop": 50,
      "unit": "ms"
    }
  }
}<|MERGE_RESOLUTION|>--- conflicted
+++ resolved
@@ -1,15 +1,11 @@
 {
   "active_srcs": {
-<<<<<<< HEAD
     "Purdue.json": [
       [
         1,
         -1
       ]
     ]
-=======
-    "Purdue.json": [[1, -1]]
->>>>>>> 83b57535
   },
   "fibers": {
     "mode": "MRG_DISCRETE",
