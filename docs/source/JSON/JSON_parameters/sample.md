# sample.json

Named file: `samples/<sample_index>/sample.json`

## Purpose

Instructs the pipeline on which sample-specific input data
and user-defined parameters to use for processing nerve sample
morphology inputs in preparation for 3D representation of the sample
in the FEM (**_Sample_**) ([Creating Nerve Morphology in COMSOL](../../Code_Hierarchy/Java.md#partcreatenervepartinstance)).

## Syntax

To declare this entity in
`samples/<sample_index>/sample.json`, use the following syntax:

```javascript
{
  "sample": String,
  "pseudonym": String,
  "sex": String,
  "level": String,
  "scale": {
    "scale_bar_length": Double,
    "scale_ratio": Double,
    "shrinkage": Double
  },
  "boundary_separation": {
    "fascicles": Double,
    "nerve": Double
  },
  "modes": {
    "mask_input": String,
    "scale_input": String,
    "nerve": String,
    "deform": String,
    "ci_perineurium_thickness": String,
    "reshape_nerve": String,
    "shrinkage_definition": String,
    "contour_approximation": String,
  },
  "smoothing": {
    "nerve_distance": Double,
    "fascicle_distance": Double
  },
  "image_preprocessing": {
    "fill_holes": Boolean,
    "object_removal_area": Integer
  },
  "morph_count": Integer,
  "deform_ratio": Double,
  "plot": Boolean,
  "plot_folder": Boolean,
  "render_deform": Boolean,
  "Morphology": {
    "Nerve": {
      "Area": Double
    },
    "Fascicles": [
      {
        "outer": {
          "area": Double,
          "x": Double,
          "y": Double,
          "a": Double,
          "b": Double,
          "angle": Double
        },
        "inners": [
          {
            "area": Double,
            "x": Double,
            "y": Double,
            "a": Double,
            "b": Double,
            "angle": Double
          },
          ...
        ]
      },
      ...
    ]
  }
}
```

## Properties

`“sample”`: The value (String) of this property sets the sample
name/identifier (e.g., “Rat1-1”) to relate to bookkeeping for input
<<<<<<< HEAD
morphology files ([Data Hierarchy Figure A](../../Data_Hierarchy)). The value must match the directory name in
=======
morphology files ([Data Hierarchy](../../Data_Hierarchy)). The value must match the directory name in
>>>>>>> 1f9cce43
`input/<NAME>/` that contains the input morphology files. Required.

`"pseudonym"`: This value (String) informs pipeline print statements, allowing
users to better keep track of the purpose of each configuration file. Optional.

`“sex”`: The value (String) of this property assigns the sex of the
sample. Optional, for user records only.

`“level”`: The value (String) of this property assigns the location of the
nerve sample (e.g., cervical, abdominal, pudendal). Optional, for user
records only.

`“scale”`

- `“scale_bar_length”`: The value (Double, units: micrometer) is the
  length of the scale bar in the binary image of the scale bar
  provided (`s.tif`, note that the scale bar must be oriented
  horizontally). Required if scale_input = "MASK".

- `“scale_ratio”`: The value (Double, units: micrometers/pixel) is
  the ratio of micrometers per pixel for the input mask(s).
  Required if scale_input = "RATIO".

- `“shrinkage”`: The value (Double) is the shrinkage correction for the
  nerve morphology binary images provided as a decimal (e.g., 0.20
  results in a 20% expansion of the nerve, and 0 results in no
  shrinkage correction of the nerve). Required, must be greater than 0.
  Shrinkage correction scaling is linear (i.e. a nerve with diameter d and area a scaled by scaling factor s will have a final diameter of d_final=d*(1+s) and a final area a_final = a*(1+s)<sup>2</sup>)

  <!-- end list -->

`“boundary_separation”`

- `“fascicles”`: The value (Double, units: micrometer) is the minimum
  distance required between boundaries of adjacent fascicles
  (post-deformation, see Deformable in [Python Morphology Classes](../../Code_Hierarchy/Python.md#python-classes-for-representing-nerve-morphology-sample))). Required for samples with
  multiple fascicles.

  - Note that this is a distinct parameter from
    `“min_fascicle_separation”` in `mock_sample.json`, which
    controls the minimum distance between fascicles in the binary
    image mask inputs to the pipeline, which is later deformed to
    fit in the cuff electrode using Deformable ([Python Morphology Classes](../../Code_Hierarchy/Python.md#python-classes-for-representing-nerve-morphology-sample))).

- `“nerve”`: The value (Double, units: micrometer) is the minimum
  distance required between the boundaries of a fascicle and the nerve
  (post-deformation, see Deformable in [Python Morphology Classes](../../Code_Hierarchy/Python.md#python-classes-for-representing-nerve-morphology-sample))). Required if “nerve” in
  **_Sample_** is “PRESENT”.

`“modes”`:

- `“mask_input”`: The value (String) is the `“MaskInputMode”` that tells
  the program which segmented histology images to expect as inputs for
  fascicles. Required.

  - As listed in Enums ([Enums](../../Code_Hierarchy/Python.md#enums)), modes include

    1. `“INNERS”`: Program expects segmented images of only inner
       fascicle boundaries.

    2. `“INNER_AND_OUTER_SEPARATE”`: Program expects segmented
       image of inners in one file and segmented image of outers in
       another file.

    3. `“INNER_AND_OUTER_COMPILED”`: Program expects a single
       segmented image containing boundaries of both inners and
       outers.

- `“scale_input”`: The value (String) is the `“ScaleInputMode”`
  that tells the program which type of scale input to look for.

  - As listed in Enums ([Enums](../../Code_Hierarchy/Python.md#enums)), known `“ScaleInputModes”` include

    1. `“MASK”`: The program will determine image scale from the user's scale bar mask image and the `scale_bar_length` parameter.
    2. `“RATIO”`: The program will use the scale directly specified in `scale_ratio`. If using this option, a scale bar image need not be
       provided.

- `“nerve”`: The value (String) is the `“NerveMode”` that tells the
  program if there is an outer nerve boundary (epineurium) segmented
  image to incorporate into the model. Required.

  - As listed in Enums ([Enums](../../Code_Hierarchy/Python.md#enums)), known modes include

    1. `“PRESENT”`: Program expects a segmented image for a nerve
       (`n.tif`) to incorporate into the model. The value must be
       PRESENT if multifascicular nerve, but can also be PRESENT
       if monofascicular.

    2. `“NOT_PRESENT”`: Program does not try to incorporate a
       nerve boundary into the model. The value cannot be
       `NOT_PRESENT` if multifascicular nerve, but can be
       `NOT_PRESENT` if monofascicular.

- `“deform”`: The value (String) is the `“DeformationMode”` that tells the
  program which method to use to deform the nerve within the cuff. If
  the `“NerveMode”` (i.e., “nerve” parameter) is defined as
  `“NOT_PRESENT”` then the `“DeformationMode”` (i.e., “deform”
  parameter) must be `“NONE”`. Required.

  - As listed in Enums ([Enums](../../Code_Hierarchy/Python.md#enums)), known modes include

    1. `“NONE”`: The program does not deform the nerve when it is
       placed in the cuff electrode. In the pipeline’s current
       implementation, this should be the value for all nerve
       samples without epineurium (i.e., `“NOT_PRESENT”` for
       “nerve”).

    2. `“PHYSICS”`: The program uses a physics-based deformation of
       the nerve to the final inner profile of the nerve cuff,
       morphing from the original trace towards a circular trace.
       In the pipeline’s current implementation, this is the
       only `“DeformationMode”` for deforming compound nerve
       samples. See `“deform_ratio”` below; if `deform_ratio = 0`,
       then the original nerve trace is used and if `deform_ratio = 1`, then the nerve trace will be made circular.

- `“ci_perineurium_thickness”`: The value (String) is the
  `“PerineuriumThicknessMode”` that tells the program which method to
  use to define perineurium thickness. Required.

  - As listed in Enums ([Enums](../../Code_Hierarchy/Python.md#enums)), known `“PerineuriumThicknessModes”` include

    1. `“MEASURED”`: The program determines the average thickness of the
       perineurium using the provided inner and outer boundaries (i.e.,
       `“MaskInputMode”`: `INNER_AND_OUTER_SEPARATE` or
       `INNER_AND_OUTER_COMPILED`). The thickness is determined by
       finding the half the difference in diameters of the circles with
       the same areas as the inner and outer traces of the fascicle.

    2. Linear relationships between fascicle diameter and perineurium
       thickness as stored in `config/system/ci_peri_thickness.json`:

    - `“GRINBERG_2008”`
    - `“PIG_VN_INHOUSE_200523”`
    - `“RAT_VN_INHOUSE_200601”`
    - `“HUMAN_VN_INHOUSE_200601”`

- `“reshape_nerve”`: The value (String) is the `“ReshapeNerveMode”`
  that tells the program which final nerve profile
  (post-deformation) to use when “deform” is set to `“PHYSICS”`.
  Required.

  - As listed in Enums ([Enums](../../Code_Hierarchy/Python.md#enums)), known `“ReshapeNerveModes”` include

    1. `“CIRCLE”`: The program creates a circular nerve boundary
       with a preserved cross-sectional area (i.e., for multifascicular nerves/nerves that have epineurium).
    2. `“NONE”`: The program does not deform the nerve boundary (i.e., for monofascicular nerves/nerves that do not have epineurium).

- `“shrinkage_definition”`: The value (String) is the `“ShrinkageMode”`
  that tells the program how to interpret the "scale"->"shrinkage" parameter, which is provided as a decimal (i.e., 0.2 = 20%).
  Optional, but assumes the mode "`LENGTH_FORWARDS`" if omitted, since this was the original behavior before this mode was added.

  - As listed in Enums ([Enums](../../Code_Hierarchy/Python.md#enums)), known `“ShrinkageModes”` include

    1. `“LENGTH_BACKWARDS”`: The value for "scale"->"shrinkage" refers to how much the length (e.g., radius, diameter, or perimeter)
       of the nerve cross-section was reduced from the fresh tissue to the imaged tissue.
       - Formula: r_post = r_original * (1-shrinkage)
    2. `“LENGTH_FORWARDS”`: The value for "scale"->"shrinkage" refers to how much the length (e.g., radius, diameter, or perimeter)
       of the nerve cross-section increases from the imaged tissue to the fresh tissue.
       - Formula: r_post = r_original / (1+shrinkage)
    3. `“AREA_BACKWARDS”`: The value for "scale"->"shrinkage" refers to how much the area
       of the nerve cross-section was reduced from the fresh tissue to the imaged tissue.
       - Formula: A_post = A_original * (1-shrinkage)
    4. `“AREA_FORWARDS”`: The value for "scale"->"shrinkage" refers to how much the area
       of the nerve cross-section increases from the imaged tissue to the fresh tissue.
       - Formula: A_post = A_original / (1+shrinkage)

- `“contour_approximation”`: The value (String) is the `“ContourMode”`
  that tells the program which method to use for approximating contours derived from
  input morphology masks. See the [OpenCV Contour Documentation](https://docs.opencv.org/4.x/d4/d73/tutorial_py_contours_begin.html) for more information on how these modes function.

  - As listed in Enums ([Enums](../../Code_Hierarchy/Python.md#enums)), known `“ContourModes”` include:

    1. `“SIMPLE”`: Contours are generated using cv2.CHAIN_APPROX_SIMPLE.
    2. `“NONE”`: Contours are generated using cv2.CHAIN_APPROX_NONE.

`“smoothing”`: Smoothing is applied via a dilating the nerve/fascicle boundary by a specified distance value and then shrinking it by that same value.

- `“nerve_distance”`: Amount (Double) to smooth nerve boundary. Units of micrometers.

- `“fascicle_distance”`: Amount (Double) to smooth fascicle boundaries (inners and outers). Units of micrometers.

<!-- end list -->

`“image_preprocessing”`: Operations applied to the input masks before analysis.

- `“fill_holes”`: The value (Boolean) indicates whether to fill gaps in the binary masks. If true, any areas of black pixels completely enclosed by white pixels will be turned white.

- `“object_removal_area”`: The value (Integer) indicates the maximum size of islands to remove from the binary masks. Any isolated islands of white pixels with area less than or equal to object_removal_area will be turned black. Units of pixels.

<!-- end list -->

`“morph_count”`: The value (Integer) can be used to set the number of
intermediately deformed nerve traces between the `boundary_start` and
`boundary_end` in Deformable ([Python Morphology Classes](../../Code_Hierarchy/Python.md#python-classes-for-representing-nerve-morphology-sample)) if the `“DeformationMode”` is “PHYSCIS”. An
excessively large number for `morph_count` will slow down the deformation
process, though a number that is too small could result in fascicles
“escaping” from the nerve. Optional; if not specified default value is 36.

`“deform_ratio”`: The value (Double, range: 0 to 1) can be used to deform
a nerve if `“DeformationMode”` is `“PHYSICS”` to an intermediately deformed
`boundary_end`. For example, if the `“ReshapeNerveMode”` is `“CIRCLE”` and
`deform_ratio = 1`, then the `boundary_end` will be a circle. However, if
the `“ReshapeNerveMode”` is `“CIRCLE”` and `deform_ratio = 0`, the
`boundary_end` will be the original nerve trace. A value between 0 and 1
will result in a partially deformed nerve “on the way” to the final
circle nerve boundary. Optional, but default value is 1 if not defined
explicitly. Note: if `deform_ratio` = 0, no changes to the nerve boundary will
occur, but the physics system will ensure the requirements in `"boundary_separation"` are met.

`“plot”`: The value (Boolean) determines whether the program
will generate output plots of sample morphology. If true, plots are generated,
if false, no plots are generated

`“plot_folder”`: The value (Boolean) describes plotting behavior (if enabled).
If true, plots are generated in the folder samples/<sample_index>/plots, if
false, plots will pop up in a window.

`"render_deform"`: The value (Boolean) if true, causes the pipeline to generate
a popup window and display a video of sample deformation as it occurs.

`“Morphology”`: This JSON Object is used to store information about the
area and best-fit ellipse information of the nerve and fascicles (outer
and inners). The user does not set values to these JSON structures, but
they are a convenient record of the nerve morphometry for assigning
model attributes based on the anatomy and data analysis. Units:
micrometer<sup>2</sup> (area); micrometer (length). User does NOT
manually set these values. Automatically populated. The values `a` and `b` are
the full width and height of the ellipse major and minor axes, respectively
(i.e., analogous to diameter rather than radius of a circle).

`"rotation"`: The value (Double) instructs the pipeline to rotate the nerve about its centroid by the specified amount (units = Degrees).
This parameter may NOT be used if providing an orientation tif image (See [Morphology Input Files](../../Running_ASCENT/Info.md#morphology-input-files)).

## Example

```{eval-rst}
.. include:: ../../../../config/templates/sample.json
   :code: javascript
```<|MERGE_RESOLUTION|>--- conflicted
+++ resolved
@@ -88,11 +88,7 @@
 
 `“sample”`: The value (String) of this property sets the sample
 name/identifier (e.g., “Rat1-1”) to relate to bookkeeping for input
-<<<<<<< HEAD
-morphology files ([Data Hierarchy Figure A](../../Data_Hierarchy)). The value must match the directory name in
-=======
 morphology files ([Data Hierarchy](../../Data_Hierarchy)). The value must match the directory name in
->>>>>>> 1f9cce43
 `input/<NAME>/` that contains the input morphology files. Required.
 
 `"pseudonym"`: This value (String) informs pipeline print statements, allowing
