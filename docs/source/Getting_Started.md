--- conflicted
+++ resolved
@@ -1,9 +1,6 @@
 # Getting Started
-<<<<<<< HEAD
-Our tutorial video covers all of the content in this page, plus explanations of how ASCENT works. See it below:
-=======
+
 Our video tutorial covers all the content in this page, plus explanations of how ASCENT works! See it below:
->>>>>>> 5ab3d528
 <iframe width="560" height="315" src="https://www.youtube.com/embed/C41nHvMXyEo" title="YouTube video player" frameborder="0" allow="accelerometer; autoplay; clipboard-write; encrypted-media; gyroscope; picture-in-picture; web-share" allowfullscreen></iframe>
 
 ## Installation
