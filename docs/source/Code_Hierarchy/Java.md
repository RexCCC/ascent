--- conflicted
+++ resolved
@@ -367,9 +367,5 @@
 **_Model_** configurations under a given **_Sample_** and applies the
 `meshMatch()` method. If a **_Model_** match is found, `searchMeshMatch`
 returns a Match class, which is analogous to the `ModelWrapper` class,
-<<<<<<< HEAD
-using the path of the matching ***Model*** with the `fromMeshPath()`
-=======
 using the path of the matching **_Model_** with the `fromMeshPath()`
->>>>>>> 1f9cce43
 method.