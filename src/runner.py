#!/usr/bin/env python3.7

"""
The copyrights of this software are owned by Duke University.
Please refer to the LICENSE and README.md files for licensing instructions.
The source code can be found on the following GitHub repository: https://github.com/wmglab-duke/ascent
"""

# builtins
import os

os.environ['PYGAME_HIDE_SUPPORT_PROMPT'] = "1"
import pickle
from typing import List

# packages
import json
import base64
import sys
import numpy as np
import time
import subprocess
from copy import deepcopy
from quantiphy import Quantity
from shapely.geometry import Point
import traceback

try:
    import pymunkoptions
    pymunkoptions.options["debug"] = False
except:
    pass

# ascent
from src.core import Sample, Simulation, Waveform
<<<<<<< HEAD
from src.utils import Exceptionable, Configurable, SetupMode, Config, NerveMode, DownSampleMode, WriteMode, \
    CuffShiftMode, PerineuriumResistivityMode, TemplateOutput, Env, ReshapeNerveMode, Validatable
=======
from src.utils import Exceptionable, Configurable, SetupMode, Config, NerveMode, WriteMode, CuffShiftMode,  \
    PerineuriumResistivityMode, TemplateOutput, Env, ReshapeNerveMode, ExportMode, DownSampleMode
>>>>>>> f59ac035


class Runner(Exceptionable, Configurable):

    def __init__(self, number: int):

        # initialize Configurable super class
        Configurable.__init__(self)

        # initialize Exceptionable super class
        Exceptionable.__init__(self, SetupMode.NEW)

        # this corresponds to the run index (as file name in config/user/runs/<run_index>.json
        self.number = number

    def load_configs(self) -> dict:
        """
        :return: dictionary of all configs (Sample, Model(s), Sims(s))
        """

        def validate_and_add(config_source: dict, key: str, path: str):
            """
            :param config_source: all configs, to which we add new ones
            :param key: the key of the dict in Configs
            :param path: path to the JSON file of the config
            :return: updated dict of all configs
            """
            self.validate_path(path)
            if os.path.exists(path):
                if key not in config_source.keys():
                    config_source[key] = []
                config_source[key] += [self.load(path)]
            else:
                print('Missing {} config: {}'.format(key, path))
                self.throw(37)

        configs = dict()

        sample = self.search(Config.RUN, 'sample')

        if not isinstance(sample, int):
            self.throw(95)

        models = self.search(Config.RUN, 'models', optional=True)
        sims = self.search(Config.RUN, 'sims', optional=True)

        sample_path = os.path.join(
            os.getcwd(),
            'samples',
            str(sample),
            'sample.json'
        )
        validate_and_add(configs, 'sample', sample_path)

        model_paths = [os.path.join(os.getcwd(),
                                    'samples',
                                    str(sample),
                                    'models',
                                    str(model),
                                    'model.json') for model in models]

        for model_path in model_paths:
            validate_and_add(configs, 'models', model_path)

        sim_paths = [os.path.join(os.getcwd(),
                                  'config',
                                  'user',
                                  'sims',
                                  '{}.json'.format(sim)) for sim in sims]
        for sim_path in sim_paths:
            validate_and_add(configs, 'sims', sim_path)

        return configs
    
    def precheck(self):
        #check cuff configs for uniqueness
        VD = Validatable()
        VD.validate_cuff_configs(os.path.join(os.getcwd(),
                                    'config',
                                    'system',
                                    'cuffs'))
    
    def run(self, smart: bool = True):
        """
        :param smart: bool telling the program whether to reprocess the sample or not if it already exists as sample.obj
        :return: nothing to memory, spits out all pipeline related data to file
        """
        # NOTE: single sample per Runner, so no looping of samples
        #       possible addition of functionality for looping samples in start.py

        # load all json configs into memory
        
        #run precheck
        self.precheck()
        
        all_configs = self.load_configs()

        run_pseudonym = self.configs[Config.RUN.value].get('pseudonym')
        if run_pseudonym is not None: print('Run pseudonym:',run_pseudonym)

        def load_obj(path: str):
            """
            :param path: path to python obj file
            :return: obj file
            """
            return pickle.load(open(path, 'rb')).add(SetupMode.OLD, Config.CLI_ARGS, self.configs[Config.CLI_ARGS.value])

        # ensure NEURON files exist in export location
        Simulation.export_neuron_files(os.environ[Env.NSIM_EXPORT_PATH.value])
        Simulation.export_system_config_files(os.path.join(os.environ[Env.NSIM_EXPORT_PATH.value], 'config', 'system'))

        if 'break_points' in self.configs[Config.RUN.value].keys() and \
                sum(self.search(Config.RUN, 'break_points').values()) > 1:
            self.throw(76)

        if 'partial_fem' in self.configs[Config.RUN.value].keys() and \
                sum(self.search(Config.RUN, 'partial_fem').values()) > 1:
            self.throw(80)

        potentials_exist: List[bool] = []  # if all of these are true, skip Java
        ss_bases_exist: List[bool] = []  # if all of these are true, skip Java

        sample_num = self.configs[Config.RUN.value]['sample']

        sample_file = os.path.join(
            os.getcwd(),
            'samples',
            str(sample_num),
            'sample.obj'
        )

        sample_pseudonym = all_configs[Config.SAMPLE.value][0].get('pseudonym')

        print('SAMPLE {}'.format(self.configs[Config.RUN.value]['sample']),
              '- {}'.format(sample_pseudonym) if sample_pseudonym is not None else '')

        # instantiate sample
        if smart and os.path.exists(sample_file):
            print('Found existing sample {} ({})'.format(self.configs[Config.RUN.value]['sample'], sample_file))
            sample = load_obj(sample_file)
        else:
            # init slide manager
            sample = Sample(self.configs[Config.EXCEPTIONS.value])
            # run processes with slide manager (see class for details)

            sample \
                .add(SetupMode.OLD, Config.SAMPLE, all_configs[Config.SAMPLE.value][0]) \
                .add(SetupMode.OLD, Config.RUN, self.configs[Config.RUN.value]) \
                .add(SetupMode.OLD, Config.CLI_ARGS, self.configs[Config.CLI_ARGS.value]) \
                .init_map(SetupMode.OLD) \
                .build_file_structure() \
                .populate() \
                .write(WriteMode.SECTIONWISE2D) \
                .output_morphology_data() \
                .save(os.path.join(sample_file))

        # iterate through models
        if 'models' not in all_configs.keys():
            print('NO MODELS TO MAKE IN Config.RUN - killing process')
        else:
            for model_index, model_config in enumerate(all_configs[Config.MODEL.value]):
                model_num = self.configs[Config.RUN.value]['models'][model_index]
                model_pseudonym = model_config.get('pseudonym')
                print('\tMODEL {}'.format(model_num),
                      '- {}'.format(model_pseudonym) if model_pseudonym is not None else '')


                # use current model index to computer maximum cuff shift (radius) .. SAVES to file in method
                model_config = self.compute_cuff_shift(model_config, sample, all_configs[Config.SAMPLE.value][0])

                model_config_file_name = os.path.join(
                    os.getcwd(),
                    'samples',
                    str(sample_num),
                    'models',
                    str(model_num),
                    'model.json'
                )

                # write edited model config in place
                TemplateOutput.write(model_config, model_config_file_name)

                # use current model index to compute electrical parameters ... SAVES to file in method
                self.compute_electrical_parameters(all_configs, model_index)

                # iterate through simulations
                if 'sims' in all_configs.keys():
                    for sim_index, sim_config in enumerate(all_configs['sims']):
                        sim_num = self.configs[Config.RUN.value]['sims'][sim_index]
                        sim_pseudonym = sim_config.get('pseudonym')
                        print('\t\tSIM {}'.format(self.configs[Config.RUN.value]['sims'][sim_index]),
                              '- {}'.format(sim_pseudonym) if sim_pseudonym is not None else '')

                        sim_obj_dir = os.path.join(
                            os.getcwd(),
                            'samples',
                            str(sample_num),
                            'models',
                            str(model_num),
                            'sims',
                            str(sim_num)
                        )

                        sim_obj_file = os.path.join(
                            sim_obj_dir,
                            'sim.obj'
                        )

                        # init fiber manager
                        if smart and os.path.exists(sim_obj_file):
                            print('\t    Found existing sim object for sim {} ({})'.format(
                                self.configs[Config.RUN.value]['sims'][sim_index], sim_obj_file))

                            simulation: Simulation = load_obj(sim_obj_file)

                            if 'supersampled_bases' in simulation.configs['sims'].keys() and simulation.configs['sims']['supersampled_bases']['use']:
                                source_sim_index = simulation.configs['sims']['supersampled_bases']['source_sim']

                                source_sim_obj_dir = os.path.join(
                                    os.getcwd(),
                                    'samples',
                                    str(sample_num),
                                    'models',
                                    str(model_num),
                                    'sims',
                                    str(source_sim_index)
                                )

                                # do Sim.fibers.xy_parameters match between Sim and source_sim?
                                try:
                                    source_sim: simulation = load_obj(os.path.join(source_sim_obj_dir, 'sim.obj'))
                                    print('\t    Found existing source sim {} for supersampled bases ({})'.format(
                                        source_sim_index, source_sim_obj_dir))
                                except FileNotFoundError:
                                    traceback.print_exc()
                                    self.throw(129)

                                source_xy_dict: dict = source_sim.configs['sims']['fibers']['xy_parameters']
                                xy_dict: dict = simulation.configs['sims']['fibers']['xy_parameters']

                                if not source_xy_dict == xy_dict:
                                    self.throw(82)

                                ss_bases_exist.append(
                                    simulation.ss_bases_exist(source_sim_obj_dir)
                                )
                            else:
                                potentials_exist.append(simulation.potentials_exist(sim_obj_dir))


                        else:
                            if not os.path.exists(sim_obj_dir):
                                os.makedirs(sim_obj_dir)

                            if not os.path.exists(sim_obj_dir+'/plots'):
                                os.makedirs(sim_obj_dir+'/plots')

                            simulation: Simulation = Simulation(sample, self.configs[Config.EXCEPTIONS.value])
                            simulation \
                                .add(SetupMode.OLD, Config.MODEL, model_config) \
                                .add(SetupMode.OLD, Config.SIM, sim_config) \
                                .add(SetupMode.OLD, Config.RUN, self.configs[Config.RUN.value]) \
                                .add(SetupMode.OLD, Config.CLI_ARGS, self.configs[Config.CLI_ARGS.value]) \
                                .resolve_factors() \
                                .write_waveforms(sim_obj_dir) \
                                .write_fibers(sim_obj_dir) \
                                .validate_srcs(sim_obj_dir) \
                                .save(sim_obj_file)

                            if 'supersampled_bases' in simulation.configs['sims'].keys() and simulation.configs['sims']['supersampled_bases']['use']:
                                source_sim_index = simulation.configs['sims']['supersampled_bases']['source_sim']

                                source_sim_obj_dir = os.path.join(
                                    os.getcwd(),
                                    'samples',
                                    str(sample_num),
                                    'models',
                                    str(model_num),
                                    'sims',
                                    str(source_sim_index)
                                )

                                # do Sim.fibers.xy_parameters match between Sim and source_sim?
                                try:
                                    source_sim: simulation = load_obj(os.path.join(source_sim_obj_dir, 'sim.obj'))
                                    print('\t    Found existing source sim {} for supersampled bases ({})'.format(
                                        source_sim_index, source_sim_obj_dir))
                                except FileNotFoundError:
                                    traceback.print_exc()
                                    self.throw(129)

                                source_xy_dict: dict = source_sim.configs['sims']['fibers']['xy_parameters']
                                xy_dict: dict = simulation.configs['sims']['fibers']['xy_parameters']

                                if not source_xy_dict == xy_dict:
                                    self.throw(82)

                                ss_bases_exist.append(
                                    simulation.ss_bases_exist(source_sim_obj_dir)
                                )
                            else:
                                potentials_exist.append(simulation.potentials_exist(sim_obj_dir))

            if self.configs[Config.CLI_ARGS.value].get('break_point')=='pre_java' or \
                    (('break_points' in self.configs[Config.RUN.value].keys()) and \
                     self.search(Config.RUN, 'break_points').get('pre_java')==True):
                print('KILLING PRE JAVA')
                return

            # handoff (to Java) -  Build/Mesh/Solve/Save bases; Extract/Save potentials if necessary
            if 'models' in all_configs.keys() and 'sims' in all_configs.keys():
                self.model_parameter_checking(all_configs)
                # only transition to java if necessary (there are potentials that do not exist)
                if not all(potentials_exist) or not all(ss_bases_exist):
                    print('\nTO JAVA\n')
                    self.handoff(self.number)
                    print('\nTO PYTHON\n')
                else:
                    print('\nSKIPPING JAVA - all required extracted potentials already exist\n')

                self.remove(Config.RUN)
                run_path = os.path.join('config', 'user', 'runs', '{}.json'.format(self.number))
                self.add(SetupMode.NEW, Config.RUN, run_path)

                #  continue by using simulation objects
                models_exit_status = self.search(Config.RUN, "models_exit_status")

                for model_index, model_config in enumerate(all_configs[Config.MODEL.value]):
                    model_num = self.configs[Config.RUN.value]['models'][model_index]
                    conditions = [models_exit_status is not None, len(models_exit_status) > model_index]
                    model_ran = models_exit_status[model_index] if all(conditions) else True
                    ss_use_notgen = []
                    #check if all supersampled bases are "use" and not generating
                    for sim_index, sim_config in enumerate(all_configs['sims']):
                        if 'supersampled_bases' in simulation.configs['sims'].keys() and \
                        simulation.configs['sims']['supersampled_bases']['use'] and not \
                            simulation.configs['sims']['supersampled_bases']['generate']:
                            ss_use_notgen.append(True)
                        else:
                            ss_use_notgen.append(False)
                    if model_ran or np.all(ss_use_notgen):
                        for sim_index, sim_config in enumerate(all_configs['sims']):
                            sim_num = self.configs[Config.RUN.value]['sims'][sim_index]
                            sim_obj_path = os.path.join(
                                os.getcwd(),
                                'samples',
                                str(self.configs[Config.RUN.value]['sample']),
                                'models',
                                str(model_num),
                                'sims',
                                str(sim_num),
                                'sim.obj'
                            )

                            sim_dir = os.path.join(
                                os.getcwd(),
                                'samples',
                                str(self.configs[Config.RUN.value]['sample']),
                                'models',
                                str(model_num),
                                'sims'
                            )

                            # load up correct simulation and build required sims
                            simulation: Simulation = load_obj(sim_obj_path)
                            simulation.build_n_sims(sim_dir, sim_num)
                            
                            #get export behavior
                            export_behavior = None
                            if self.configs[Config.CLI_ARGS.value].get('export_behavior') is not None:
                                export_behavior = self.configs[Config.CLI_ARGS.value]['export_behavior']
                            elif self.configs[Config.RUN.value].get('export_behavior') is not None:
                                export_behavior = self.configs[Config.RUN.value]['export_behavior']
                            else:
                                export_behavior = 'selective'
                            #check to make sure we have a valid behavior
                            if not np.any([export_behavior == x.value for x in ExportMode]):
                                self.throw(139)
                            
                            # export simulations
                            Simulation.export_n_sims(
                                sample_num,
                                model_num,
                                sim_num,
                                sim_dir,
                                os.environ[Env.NSIM_EXPORT_PATH.value],
                                export_behavior = export_behavior
                            )

                            # ensure run configuration is present
                            Simulation.export_run(
                                self.number,
                                os.environ[Env.PROJECT_PATH.value],
                                os.environ[Env.NSIM_EXPORT_PATH.value]
                            )

                        print('Model {} data exported to appropriate folders in {}'.format(model_num, os.environ[
                            Env.NSIM_EXPORT_PATH.value]))

                    elif not models_exit_status[model_index]:
                        print('\nDid not create NEURON simulations for Sims associated with: \n'
                              '\t Model Index: {} \n'
                              'since COMSOL failed to create required potentials. \n'.format(model_num))

            elif 'models' in all_configs.keys() and 'sims' not in all_configs.keys():
                # Model Configs Provided, but not Sim Configs
                print('\nTO JAVA\n')
                self.handoff(self.number)
                print('\nNEURON Simulations NOT created since no Sim indices indicated in Config.SIM\n')

    def handoff(self, run_number: int):
        comsol_path = os.environ[Env.COMSOL_PATH.value]
        jdk_path = os.environ[Env.JDK_PATH.value]
        project_path = os.environ[Env.PROJECT_PATH.value]
        run_path = os.path.join(project_path, 'config', 'user', 'runs', '{}.json'.format(run_number))

        core_name = 'ModelWrapper'

        #Encode command line args as jason string, then encode to base64 for passing to java
        argstring = json.dumps(self.configs[Config.CLI_ARGS.value])
        argbytes = argstring.encode('ascii')
        argbase = base64.b64encode(argbytes)
        argfinal = argbase.decode('ascii')

        if sys.platform.startswith('darwin'):  # macOS

            subprocess.Popen(['{}/bin/comsol'.format(comsol_path), 'server'], close_fds=True)
            time.sleep(10)
            os.chdir('src')
            os.system(
                '{}/javac -classpath ../bin/json-20190722.jar:{}/plugins/* model/*.java -d ../bin'.format(jdk_path,
                                                                                                          comsol_path))
            # https://stackoverflow.com/questions/219585/including-all-the-jars-in-a-directory-within-the-java-classpath
            os.system('{}/java/maci64/jre/Contents/Home/bin/java '
                      '-cp .:$(echo {}/plugins/*.jar | '
                      'tr \' \' \':\'):../bin/json-20190722.jar:../bin model.{} "{}" "{}" "{}"'.format(comsol_path,
                                                                                                  comsol_path,
                                                                                                  core_name,
                                                                                                  project_path,
                                                                                                  run_path,
                                                                                                  argfinal))
            os.chdir('..')

        elif sys.platform.startswith('linux'):  # linux

            subprocess.Popen(['{}/bin/comsol'.format(comsol_path), 'server'], close_fds=True)
            time.sleep(10)
            os.chdir('src')
            os.system(
                '{}/javac -classpath ../bin/json-20190722.jar:{}/plugins/* model/*.java -d ../bin'.format(jdk_path,
                                                                                                          comsol_path))
            # https://stackoverflow.com/questions/219585/including-all-the-jars-in-a-directory-within-the-java-classpath
            os.system('{}/java/glnxa64/jre/bin/java '
                      '-cp .:$(echo {}/plugins/*.jar | '
                      'tr \' \' \':\'):../bin/json-20190722.jar:../bin model.{} "{}" "{}" "{}"'.format(comsol_path,
                                                                                                  comsol_path,
                                                                                                  core_name,
                                                                                                  project_path,
                                                                                                  run_path,
                                                                                                  argfinal))
            os.chdir('..')

        else:  # assume to be 'win64'
            subprocess.Popen(['{}\\bin\\win64\\comsolmphserver.exe'.format(comsol_path)], close_fds=True)
            time.sleep(10)
            os.chdir('src')
            os.system('""{}\\javac" '
                      '-cp "..\\bin\\json-20190722.jar";"{}\\plugins\\*" '
                      'model\\*.java -d ..\\bin"'.format(jdk_path,
                                                         comsol_path))
            os.system('""{}\\java\\win64\\jre\\bin\\java" '
                      '-cp "{}\\plugins\\*";"..\\bin\\json-20190722.jar";"..\\bin" '
                      'model.{} "{}" "{}" "{}""'.format(comsol_path,
                                                   comsol_path,
                                                   core_name,
                                                   project_path,
                                                   run_path,
                                                   argfinal))
            os.chdir('..')
    
    def cuffshiftcalc(self,cuff_dict,slide,deform_ratio,nerve_mode,sample_config,model_config): 
        # fetch cuff config
        cuff_config: dict = self.load(
            os.path.join(os.getcwd(), "config", "system", "cuffs", cuff_dict['preset'])
        )
    
        # fetch 1-2 letter code for cuff (ex: 'CT')
        cuff_code: str = cuff_config['code']
    
        # fetch radius buffer string (ex: '0.003 [in]')
        cuff_r_buffer_str: str = [item["expression"] for item in cuff_config["params"]
                                  if item["name"] == '_'.join(['thk_medium_gap_internal', cuff_code])][0]
    
        # calculate value of radius buffer in micrometers (ex: 76.2)
        cuff_r_buffer: float = Quantity(
            Quantity(
                cuff_r_buffer_str.translate(cuff_r_buffer_str.maketrans('', '', ' []')),
                scale='m'
            ),
            scale='um'
        ).real  # [um] (scaled from any arbitrary length unit)
    
        # get center and radius of nerve's min_bound circle
        nerve_copy = deepcopy(slide.nerve if nerve_mode == NerveMode.PRESENT else slide.fascicles[0].outer)
    
        # Get the boundary and center information for computing cuff shift
        if self.search_mode(ReshapeNerveMode, Config.SAMPLE) and not slide.monofasc() and deform_ratio == 1:
            x, y = 0, 0
            r_bound = np.sqrt(sample_config['Morphology']['Nerve']['area'] / np.pi)
        else:
            x, y, r_bound = nerve_copy.make_circle()
    
        # next calculate the angle of the "centroid" to the center of min bound circle
        # if mono fasc, just use 0, 0 as centroid (i.e., centroid of nerve same as centroid of all fasc)
        # if poly fasc, use centroid of all fascicle as reference, not 0, 0
        # angle of centroid of nerve to center of minimum bounding circle
        reference_x = reference_y = 0.0
        if not slide.monofasc() and not (round(slide.nerve.centroid()[0])==round(slide.nerve.centroid()[1])==0):
            self.throw(123) #if the slide has nerve and is not centered at the nerve throw error
        if not slide.monofasc():
            reference_x, reference_y = slide.fascicle_centroid()
        theta_c = (np.arctan2(reference_y - y, reference_x - x) * (360 / (2 * np.pi))) % 360
    
        # calculate final necessary radius by adding buffer
        r_f = r_bound + cuff_r_buffer
    
        # fetch initial cuff rotation (convert to rads)
        theta_i = cuff_config.get('angle_to_contacts_deg') % 360
    
        # fetch boolean for cuff expandability
        expandable: bool = cuff_config['expandable']
    
        # check radius iff not expandable
        if not expandable:
            r_i_str: str = [item["expression"] for item in cuff_config["params"]
                            if item["name"] == '_'.join(['R_in', cuff_code])][0]
            r_i: float = Quantity(
                Quantity(
                    r_i_str.translate(r_i_str.maketrans('', '', ' []')),
                    scale='m'
                ),
                scale='um'
            ).real  # [um] (scaled from any arbitrary length unit)
    
            if not r_f <= r_i:
                self.throw(51)
    
            theta_f = theta_i
        else:
            # get initial cuff radius
            r_i_str: str = [item["expression"] for item in cuff_config["params"]
                            if item["name"] == '_'.join(['r_cuff_in_pre', cuff_code])][0]
            r_i: float = Quantity(
                Quantity(
                    r_i_str.translate(r_i_str.maketrans('', '', ' []')),
                    scale='m'
                ),
                scale='um'
            ).real  # [um] (scaled from any arbitrary length unit)
    
            if r_i < r_f:
                fixed_point = cuff_config.get('fixed_point')
                if fixed_point is None:
                    self.throw(126)
                if fixed_point == 'clockwise_end':
                    theta_f = theta_i*(r_i/r_f)
                elif fixed_point == 'center':
                    theta_f = theta_i
            else:
                theta_f = theta_i
    
        offset = 0
        for key, coef in cuff_config["offset"].items():
            value_str = [item["expression"] for item in cuff_config["params"] if item['name'] == key][0]
            value: float = Quantity(
                Quantity(
                    value_str.translate(value_str.maketrans('', '', ' []')),
                    scale='m'
                ),
                scale='um'
            ).real  # [um] (scaled from any arbitrary length unit)
            offset += coef * value
    
        cuff_shift_mode: CuffShiftMode = self.search_mode(CuffShiftMode, Config.MODEL)
    
        model_config['min_radius_enclosing_circle'] = r_bound
    
        if slide.orientation_angle is not None:
            theta_c = (slide.orientation_angle) * (360 / (2 * np.pi)) % 360  # overwrite theta_c, use our own orientation
    
        if cuff_shift_mode == CuffShiftMode.AUTO_ROTATION_MIN_CIRCLE_BOUNDARY \
                or cuff_shift_mode == CuffShiftMode.MIN_CIRCLE_BOUNDARY:  # for backwards compatibility
            if r_i > r_f:
                cuff_dict['rotate']['pos_ang'] = theta_c-theta_f
                cuff_dict['shift']['x'] = x - (r_i - offset - cuff_r_buffer - r_bound) * np.cos(
                    theta_c * ((2 * np.pi) / 360))
                cuff_dict['shift']['y'] = y - (r_i - offset - cuff_r_buffer - r_bound) * np.sin(
                    theta_c * ((2 * np.pi) / 360))
    
            else:
                cuff_dict['rotate']['pos_ang'] = theta_c-theta_f
    
                # if nerve is present, use 0,0
                if slide.nerve is not None and deform_ratio==1:  # has nerve
                    cuff_dict['shift']['x'] = 0
                    cuff_dict['shift']['y'] = 0
                else:
                    # else, use
                    cuff_dict['shift']['x'] = x
                    cuff_dict['shift']['y'] = y
    
        elif cuff_shift_mode == CuffShiftMode.AUTO_ROTATION_TRACE_BOUNDARY \
                or cuff_shift_mode == CuffShiftMode.TRACE_BOUNDARY:  # for backwards compatibility
            if r_i < r_f:
                cuff_dict['rotate']['pos_ang'] = theta_c-theta_f
                cuff_dict['shift']['x'] = x
                cuff_dict['shift']['y'] = y
            else:
                id_boundary = Point(0, 0).buffer(r_i - offset)
                n_boundary = Point(x, y).buffer(r_f)
    
                if id_boundary.boundary.distance(n_boundary.boundary) < cuff_r_buffer:
                    nerve_copy.shift([x, y, 0])
                    print("WARNING: NERVE CENTERED ABOUT MIN CIRCLE CENTER (BEFORE PLACEMENT) BECAUSE "
                          "CENTROID PLACEMENT VIOLATED REQUIRED CUFF BUFFER DISTANCE\n")
    
                center_x = 0
                center_y = 0
                step = 1  # [um] STEP SIZE
                x_step = step * np.cos(-theta_c + np.pi)  # STEP VECTOR X-COMPONENT
                y_step = step * np.sin(-theta_c + np.pi)  # STEP VECTOR X-COMPONENT
    
                # shift nerve within cuff until one step within the minimum separation from cuff
                while nerve_copy.polygon().boundary.distance(id_boundary.boundary) >= cuff_r_buffer:
                    nerve_copy.shift([x_step, y_step, 0])
                    center_x -= x_step
                    center_y -= y_step
    
                # to maintain minimum separation from cuff, reverse last step
                center_x += x_step
                center_y += y_step
    
                cuff_dict['rotate']['pos_ang'] = (theta_c-theta_f)
                cuff_dict['shift']['x'] = center_x
                cuff_dict['shift']['y'] = center_y
    
        elif cuff_shift_mode == CuffShiftMode.NAIVE_ROTATION_TRACE_BOUNDARY:
            if slide.orientation_point is not None:
                print('Warning: orientation tif image will be ignored because a NAIVE cuff shift mode was chosen.')
            if r_i < r_f:
                cuff_dict['rotate']['pos_ang'] = 0
                cuff_dict['shift']['x'] = x
                cuff_dict['shift']['y'] = y
            else:
                id_boundary = Point(0, 0).buffer(r_i - offset)
                n_boundary = Point(x, y).buffer(r_f)
    
                if id_boundary.boundary.distance(n_boundary.boundary) < cuff_r_buffer:
                    nerve_copy.shift([x, y, 0])
                    print("WARNING: NERVE CENTERED ABOUT MIN CIRCLE CENTER (BEFORE PLACEMENT) BECAUlf. "
                          "CENTROID PLACEMENT VIOLATED REQUIRED CUFF BUFFER DISTANCE\n")
    
                center_x = 0
                center_y = 0
                step = 1  # [um] STEP SIZE
                x_step = step * np.cos(-theta_c + np.pi)  # STEP VECTOR X-COMPONENT
                y_step = step * np.sin(-theta_c + np.pi)  # STEP VECTOR X-COMPONENT
    
                # shift nerve within cuff until one step within the minimum separation from cuff
                while nerve_copy.polygon().boundary.distance(id_boundary.boundary) >= cuff_r_buffer:
                    nerve_copy.shift([x_step, y_step, 0])
                    center_x -= x_step
                    center_y -= y_step
    
                # to maintain minimum separation from cuff, reverse last step
                center_x += x_step
                center_y += y_step
    
                cuff_dict['rotate']['pos_ang'] = 0
                cuff_dict['shift']['x'] = center_x
                cuff_dict['shift']['y'] = center_y
    
        elif cuff_shift_mode == CuffShiftMode.NONE:
            cuff_dict['rotate']['pos_ang'] = 0
            cuff_dict['shift']['x'] = 0
            cuff_dict['shift']['y'] = 0
    
        elif cuff_shift_mode == CuffShiftMode.NAIVE_ROTATION_MIN_CIRCLE_BOUNDARY \
                or cuff_shift_mode == CuffShiftMode.PURPLE:
            if slide.orientation_point is not None:
                print('Warning: orientation tif image will be ignored because a NAIVE cuff shift mode was chosen.')
            if r_i > r_f:
                cuff_dict['rotate']['pos_ang'] = 0
    
                cuff_dict['shift']['x'] = x - (r_i - offset - cuff_r_buffer - r_bound) * np.cos(
                    theta_i * ((2 * np.pi) / 360))
                cuff_dict['shift']['y'] = y - (r_i - offset - cuff_r_buffer - r_bound) * np.sin(
                    theta_i * ((2 * np.pi) / 360))
    
            else:
                cuff_dict['rotate']['pos_ang'] = 0
    
                # if nerve is present, use 0,0
                if slide.nerve is not None and deform_ratio==1:  # has nerve
                    cuff_dict['shift']['x'] = 0
                    cuff_dict['shift']['y'] = 0
                else:
                    # else, use
<<<<<<< HEAD
                    cuff_dict['shift']['x'] = x
                    cuff_dict['shift']['y'] = y
        return cuff_dict
    
    def compute_cuff_shift(self, model_config: dict, sample: Sample, sample_config: dict):
        # NOTE: ASSUMES SINGLE SLIDE

        # add temporary model configuration
        self.add(SetupMode.OLD, Config.MODEL, model_config)
        self.add(SetupMode.OLD, Config.SAMPLE, sample_config)

        # fetch slide
        slide = sample.slides[0]

        # fetch nerve mode
        nerve_mode: NerveMode = self.search_mode(NerveMode, Config.SAMPLE)

        if nerve_mode == NerveMode.PRESENT:
            if 'deform_ratio' not in self.configs[Config.SAMPLE.value].keys():
                deform_ratio = 1
            else:
                deform_ratio = self.search(Config.SAMPLE, 'deform_ratio')
            if deform_ratio > 1:
                self.throw(109)
        else:
            deform_ratio = None
        
        cuff_data = self.search(Config.MODEL,"cuff")
        
        if type(cuff_data)==dict:
            cuff_data = [cuff_data]
        cuff_dicts = []
        
        for cuff_dict in cuff_data:
            cuff_dict = self.cuffshiftcalc(cuff_dict,
                                           slide,
                                           deform_ratio,
                                           nerve_mode,
                                           sample_config,
                                           model_config)
            cuff_dicts.append(cuff_dict)
            
        model_config['cuff']=cuff_dicts
        # remove sample config
        self.remove(Config.SAMPLE)

        # remove (pop) temporary model configuration
        self.remove(Config.MODEL)
        
=======
                    model_config['cuff']['shift']['x'] = x
                    model_config['cuff']['shift']['y'] = y

>>>>>>> f59ac035
        return model_config

    def compute_electrical_parameters(self, all_configs, model_index):

        # fetch current model config using the index
        model_config = all_configs[Config.MODEL.value][model_index]
        model_num = self.configs[Config.RUN.value]['models'][model_index]

        # initialize Waveform object
        waveform = Waveform(self.configs[Config.EXCEPTIONS.value])

        # add model config to Waveform object, enabling it to generate waveforms
        waveform.add(SetupMode.OLD, Config.MODEL, model_config)

        # compute rho and sigma from waveform instance
        if model_config.get('modes').get(PerineuriumResistivityMode.config.value) == \
                PerineuriumResistivityMode.RHO_WEERASURIYA.value:
            freq_double = model_config.get('frequency')
            rho_double = waveform.rho_weerasuriya(freq_double)
            sigma_double = 1 / rho_double
            tmp = {'value': str(sigma_double), 'label': 'RHO_WEERASURIYA @ %d Hz' % freq_double, 'unit': '[S/m]'}
            model_config['conductivities']['perineurium'] = tmp

        elif model_config.get('modes').get(PerineuriumResistivityMode.config.value) == \
                PerineuriumResistivityMode.MANUAL.value:
            pass
        else:
            self.throw(48)

        dest_path: str = os.path.join(*all_configs[Config.SAMPLE.value][0]['samples_path'],
                                      str(self.configs[Config.RUN.value]['sample']),
                                      'models',
                                      str(model_num),
                                      'model.json')

        TemplateOutput.write(model_config, dest_path)

    def populate_env_vars(self):
        if Config.ENV.value not in self.configs.keys():
            self.throw(75)

        for key in Env.vals.value:
            value = self.search(Config.ENV, key)
            assert type(value) is str
            os.environ[key] = value

    def model_parameter_checking(self, all_configs):
        for _, model_config in enumerate(all_configs[Config.MODEL.value]):
            distal_exists = model_config['medium']['distal']['exist']
            if distal_exists and model_config['medium']['proximal']['distant_ground'] == True:
                self.throw(107)<|MERGE_RESOLUTION|>--- conflicted
+++ resolved
@@ -33,13 +33,8 @@
 
 # ascent
 from src.core import Sample, Simulation, Waveform
-<<<<<<< HEAD
-from src.utils import Exceptionable, Configurable, SetupMode, Config, NerveMode, DownSampleMode, WriteMode, \
-    CuffShiftMode, PerineuriumResistivityMode, TemplateOutput, Env, ReshapeNerveMode, Validatable
-=======
 from src.utils import Exceptionable, Configurable, SetupMode, Config, NerveMode, WriteMode, CuffShiftMode,  \
     PerineuriumResistivityMode, TemplateOutput, Env, ReshapeNerveMode, ExportMode, DownSampleMode
->>>>>>> f59ac035
 
 
 class Runner(Exceptionable, Configurable):
@@ -748,7 +743,6 @@
                     cuff_dict['shift']['y'] = 0
                 else:
                     # else, use
-<<<<<<< HEAD
                     cuff_dict['shift']['x'] = x
                     cuff_dict['shift']['y'] = y
         return cuff_dict
@@ -797,12 +791,7 @@
 
         # remove (pop) temporary model configuration
         self.remove(Config.MODEL)
-        
-=======
-                    model_config['cuff']['shift']['x'] = x
-                    model_config['cuff']['shift']['y'] = y
-
->>>>>>> f59ac035
+
         return model_config
 
     def compute_electrical_parameters(self, all_configs, model_index):
