#!/usr/bin/env python3.7

"""Defines the runner module.

The copyrights of this software are owned by Duke University.
Please refer to the LICENSE and README.md files for licensing instructions.
The source code can be found on the following GitHub repository: https://github.com/wmglab-duke/ascent
"""

import base64
import json
import os
import pickle
import subprocess
import sys
import time
import warnings
from typing import List

<<<<<<< HEAD
try:
    import pymunkoptions

    pymunkoptions.options["debug"] = False
except:
    pass

# ascent
from src.core import Sample, Simulation, Waveform
from src.utils import Exceptionable, Configurable, SetupMode, Config, NerveMode, WriteMode, CuffShiftMode, \
    PerineuriumResistivityMode, TemplateOutput, Env, ReshapeNerveMode, ExportMode, DownSampleMode, Validatable
=======
import numpy as np

from src.core import Model, Sample, Simulation
from src.utils import (
    Config,
    Configurable,
    Env,
    ExportMode,
    IncompatibleParametersError,
    JavaError,
    SetupMode,
    WriteMode,
)
>>>>>>> 1f9cce43


class Runner(Configurable):
    """Control flow of the pipeline."""

    def __init__(self, number: int):
        """Initialize Runner class.

        :param number: number of this run
        """
        # initialize Configurable super class
        Configurable.__init__(self)

        # this corresponds to the run index (as file name in config/user/runs/<run_index>.json
        self.ss_bases_exist = None
        self.bases_potentials_exist = None
        self.number = number

    def load_configs(self) -> dict:
        """Load all configuration files into class.

        :raises TypeError: if sample is not int
        :return: dictionary of all configs (Sample, Model(s), Sims(s))
        """

        def validate_and_add(config_source: dict, key: str, path: str):
            """Validate and add config to class.

            :param config_source: all configs, to which we add new ones
            :param key: the key of the dict in Configs
            :param path: path to the JSON file of the config
            :raises FileNotFoundError: if config file not found
            """
            self.validate_path(path)
            if os.path.exists(path):
                if key not in config_source:
                    config_source[key] = []
                config_source[key] += [self.load(path)]
            else:
                raise FileNotFoundError(f"Missing {key} config required by run configuration! ({path})")

        configs = {}

        sample = self.search(Config.RUN, 'sample')

        if not isinstance(sample, int):
            raise TypeError(
                "Sample parameter in run must be an integer. Each Run must be associated with a single Sample."
            )

        models = self.search(Config.RUN, 'models', optional=True)
        sims = self.search(Config.RUN, 'sims', optional=True)

        sample_path = os.path.join(os.getcwd(), 'samples', str(sample), 'sample.json')
        validate_and_add(configs, 'sample', sample_path)

        model_paths = [
            os.path.join(os.getcwd(), 'samples', str(sample), 'models', str(model), 'model.json') for model in models
        ]

        for model_path in model_paths:
            validate_and_add(configs, 'models', model_path)

        sim_paths = [os.path.join(os.getcwd(), 'config', 'user', 'sims', f'{sim}.json') for sim in sims]
        for sim_path in sim_paths:
            validate_and_add(configs, 'sims', sim_path)

        return configs

<<<<<<< HEAD
    def precheck(self):
        # check cuff configs for uniqueness
        VD = Validatable()
        VD.validate_cuff_configs(os.path.join(os.getcwd(),
                                              'config',
                                              'system',
                                              'cuffs'))

    def run(self, smart: bool = True):
        """
        :param smart: bool telling the program whether to reprocess the sample or not if it already exists as sample.obj
        :return: nothing to memory, spits out all pipeline related data to file
=======
    def load_obj(self, path: str):
        """Load object from file.

        :param path: path to python obj file
        :return: obj file
>>>>>>> 1f9cce43
        """
        with open(path, 'rb') as o:
            obj = pickle.load(o)
        obj.add(SetupMode.OLD, Config.CLI_ARGS, self.configs[Config.CLI_ARGS.value])
        return obj

    def setup_run(self):
        """Perform all setup steps for a run.

        :return: Dictionary of all configs
        """
        # load all json configs into memory

        # run precheck
        self.precheck()

        all_configs = self.load_configs()

        run_pseudonym = self.configs[Config.RUN.value].get('pseudonym')
<<<<<<< HEAD
        if run_pseudonym is not None: print('Run pseudonym:', run_pseudonym)

        def load_obj(path: str):
            """
            :param path: path to python obj file
            :return: obj file
            """
            return pickle.load(open(path, 'rb')).add(SetupMode.OLD, Config.CLI_ARGS,
                                                     self.configs[Config.CLI_ARGS.value])
=======
        if run_pseudonym is not None:
            print('Run pseudonym:', run_pseudonym)
>>>>>>> 1f9cce43

        # ensure NEURON files exist in export location
        Simulation.export_neuron_files(os.environ[Env.NSIM_EXPORT_PATH.value])
        Simulation.export_system_config_files(os.path.join(os.environ[Env.NSIM_EXPORT_PATH.value], 'config', 'system'))

        for deprecated_key in ['break_points', 'local_avail_cpus', 'submission_context', 'partial_fem']:
            if deprecated_key in self.configs[Config.RUN.value]:
                warnings.warn(f"Specifying {deprecated_key} in run.json is deprecated, and has no effect.")

        return all_configs

    def generate_sample(self, all_configs, smart=True):
        """Generate the sample object for this run.

        :param all_configs: all configs for this run
        :param smart: if True, reuse objects from previous runs
        :return: (sample object, sample number)
        """
        sample_num = self.configs[Config.RUN.value]['sample']

        sample_file = os.path.join(os.getcwd(), 'samples', str(sample_num), 'sample.obj')

        sample_pseudonym = all_configs[Config.SAMPLE.value][0].get('pseudonym')

        print(
            f"SAMPLE {self.configs[Config.RUN.value]['sample']}",
            f'- {sample_pseudonym}' if sample_pseudonym is not None else '',
        )

        # instantiate sample
        if smart and os.path.exists(sample_file):
            print(f"Found existing sample {self.configs[Config.RUN.value]['sample']} ({sample_file})")
            sample = self.load_obj(sample_file)
        else:
            # init slide manager
            sample = Sample()
            # run processes with slide manager (see class for details)

            sample.add(SetupMode.OLD, Config.SAMPLE, all_configs[Config.SAMPLE.value][0]).add(
                SetupMode.OLD, Config.RUN, self.configs[Config.RUN.value]
            ).add(SetupMode.OLD, Config.CLI_ARGS, self.configs[Config.CLI_ARGS.value]).init_map(
                SetupMode.OLD
            ).build_file_structure().populate().write(
                WriteMode.SECTIONWISE2D
            ).output_morphology_data().save(
                sample_file
            )

        return sample, sample_num

    def prep_model(self, all_configs, model_index, model_config, sample, sample_num, smart=True):
        """Prepare model prior to handoff to Java.

        :param all_configs: all configs for this run
        :param model_index: index of model
        :param model_config: config for this model
        :param sample: sample object
        :param sample_num: sample number
        :param smart: if True, reuse objects from previous runs
        :return: model number
        """
        model_num = self.configs[Config.RUN.value]['models'][model_index]
        model_pseudonym = model_config.get('pseudonym')
        model_file = os.path.join(os.getcwd(), 'samples', str(sample_num), 'models', str(model_num), 'model.obj')
        model_config_file = os.path.join(
            os.getcwd(), 'samples', str(sample_num), 'models', str(model_num), 'model.json'
        )
        print(f'\tMODEL {model_num}', f'- {model_pseudonym}' if model_pseudonym is not None else '')
        if smart and os.path.exists(model_file):
            print(f"\tFound existing model {model_num} ({model_file})")
            model = self.load_obj(model_file)
        else:
            model = Model()
            # use current model index to computer maximum cuff shift (radius) .. SAVES to file in method
            model.add(SetupMode.OLD, Config.MODEL, model_config).add(SetupMode.OLD, Config.SAMPLE, sample).add(
                SetupMode.OLD, Config.RUN, self.configs[Config.RUN.value]
            ).add(SetupMode.OLD, Config.CLI_ARGS, self.configs[Config.CLI_ARGS.value]).compute_cuff_shift(
                sample, all_configs[Config.SAMPLE.value][0]
            ).compute_electrical_parameters().validate().write(
                model_config_file
            ).save(
                model_file
            )

        return model_num

    def sim_setup(self, sim_index, sim_config, sample_num, model_num, smart, sample, model_config):
        """Create simulation object and prepare for generation of NEURON sims.

        :param sim_index: index of sim
        :param sim_config: config for this sim
        :param sample_num: sample number
        :param model_num: model number
        :param smart: if True, use existing objects
        :param sample: sample object
        :param model_config: config for this model
        :return: simulation object, directory of sim
        """
        sim_num = self.configs[Config.RUN.value]['sims'][sim_index]
        sim_pseudonym = sim_config.get('pseudonym')
        print(
            f"\t\tSIM {self.configs[Config.RUN.value]['sims'][sim_index]}",
            f'- {sim_pseudonym}' if sim_pseudonym is not None else '',
        )

        sim_obj_dir = os.path.join(
            os.getcwd(), 'samples', str(sample_num), 'models', str(model_num), 'sims', str(sim_num)
        )

        sim_obj_file = os.path.join(sim_obj_dir, 'sim.obj')

        # init fiber manager
        if smart and os.path.exists(sim_obj_file):
            print(f'\t\tFound existing sim object for sim {sim_index} ({sim_obj_file})')

            simulation: Simulation = self.load_obj(sim_obj_file)

        else:
            os.makedirs(sim_obj_dir + '/plots', exist_ok=True)
            simulation: Simulation = Simulation(sample)
            simulation.add(SetupMode.OLD, Config.MODEL, model_config).add(SetupMode.OLD, Config.SIM, sim_config).add(
                SetupMode.OLD, Config.RUN, self.configs[Config.RUN.value]
            ).add(
                SetupMode.OLD, Config.CLI_ARGS, self.configs[Config.CLI_ARGS.value]
            ).resolve_factors().write_waveforms(
                sim_obj_dir
            ).write_fibers(
                sim_obj_dir
            ).validate_srcs(
                sim_obj_dir
            ).save(
                sim_obj_file
            )
        return simulation, sim_obj_dir

    def validate_supersample(self, simulation, sample_num, model_num):
        """Validate supersampling parameters.

        :param simulation: simulation object
        :param sample_num: sample number
        :param model_num: model number
        :raises FileNotFoundError: if source_sim object is not found
        :raises IncompatibleParametersError: If supersampled xy does not match source xy
        :return: directory of source simulation
        """
        source_sim_index = simulation.configs['sims']['supersampled_bases']['source_sim']

        source_sim_obj_dir = os.path.join(
            os.getcwd(), 'samples', str(sample_num), 'models', str(model_num), 'sims', str(source_sim_index)
        )

        # do Sim.fibers.xy_parameters match between Sim and source_sim?
        try:
            source_sim: simulation = self.load_obj(os.path.join(source_sim_obj_dir, 'sim.obj'))
            print(f'\t    Found existing source sim {source_sim_index} for supersampled bases ({source_sim_obj_dir})')
        except FileNotFoundError as e:
            raise FileNotFoundError(
                f"Could not load indicated super-sampled sim object (source sim: {source_sim_index})."
                f"Original error: {e}"
            )

        source_xy_dict: dict = source_sim.configs['sims']['fibers']['xy_parameters']
        xy_dict: dict = simulation.configs['sims']['fibers']['xy_parameters']

        if source_xy_dict != xy_dict:
            raise IncompatibleParametersError(
                "Trying to use super-sampled potentials that do not match your Sim's xy_parameters perfectly"
            )
        return source_sim_obj_dir

    def generate_nsims(self, sim_index, model_num, sample_num):
        """Generate NEURON simulations.

        :param sim_index: index of sim
        :param model_num: model number
        :param sample_num: sample number
        :raises ValueError: if export behavior is not supported
        """
        sim_num = self.configs[Config.RUN.value]['sims'][sim_index]
        sim_obj_path = os.path.join(
            os.getcwd(),
            'samples',
            str(self.configs[Config.RUN.value]['sample']),
            'models',
            str(model_num),
            'sims',
            str(sim_num),
            'sim.obj',
        )

        sim_dir = os.path.join(
            os.getcwd(), 'samples', str(self.configs[Config.RUN.value]['sample']), 'models', str(model_num), 'sims'
        )

        # load up correct simulation and build required sims
        simulation: Simulation = self.load_obj(sim_obj_path)
        simulation.build_n_sims(sim_dir, sim_num)

        # get export behavior
        if self.configs[Config.CLI_ARGS.value].get('export_behavior') is not None:
            export_behavior = self.configs[Config.CLI_ARGS.value]['export_behavior']
        elif self.configs[Config.RUN.value].get('export_behavior') is not None:
            export_behavior = self.configs[Config.RUN.value]['export_behavior']
        else:
            export_behavior = 'selective'
        # check to make sure we have a valid behavior
        if not np.any([export_behavior == x.value for x in ExportMode]):
            raise ValueError("Invalid export behavior defined in run.json")

        # export simulations
        Simulation.export_n_sims(
            sample_num,
            model_num,
            sim_num,
            sim_dir,
            os.environ[Env.NSIM_EXPORT_PATH.value],
            export_behavior=export_behavior,
        )

        # ensure run configuration is present
        Simulation.export_run(self.number, os.environ[Env.PROJECT_PATH.value], os.environ[Env.NSIM_EXPORT_PATH.value])

    def run(self, smart: bool = True):
        """Run the pipeline.

        :param smart: bool telling the program whether to reprocess the sample or not if it already exists as sample.obj
        :return: nothing to memory, spits out all pipeline related data to file
        """
        # NOTE: single sample per Runner, so no looping of samples
        #       possible addition of functionality for looping samples in start.py

        all_configs = self.setup_run()

        self.bases_potentials_exist: List[bool] = []  # if all of these are true, skip Java
        self.ss_bases_exist: List[bool] = []  # if all of these are true, skip Java

        sample, sample_num = self.generate_sample(all_configs, smart=smart)

        # iterate through models
        if 'models' not in all_configs:
            print('NO MODELS TO MAKE IN Config.RUN - killing process')
        else:
            for model_index, model_config in enumerate(all_configs[Config.MODEL.value]):
                # loop through each model
                model_num = self.prep_model(all_configs, model_index, model_config, sample, sample_num, smart=smart)
                if 'sims' in all_configs:
                    # iterate through simulations
                    for sim_index, sim_config in enumerate(all_configs['sims']):
                        # generate simulation object
                        simulation, sim_obj_dir = self.sim_setup(
                            sim_index, sim_config, sample_num, model_num, smart, sample, model_config
                        )

<<<<<<< HEAD
                        # init fiber manager
                        if smart and os.path.exists(sim_obj_file):
                            print('\t    Found existing sim object for sim {} ({})'.format(
                                self.configs[Config.RUN.value]['sims'][sim_index], sim_obj_file))

                            simulation: Simulation = load_obj(sim_obj_file)

                            if 'supersampled_bases' in simulation.configs['sims'].keys() and \
                                    simulation.configs['sims']['supersampled_bases']['use']:
                                source_sim_index = simulation.configs['sims']['supersampled_bases']['source_sim']

                                source_sim_obj_dir = os.path.join(
                                    os.getcwd(),
                                    'samples',
                                    str(sample_num),
                                    'models',
                                    str(model_num),
                                    'sims',
                                    str(source_sim_index)
                                )

                                # do Sim.fibers.xy_parameters match between Sim and source_sim?
                                try:
                                    source_sim: simulation = load_obj(os.path.join(source_sim_obj_dir, 'sim.obj'))
                                    print('\t    Found existing source sim {} for supersampled bases ({})'.format(
                                        source_sim_index, source_sim_obj_dir))
                                except FileNotFoundError:
                                    traceback.print_exc()
                                    self.throw(129)

                                source_xy_dict: dict = source_sim.configs['sims']['fibers']['xy_parameters']
                                xy_dict: dict = simulation.configs['sims']['fibers']['xy_parameters']

                                if not source_xy_dict == xy_dict:
                                    self.throw(82)

                                ss_bases_exist.append(
                                    simulation.ss_bases_exist(source_sim_obj_dir)
                                )
                            elif 'active_recs' in simulation.configs['sims'].keys():
                                potentials_exist.append(simulation.bases_potentials_exist(sim_obj_dir))
                            else:
                                potentials_exist.append(simulation.potentials_exist(sim_obj_dir))

                        else:
                            if not os.path.exists(sim_obj_dir):
                                os.makedirs(sim_obj_dir)

                            if not os.path.exists(sim_obj_dir + '/plots'):
                                os.makedirs(sim_obj_dir + '/plots')

                            simulation: Simulation = Simulation(sample, self.configs[Config.EXCEPTIONS.value])
                            simulation \
                                .add(SetupMode.OLD, Config.MODEL, model_config) \
                                .add(SetupMode.OLD, Config.SIM, sim_config) \
                                .add(SetupMode.OLD, Config.RUN, self.configs[Config.RUN.value]) \
                                .add(SetupMode.OLD, Config.CLI_ARGS, self.configs[Config.CLI_ARGS.value]) \
                                .resolve_factors() \
                                .write_waveforms(sim_obj_dir) \
                                .write_fibers(sim_obj_dir) \
                                .validate_srcs(sim_obj_dir) \
                                .save(sim_obj_file)

                            if 'supersampled_bases' in simulation.configs['sims'].keys() and \
                                    simulation.configs['sims']['supersampled_bases']['use']:
                                source_sim_index = simulation.configs['sims']['supersampled_bases']['source_sim']

                                source_sim_obj_dir = os.path.join(
                                    os.getcwd(),
                                    'samples',
                                    str(sample_num),
                                    'models',
                                    str(model_num),
                                    'sims',
                                    str(source_sim_index)
                                )

                                # do Sim.fibers.xy_parameters match between Sim and source_sim?
                                try:
                                    source_sim: simulation = load_obj(os.path.join(source_sim_obj_dir, 'sim.obj'))
                                    print('\t    Found existing source sim {} for supersampled bases ({})'.format(
                                        source_sim_index, source_sim_obj_dir))
                                except FileNotFoundError:
                                    traceback.print_exc()
                                    self.throw(129)

                                source_xy_dict: dict = source_sim.configs['sims']['fibers']['xy_parameters']
                                xy_dict: dict = simulation.configs['sims']['fibers']['xy_parameters']

                                if not source_xy_dict == xy_dict:
                                    self.throw(82)

                                ss_bases_exist.append(
                                    simulation.ss_bases_exist(source_sim_obj_dir)
                                )
                            elif 'active_recs' in simulation.configs['sims'].keys():
                                potentials_exist.append(simulation.bases_potentials_exist(sim_obj_dir))
                            else:
                                potentials_exist.append(simulation.potentials_exist(sim_obj_dir))

            if self.configs[Config.CLI_ARGS.value].get('break_point') == 'pre_java' or \
                    (('break_points' in self.configs[Config.RUN.value].keys()) and \
                     self.search(Config.RUN, 'break_points').get('pre_java') == True):
=======
                        # CHECK IF POTENTIALS EXIST FOR EACH FIBERSET X BASIS
                        # DON'T NEED POTENTIALS TO EXIST IF WE ARE USING SUPER SAMPLED ONES
                        if (
                            'supersampled_bases' not in simulation.configs['sims']
                            or not simulation.configs['sims']['supersampled_bases']['use']
                        ):
                            self.bases_potentials_exist.append(simulation.bases_potentials_exist(sim_obj_dir))

                        # CHECK IF THE SUPERSAMPLED BASES EXIST FOR EACH BASIS
                        # check if supersampled bases exist and if so, validate supersampling parameters
                        if 'supersampled_bases' in simulation.configs['sims']:
                            if simulation.configs['sims']['supersampled_bases']['generate']:
                                self.ss_bases_exist.append(simulation.ss_bases_exist(sim_obj_dir))
                            if simulation.configs['sims']['supersampled_bases']['use']:
                                source_sim_obj_dir = self.validate_supersample(simulation, sample_num, model_num)
                                self.ss_bases_exist.append(simulation.ss_bases_exist(source_sim_obj_dir))

            if self.configs[Config.CLI_ARGS.value].get('break_point') == 'pre_java' or (
                ('break_points' in self.configs[Config.RUN.value])
                and self.search(Config.RUN, 'break_points').get('pre_java') is True
            ):
>>>>>>> 1f9cce43
                print('KILLING PRE JAVA')
                return

            # handoff (to Java) -  Build/Mesh/Solve/Save bases; Extract/Save potentials if necessary
            if 'models' in all_configs and 'sims' in all_configs:
                # only transition to java if necessary (there are potentials that do not exist)
                if not all(self.bases_potentials_exist) or not all(self.ss_bases_exist):
                    print('\nTO JAVA\n')
                    self.handoff(self.number)
                    print('\nTO PYTHON\n')
                else:
                    print('\nSKIPPING JAVA - all required extracted potentials already exist\n')

                self.remove(Config.RUN)
                run_path = os.path.join('config', 'user', 'runs', f'{self.number}.json')
                self.add(SetupMode.NEW, Config.RUN, run_path)

                #  continue by using simulation objects
                models_exit_status = self.search(Config.RUN, "models_exit_status")

                for model_index, _model_config in enumerate(all_configs[Config.MODEL.value]):
                    model_num = self.configs[Config.RUN.value]['models'][model_index]
                    conditions = [
                        models_exit_status is not None,
                        len(models_exit_status) > model_index,
                    ]
                    model_ran = models_exit_status[model_index] if all(conditions) else True
                    ss_use_notgen = [
                        (
                            'supersampled_bases' in sim_config
                            and sim_config['supersampled_bases']['use']
                            and not sim_config['supersampled_bases']['generate']
                        )
                        for sim_config in all_configs['sims']
                    ]

                    if model_ran or np.all(ss_use_notgen):
                        for sim_index, _sim_config in enumerate(all_configs['sims']):
                            # generate output neuron sims
                            self.generate_nsims(sim_index, model_num, sample_num)
                        print(
                            f'Model {model_num} data exported to appropriate '
                            f'folders in {os.environ[Env.NSIM_EXPORT_PATH.value]}'
                        )

                    elif not models_exit_status[model_index]:
                        print(
                            f'\nDid not create NEURON simulations for Sims associated with: \n'
                            f'\t Model Index: {model_num} \n'
                            f'since COMSOL failed to create required potentials. \n'
                        )

            elif 'models' in all_configs and 'sims' not in all_configs:
                # Model Configs Provided, but not Sim Configs
                print('\nTO JAVA\n')
                self.handoff(self.number)
                print('\nNEURON Simulations NOT created since no Sim indices indicated in Config.SIM\n')

    def handoff(self, run_number: int, class_name='ModelWrapper'):
        """Handoff to Java.

        :param run_number: int, run number
        :param class_name: str, class name of Java class to run
        :raises JavaError: if Java fails to run
        """
        comsol_path = os.environ[Env.COMSOL_PATH.value]
        jdk_path = os.environ[Env.JDK_PATH.value]
        project_path = os.environ[Env.PROJECT_PATH.value]
        run_path = os.path.join(project_path, 'config', 'user', 'runs', f'{run_number}.json')

        # Encode command line args as jason string, then encode to base64 for passing to java
        argstring = json.dumps(self.configs[Config.CLI_ARGS.value])
        argbytes = argstring.encode('ascii')
        argbase = base64.b64encode(argbytes)
        argfinal = argbase.decode('ascii')

        if sys.platform.startswith('win'):  # windows
<<<<<<< HEAD
            server_command = ['{}\\bin\\win64\\comsolmphserver.exe'.format(comsol_path)]
            compile_command = '""{}\\javac" ' \
                              '-cp "..\\bin\\json-20190722.jar";"{}\\plugins\\*" ' \
                              'model\\*.java -d ..\\bin"'.format(jdk_path,
                                                                 comsol_path)
            java_command = '""{}\\java\\win64\\jre\\bin\\java" ' \
                           '-cp "{}\\plugins\\*";"..\\bin\\json-20190722.jar";"..\\bin" ' \
                           'model.{} "{}" "{}" "{}""'.format(comsol_path,
                                                             comsol_path,
                                                             core_name,
                                                             project_path,
                                                             run_path,
                                                             argfinal)
=======
            server_command = [f'{comsol_path}\\bin\\win64\\comsolmphserver.exe', '-login', 'auto']
            compile_command = (
                f'""{jdk_path}\\javac" '
                f'-cp "..\\bin\\json-20190722.jar";"{comsol_path}\\plugins\\*" '
                f'model\\*.java -d ..\\bin"'
            )
            java_command = (
                f'""{comsol_path}\\java\\win64\\jre\\bin\\java" '
                f'-cp "{comsol_path}\\plugins\\*";"..\\bin\\json-20190722.jar";"..\\bin" '
                f'model.{class_name} "{project_path}" "{run_path}" "{argfinal}""'
            )
>>>>>>> 1f9cce43
        else:
            server_command = [f'{comsol_path}/bin/comsol', 'mphserver', '-login', 'auto']

<<<<<<< HEAD
            compile_command = '{}/javac -classpath ../bin/json-20190722.jar:{}/plugins/* model/*.java -d ../bin'.format(
                jdk_path,
                comsol_path)
            # https://stackoverflow.com/questions/219585/including-all-the-jars-in-a-directory-within-the-java-classpath
=======
            compile_command = (
                f'{jdk_path}/javac -classpath ../bin/json-20190722.jar:'
                f'{comsol_path}/plugins/* model/*.java -d ../bin'
            )
>>>>>>> 1f9cce43
            if sys.platform.startswith('linux'):  # linux
                java_comsol_path = comsol_path + '/java/glnxa64/jre/bin/java'
            else:  # mac
                java_comsol_path = comsol_path + '/java/maci64/jre/Contents/Home/bin/java'

<<<<<<< HEAD
            java_command = '{} ' \
                           '-cp .:$(echo {}/plugins/*.jar | ' \
                           'tr \' \' \':\'):../bin/json-20190722.jar:../bin model.{} "{}" "{}" "{}"'.format(
                               java_comsol_path,
                               comsol_path,
                               core_name,
                               project_path,
                               run_path,
                               argfinal)
=======
            java_command = (
                f'{java_comsol_path} '
                f'-cp .:$(echo {comsol_path}/plugins/*.jar | '
                f'tr \' \' \':\'):../bin/json-20190722.jar:'
                f'../bin model.{class_name} "{project_path}" "{run_path}" "{argfinal}"'
            )
>>>>>>> 1f9cce43

        # start comsol server
        subprocess.Popen(server_command, close_fds=True)
        # wait for server to start
        time.sleep(10)
        os.chdir('src')
        # compile java code
        exit_code = os.system(compile_command)
        if exit_code != 0:
            raise JavaError("Java compiler (javac) encountered an error during compilation operations.")
        # run java code
        exit_code = os.system(java_command)
        if exit_code != 0:
            raise JavaError("Encountered an error during handoff to java.")
        os.chdir('..')

<<<<<<< HEAD
    def cuffshiftcalc(self, cuff_dict, slide, deform_ratio, nerve_mode, sample_config, model_config):
        # fetch cuff config
        cuff_config: dict = self.load(
            os.path.join(os.getcwd(), "config", "system", "cuffs", cuff_dict['preset'])
        )

        # fetch 1-2 letter code for cuff (ex: 'CT')
        cuff_code: str = cuff_config['code']

        # fetch radius buffer string (ex: '0.003 [in]')
        cuff_r_buffer_str: str = [item["expression"] for item in cuff_config["params"]
                                  if item["name"] == '_'.join(['thk_medium_gap_internal', cuff_code])][0]

        # calculate value of radius buffer in micrometers (ex: 76.2)
        cuff_r_buffer: float = Quantity(
            Quantity(
                cuff_r_buffer_str.translate(cuff_r_buffer_str.maketrans('', '', ' []')),
                scale='m'
            ),
            scale='um'
        ).real  # [um] (scaled from any arbitrary length unit)

        # get center and radius of nerve's min_bound circle
        nerve_copy = deepcopy(slide.nerve if nerve_mode == NerveMode.PRESENT else slide.fascicles[0].outer)

        # Get the boundary and center information for computing cuff shift
        if self.search_mode(ReshapeNerveMode, Config.SAMPLE) and not slide.monofasc() and deform_ratio == 1:
            x, y = 0, 0
            r_bound = np.sqrt(sample_config['Morphology']['Nerve']['area'] / np.pi)
        else:
            x, y, r_bound = nerve_copy.make_circle()

        # next calculate the angle of the "centroid" to the center of min bound circle
        # if mono fasc, just use 0, 0 as centroid (i.e., centroid of nerve same as centroid of all fasc)
        # if poly fasc, use centroid of all fascicle as reference, not 0, 0
        # angle of centroid of nerve to center of minimum bounding circle
        reference_x = reference_y = 0.0
        if not slide.monofasc() and not (round(slide.nerve.centroid()[0]) == round(slide.nerve.centroid()[1]) == 0):
            self.throw(123)  # if the slide has nerve and is not centered at the nerve throw error
        if not slide.monofasc():
            reference_x, reference_y = slide.fascicle_centroid()
        theta_c = (np.arctan2(reference_y - y, reference_x - x) * (360 / (2 * np.pi))) % 360

        # calculate final necessary radius by adding buffer
        r_f = r_bound + cuff_r_buffer

        # fetch initial cuff rotation (convert to rads)
        theta_i = cuff_config.get('angle_to_contacts_deg') % 360

        # fetch boolean for cuff expandability
        expandable: bool = cuff_config['expandable']

        # check radius iff not expandable
        if not expandable:
            r_i_str: str = [item["expression"] for item in cuff_config["params"]
                            if item["name"] == '_'.join(['R_in', cuff_code])][0]
            r_i: float = Quantity(
                Quantity(
                    r_i_str.translate(r_i_str.maketrans('', '', ' []')),
                    scale='m'
                ),
                scale='um'
            ).real  # [um] (scaled from any arbitrary length unit)

            if not r_f <= r_i:
                self.throw(51)

            theta_f = theta_i
        else:
            # get initial cuff radius
            r_i_str: str = [item["expression"] for item in cuff_config["params"]
                            if item["name"] == '_'.join(['r_cuff_in_pre', cuff_code])][0]
            r_i: float = Quantity(
                Quantity(
                    r_i_str.translate(r_i_str.maketrans('', '', ' []')),
                    scale='m'
                ),
                scale='um'
            ).real  # [um] (scaled from any arbitrary length unit)

            if r_i < r_f:
                fixed_point = cuff_config.get('fixed_point')
                if fixed_point is None:
                    self.throw(126)
                if fixed_point == 'clockwise_end':
                    theta_f = theta_i * (r_i / r_f)
                elif fixed_point == 'center':
                    theta_f = theta_i
            else:
                theta_f = theta_i

        offset = 0
        for key, coef in cuff_config["offset"].items():
            value_str = [item["expression"] for item in cuff_config["params"] if item['name'] == key][0]
            value: float = Quantity(
                Quantity(
                    value_str.translate(value_str.maketrans('', '', ' []')),
                    scale='m'
                ),
                scale='um'
            ).real  # [um] (scaled from any arbitrary length unit)
            offset += coef * value

        cuff_shift_mode: CuffShiftMode = self.search_mode(CuffShiftMode, Config.MODEL)

        model_config['min_radius_enclosing_circle'] = r_bound

        if slide.orientation_angle is not None:
            theta_c = (slide.orientation_angle) * (
                360 / (2 * np.pi)) % 360  # overwrite theta_c, use our own orientation

        if cuff_shift_mode == CuffShiftMode.AUTO_ROTATION_MIN_CIRCLE_BOUNDARY \
                or cuff_shift_mode == CuffShiftMode.MIN_CIRCLE_BOUNDARY:  # for backwards compatibility
            if r_i > r_f:
                cuff_dict['rotate']['pos_ang'] = theta_c - theta_f
                cuff_dict['shift']['x'] = x - (r_i - offset - cuff_r_buffer - r_bound) * np.cos(
                    theta_c * ((2 * np.pi) / 360))
                cuff_dict['shift']['y'] = y - (r_i - offset - cuff_r_buffer - r_bound) * np.sin(
                    theta_c * ((2 * np.pi) / 360))

            else:
                cuff_dict['rotate']['pos_ang'] = theta_c - theta_f

                # if nerve is present, use 0,0
                if slide.nerve is not None and deform_ratio == 1:  # has nerve
                    cuff_dict['shift']['x'] = 0
                    cuff_dict['shift']['y'] = 0
                else:
                    # else, use
                    cuff_dict['shift']['x'] = x
                    cuff_dict['shift']['y'] = y

        elif cuff_shift_mode == CuffShiftMode.AUTO_ROTATION_TRACE_BOUNDARY \
                or cuff_shift_mode == CuffShiftMode.TRACE_BOUNDARY:  # for backwards compatibility
            if r_i < r_f:
                cuff_dict['rotate']['pos_ang'] = theta_c - theta_f
                cuff_dict['shift']['x'] = x
                cuff_dict['shift']['y'] = y
            else:
                id_boundary = Point(0, 0).buffer(r_i - offset)
                n_boundary = Point(x, y).buffer(r_f)

                if id_boundary.boundary.distance(n_boundary.boundary) < cuff_r_buffer:
                    nerve_copy.shift([x, y, 0])
                    print("WARNING: NERVE CENTERED ABOUT MIN CIRCLE CENTER (BEFORE PLACEMENT) BECAUSE "
                          "CENTROID PLACEMENT VIOLATED REQUIRED CUFF BUFFER DISTANCE\n")

                center_x = 0
                center_y = 0
                step = 1  # [um] STEP SIZE
                x_step = step * np.cos(-theta_c + np.pi)  # STEP VECTOR X-COMPONENT
                y_step = step * np.sin(-theta_c + np.pi)  # STEP VECTOR X-COMPONENT

                # shift nerve within cuff until one step within the minimum separation from cuff
                while nerve_copy.polygon().boundary.distance(id_boundary.boundary) >= cuff_r_buffer:
                    nerve_copy.shift([x_step, y_step, 0])
                    center_x -= x_step
                    center_y -= y_step

                # to maintain minimum separation from cuff, reverse last step
                center_x += x_step
                center_y += y_step

                cuff_dict['rotate']['pos_ang'] = (theta_c - theta_f)
                cuff_dict['shift']['x'] = center_x
                cuff_dict['shift']['y'] = center_y

        elif cuff_shift_mode == CuffShiftMode.NAIVE_ROTATION_TRACE_BOUNDARY:
            if slide.orientation_point is not None:
                print('Warning: orientation tif image will be ignored because a NAIVE cuff shift mode was chosen.')
            if r_i < r_f:
                cuff_dict['rotate']['pos_ang'] = 0
                cuff_dict['shift']['x'] = x
                cuff_dict['shift']['y'] = y
            else:
                id_boundary = Point(0, 0).buffer(r_i - offset)
                n_boundary = Point(x, y).buffer(r_f)

                if id_boundary.boundary.distance(n_boundary.boundary) < cuff_r_buffer:
                    nerve_copy.shift([x, y, 0])
                    print("WARNING: NERVE CENTERED ABOUT MIN CIRCLE CENTER (BEFORE PLACEMENT) BECAUlf. "
                          "CENTROID PLACEMENT VIOLATED REQUIRED CUFF BUFFER DISTANCE\n")

                center_x = 0
                center_y = 0
                step = 1  # [um] STEP SIZE
                x_step = step * np.cos(-theta_c + np.pi)  # STEP VECTOR X-COMPONENT
                y_step = step * np.sin(-theta_c + np.pi)  # STEP VECTOR X-COMPONENT

                # shift nerve within cuff until one step within the minimum separation from cuff
                while nerve_copy.polygon().boundary.distance(id_boundary.boundary) >= cuff_r_buffer:
                    nerve_copy.shift([x_step, y_step, 0])
                    center_x -= x_step
                    center_y -= y_step

                # to maintain minimum separation from cuff, reverse last step
                center_x += x_step
                center_y += y_step

                cuff_dict['rotate']['pos_ang'] = 0
                cuff_dict['shift']['x'] = center_x
                cuff_dict['shift']['y'] = center_y

        elif cuff_shift_mode == CuffShiftMode.NONE:
            cuff_dict['rotate']['pos_ang'] = 0
            cuff_dict['shift']['x'] = 0
            cuff_dict['shift']['y'] = 0

        elif cuff_shift_mode == CuffShiftMode.NAIVE_ROTATION_MIN_CIRCLE_BOUNDARY \
                or cuff_shift_mode == CuffShiftMode.PURPLE:
            if slide.orientation_point is not None:
                print('Warning: orientation tif image will be ignored because a NAIVE cuff shift mode was chosen.')
            if r_i > r_f:
                cuff_dict['rotate']['pos_ang'] = 0

                cuff_dict['shift']['x'] = x - (r_i - offset - cuff_r_buffer - r_bound) * np.cos(
                    theta_i * ((2 * np.pi) / 360))
                cuff_dict['shift']['y'] = y - (r_i - offset - cuff_r_buffer - r_bound) * np.sin(
                    theta_i * ((2 * np.pi) / 360))

            else:
                cuff_dict['rotate']['pos_ang'] = 0

                # if nerve is present, use 0,0
                if slide.nerve is not None and deform_ratio == 1:  # has nerve
                    cuff_dict['shift']['x'] = 0
                    cuff_dict['shift']['y'] = 0
                else:
                    # else, use
                    cuff_dict['shift']['x'] = x
                    cuff_dict['shift']['y'] = y
        return cuff_dict

    def compute_cuff_shift(self, model_config: dict, sample: Sample, sample_config: dict):
        # NOTE: ASSUMES SINGLE SLIDE

        # add temporary model configuration
        self.add(SetupMode.OLD, Config.MODEL, model_config)
        self.add(SetupMode.OLD, Config.SAMPLE, sample_config)

        # fetch slide
        slide = sample.slides[0]

        # fetch nerve mode
        nerve_mode: NerveMode = self.search_mode(NerveMode, Config.SAMPLE)

        if nerve_mode == NerveMode.PRESENT:
            if 'deform_ratio' not in self.configs[Config.SAMPLE.value].keys():
                deform_ratio = 1
            else:
                deform_ratio = self.search(Config.SAMPLE, 'deform_ratio')
            if deform_ratio > 1:
                self.throw(109)
        else:
            deform_ratio = None

        cuff_data = self.search(Config.MODEL, "cuff")

        if type(cuff_data) == dict:
            cuff_data = [cuff_data]
        cuff_dicts = []

        for cuff_dict in cuff_data:
            cuff_dict = self.cuffshiftcalc(cuff_dict,
                                           slide,
                                           deform_ratio,
                                           nerve_mode,
                                           sample_config,
                                           model_config)
            cuff_dicts.append(cuff_dict)

        model_config['cuff'] = cuff_dicts
        # remove sample config
        self.remove(Config.SAMPLE)

        # remove (pop) temporary model configuration
        self.remove(Config.MODEL)

        return model_config

    def compute_electrical_parameters(self, all_configs, model_index):

        # fetch current model config using the index
        model_config = all_configs[Config.MODEL.value][model_index]
        model_num = self.configs[Config.RUN.value]['models'][model_index]

        # initialize Waveform object
        waveform = Waveform(self.configs[Config.EXCEPTIONS.value])

        # add model config to Waveform object, enabling it to generate waveforms
        waveform.add(SetupMode.OLD, Config.MODEL, model_config)

        # compute rho and sigma from waveform instance
        if model_config.get('modes').get(PerineuriumResistivityMode.config.value) == \
                PerineuriumResistivityMode.RHO_WEERASURIYA.value:
            freq_double = model_config.get('frequency')
            rho_double = waveform.rho_weerasuriya(freq_double)
            sigma_double = 1 / rho_double
            tmp = {'value': str(sigma_double), 'label': 'RHO_WEERASURIYA @ %d Hz' % freq_double, 'unit': '[S/m]'}
            model_config['conductivities']['perineurium'] = tmp

        elif model_config.get('modes').get(PerineuriumResistivityMode.config.value) == \
                PerineuriumResistivityMode.MANUAL.value:
            pass
        else:
            self.throw(48)

        dest_path: str = os.path.join(*all_configs[Config.SAMPLE.value][0]['samples_path'],
                                      str(self.configs[Config.RUN.value]['sample']),
                                      'models',
                                      str(model_num),
                                      'model.json')

        TemplateOutput.write(model_config, dest_path)

=======
>>>>>>> 1f9cce43
    def populate_env_vars(self):
        """Get environment variables from config file.

        :raises FileNotFoundError: if environment variable file not found
        """
        if Config.ENV.value not in self.configs:
            raise FileNotFoundError("Missing environment variables configuration file")

        for key in Env.vals.value:
            value = self.search(Config.ENV, key)
            assert type(value) is str
            os.environ[key] = value<|MERGE_RESOLUTION|>--- conflicted
+++ resolved
@@ -17,19 +17,6 @@
 import warnings
 from typing import List
 
-<<<<<<< HEAD
-try:
-    import pymunkoptions
-
-    pymunkoptions.options["debug"] = False
-except:
-    pass
-
-# ascent
-from src.core import Sample, Simulation, Waveform
-from src.utils import Exceptionable, Configurable, SetupMode, Config, NerveMode, WriteMode, CuffShiftMode, \
-    PerineuriumResistivityMode, TemplateOutput, Env, ReshapeNerveMode, ExportMode, DownSampleMode, Validatable
-=======
 import numpy as np
 
 from src.core import Model, Sample, Simulation
@@ -43,7 +30,6 @@
     SetupMode,
     WriteMode,
 )
->>>>>>> 1f9cce43
 
 
 class Runner(Configurable):
@@ -113,26 +99,11 @@
 
         return configs
 
-<<<<<<< HEAD
-    def precheck(self):
-        # check cuff configs for uniqueness
-        VD = Validatable()
-        VD.validate_cuff_configs(os.path.join(os.getcwd(),
-                                              'config',
-                                              'system',
-                                              'cuffs'))
-
-    def run(self, smart: bool = True):
-        """
-        :param smart: bool telling the program whether to reprocess the sample or not if it already exists as sample.obj
-        :return: nothing to memory, spits out all pipeline related data to file
-=======
     def load_obj(self, path: str):
         """Load object from file.
 
         :param path: path to python obj file
         :return: obj file
->>>>>>> 1f9cce43
         """
         with open(path, 'rb') as o:
             obj = pickle.load(o)
@@ -145,27 +116,11 @@
         :return: Dictionary of all configs
         """
         # load all json configs into memory
-
-        # run precheck
-        self.precheck()
-
         all_configs = self.load_configs()
 
         run_pseudonym = self.configs[Config.RUN.value].get('pseudonym')
-<<<<<<< HEAD
-        if run_pseudonym is not None: print('Run pseudonym:', run_pseudonym)
-
-        def load_obj(path: str):
-            """
-            :param path: path to python obj file
-            :return: obj file
-            """
-            return pickle.load(open(path, 'rb')).add(SetupMode.OLD, Config.CLI_ARGS,
-                                                     self.configs[Config.CLI_ARGS.value])
-=======
         if run_pseudonym is not None:
             print('Run pseudonym:', run_pseudonym)
->>>>>>> 1f9cce43
 
         # ensure NEURON files exist in export location
         Simulation.export_neuron_files(os.environ[Env.NSIM_EXPORT_PATH.value])
@@ -419,111 +374,6 @@
                             sim_index, sim_config, sample_num, model_num, smart, sample, model_config
                         )
 
-<<<<<<< HEAD
-                        # init fiber manager
-                        if smart and os.path.exists(sim_obj_file):
-                            print('\t    Found existing sim object for sim {} ({})'.format(
-                                self.configs[Config.RUN.value]['sims'][sim_index], sim_obj_file))
-
-                            simulation: Simulation = load_obj(sim_obj_file)
-
-                            if 'supersampled_bases' in simulation.configs['sims'].keys() and \
-                                    simulation.configs['sims']['supersampled_bases']['use']:
-                                source_sim_index = simulation.configs['sims']['supersampled_bases']['source_sim']
-
-                                source_sim_obj_dir = os.path.join(
-                                    os.getcwd(),
-                                    'samples',
-                                    str(sample_num),
-                                    'models',
-                                    str(model_num),
-                                    'sims',
-                                    str(source_sim_index)
-                                )
-
-                                # do Sim.fibers.xy_parameters match between Sim and source_sim?
-                                try:
-                                    source_sim: simulation = load_obj(os.path.join(source_sim_obj_dir, 'sim.obj'))
-                                    print('\t    Found existing source sim {} for supersampled bases ({})'.format(
-                                        source_sim_index, source_sim_obj_dir))
-                                except FileNotFoundError:
-                                    traceback.print_exc()
-                                    self.throw(129)
-
-                                source_xy_dict: dict = source_sim.configs['sims']['fibers']['xy_parameters']
-                                xy_dict: dict = simulation.configs['sims']['fibers']['xy_parameters']
-
-                                if not source_xy_dict == xy_dict:
-                                    self.throw(82)
-
-                                ss_bases_exist.append(
-                                    simulation.ss_bases_exist(source_sim_obj_dir)
-                                )
-                            elif 'active_recs' in simulation.configs['sims'].keys():
-                                potentials_exist.append(simulation.bases_potentials_exist(sim_obj_dir))
-                            else:
-                                potentials_exist.append(simulation.potentials_exist(sim_obj_dir))
-
-                        else:
-                            if not os.path.exists(sim_obj_dir):
-                                os.makedirs(sim_obj_dir)
-
-                            if not os.path.exists(sim_obj_dir + '/plots'):
-                                os.makedirs(sim_obj_dir + '/plots')
-
-                            simulation: Simulation = Simulation(sample, self.configs[Config.EXCEPTIONS.value])
-                            simulation \
-                                .add(SetupMode.OLD, Config.MODEL, model_config) \
-                                .add(SetupMode.OLD, Config.SIM, sim_config) \
-                                .add(SetupMode.OLD, Config.RUN, self.configs[Config.RUN.value]) \
-                                .add(SetupMode.OLD, Config.CLI_ARGS, self.configs[Config.CLI_ARGS.value]) \
-                                .resolve_factors() \
-                                .write_waveforms(sim_obj_dir) \
-                                .write_fibers(sim_obj_dir) \
-                                .validate_srcs(sim_obj_dir) \
-                                .save(sim_obj_file)
-
-                            if 'supersampled_bases' in simulation.configs['sims'].keys() and \
-                                    simulation.configs['sims']['supersampled_bases']['use']:
-                                source_sim_index = simulation.configs['sims']['supersampled_bases']['source_sim']
-
-                                source_sim_obj_dir = os.path.join(
-                                    os.getcwd(),
-                                    'samples',
-                                    str(sample_num),
-                                    'models',
-                                    str(model_num),
-                                    'sims',
-                                    str(source_sim_index)
-                                )
-
-                                # do Sim.fibers.xy_parameters match between Sim and source_sim?
-                                try:
-                                    source_sim: simulation = load_obj(os.path.join(source_sim_obj_dir, 'sim.obj'))
-                                    print('\t    Found existing source sim {} for supersampled bases ({})'.format(
-                                        source_sim_index, source_sim_obj_dir))
-                                except FileNotFoundError:
-                                    traceback.print_exc()
-                                    self.throw(129)
-
-                                source_xy_dict: dict = source_sim.configs['sims']['fibers']['xy_parameters']
-                                xy_dict: dict = simulation.configs['sims']['fibers']['xy_parameters']
-
-                                if not source_xy_dict == xy_dict:
-                                    self.throw(82)
-
-                                ss_bases_exist.append(
-                                    simulation.ss_bases_exist(source_sim_obj_dir)
-                                )
-                            elif 'active_recs' in simulation.configs['sims'].keys():
-                                potentials_exist.append(simulation.bases_potentials_exist(sim_obj_dir))
-                            else:
-                                potentials_exist.append(simulation.potentials_exist(sim_obj_dir))
-
-            if self.configs[Config.CLI_ARGS.value].get('break_point') == 'pre_java' or \
-                    (('break_points' in self.configs[Config.RUN.value].keys()) and \
-                     self.search(Config.RUN, 'break_points').get('pre_java') == True):
-=======
                         # CHECK IF POTENTIALS EXIST FOR EACH FIBERSET X BASIS
                         # DON'T NEED POTENTIALS TO EXIST IF WE ARE USING SUPER SAMPLED ONES
                         if (
@@ -545,7 +395,6 @@
                 ('break_points' in self.configs[Config.RUN.value])
                 and self.search(Config.RUN, 'break_points').get('pre_java') is True
             ):
->>>>>>> 1f9cce43
                 print('KILLING PRE JAVA')
                 return
 
@@ -623,21 +472,6 @@
         argfinal = argbase.decode('ascii')
 
         if sys.platform.startswith('win'):  # windows
-<<<<<<< HEAD
-            server_command = ['{}\\bin\\win64\\comsolmphserver.exe'.format(comsol_path)]
-            compile_command = '""{}\\javac" ' \
-                              '-cp "..\\bin\\json-20190722.jar";"{}\\plugins\\*" ' \
-                              'model\\*.java -d ..\\bin"'.format(jdk_path,
-                                                                 comsol_path)
-            java_command = '""{}\\java\\win64\\jre\\bin\\java" ' \
-                           '-cp "{}\\plugins\\*";"..\\bin\\json-20190722.jar";"..\\bin" ' \
-                           'model.{} "{}" "{}" "{}""'.format(comsol_path,
-                                                             comsol_path,
-                                                             core_name,
-                                                             project_path,
-                                                             run_path,
-                                                             argfinal)
-=======
             server_command = [f'{comsol_path}\\bin\\win64\\comsolmphserver.exe', '-login', 'auto']
             compile_command = (
                 f'""{jdk_path}\\javac" '
@@ -649,44 +483,24 @@
                 f'-cp "{comsol_path}\\plugins\\*";"..\\bin\\json-20190722.jar";"..\\bin" '
                 f'model.{class_name} "{project_path}" "{run_path}" "{argfinal}""'
             )
->>>>>>> 1f9cce43
         else:
             server_command = [f'{comsol_path}/bin/comsol', 'mphserver', '-login', 'auto']
 
-<<<<<<< HEAD
-            compile_command = '{}/javac -classpath ../bin/json-20190722.jar:{}/plugins/* model/*.java -d ../bin'.format(
-                jdk_path,
-                comsol_path)
-            # https://stackoverflow.com/questions/219585/including-all-the-jars-in-a-directory-within-the-java-classpath
-=======
             compile_command = (
                 f'{jdk_path}/javac -classpath ../bin/json-20190722.jar:'
                 f'{comsol_path}/plugins/* model/*.java -d ../bin'
             )
->>>>>>> 1f9cce43
             if sys.platform.startswith('linux'):  # linux
                 java_comsol_path = comsol_path + '/java/glnxa64/jre/bin/java'
             else:  # mac
                 java_comsol_path = comsol_path + '/java/maci64/jre/Contents/Home/bin/java'
 
-<<<<<<< HEAD
-            java_command = '{} ' \
-                           '-cp .:$(echo {}/plugins/*.jar | ' \
-                           'tr \' \' \':\'):../bin/json-20190722.jar:../bin model.{} "{}" "{}" "{}"'.format(
-                               java_comsol_path,
-                               comsol_path,
-                               core_name,
-                               project_path,
-                               run_path,
-                               argfinal)
-=======
             java_command = (
                 f'{java_comsol_path} '
                 f'-cp .:$(echo {comsol_path}/plugins/*.jar | '
                 f'tr \' \' \':\'):../bin/json-20190722.jar:'
                 f'../bin model.{class_name} "{project_path}" "{run_path}" "{argfinal}"'
             )
->>>>>>> 1f9cce43
 
         # start comsol server
         subprocess.Popen(server_command, close_fds=True)
@@ -703,324 +517,6 @@
             raise JavaError("Encountered an error during handoff to java.")
         os.chdir('..')
 
-<<<<<<< HEAD
-    def cuffshiftcalc(self, cuff_dict, slide, deform_ratio, nerve_mode, sample_config, model_config):
-        # fetch cuff config
-        cuff_config: dict = self.load(
-            os.path.join(os.getcwd(), "config", "system", "cuffs", cuff_dict['preset'])
-        )
-
-        # fetch 1-2 letter code for cuff (ex: 'CT')
-        cuff_code: str = cuff_config['code']
-
-        # fetch radius buffer string (ex: '0.003 [in]')
-        cuff_r_buffer_str: str = [item["expression"] for item in cuff_config["params"]
-                                  if item["name"] == '_'.join(['thk_medium_gap_internal', cuff_code])][0]
-
-        # calculate value of radius buffer in micrometers (ex: 76.2)
-        cuff_r_buffer: float = Quantity(
-            Quantity(
-                cuff_r_buffer_str.translate(cuff_r_buffer_str.maketrans('', '', ' []')),
-                scale='m'
-            ),
-            scale='um'
-        ).real  # [um] (scaled from any arbitrary length unit)
-
-        # get center and radius of nerve's min_bound circle
-        nerve_copy = deepcopy(slide.nerve if nerve_mode == NerveMode.PRESENT else slide.fascicles[0].outer)
-
-        # Get the boundary and center information for computing cuff shift
-        if self.search_mode(ReshapeNerveMode, Config.SAMPLE) and not slide.monofasc() and deform_ratio == 1:
-            x, y = 0, 0
-            r_bound = np.sqrt(sample_config['Morphology']['Nerve']['area'] / np.pi)
-        else:
-            x, y, r_bound = nerve_copy.make_circle()
-
-        # next calculate the angle of the "centroid" to the center of min bound circle
-        # if mono fasc, just use 0, 0 as centroid (i.e., centroid of nerve same as centroid of all fasc)
-        # if poly fasc, use centroid of all fascicle as reference, not 0, 0
-        # angle of centroid of nerve to center of minimum bounding circle
-        reference_x = reference_y = 0.0
-        if not slide.monofasc() and not (round(slide.nerve.centroid()[0]) == round(slide.nerve.centroid()[1]) == 0):
-            self.throw(123)  # if the slide has nerve and is not centered at the nerve throw error
-        if not slide.monofasc():
-            reference_x, reference_y = slide.fascicle_centroid()
-        theta_c = (np.arctan2(reference_y - y, reference_x - x) * (360 / (2 * np.pi))) % 360
-
-        # calculate final necessary radius by adding buffer
-        r_f = r_bound + cuff_r_buffer
-
-        # fetch initial cuff rotation (convert to rads)
-        theta_i = cuff_config.get('angle_to_contacts_deg') % 360
-
-        # fetch boolean for cuff expandability
-        expandable: bool = cuff_config['expandable']
-
-        # check radius iff not expandable
-        if not expandable:
-            r_i_str: str = [item["expression"] for item in cuff_config["params"]
-                            if item["name"] == '_'.join(['R_in', cuff_code])][0]
-            r_i: float = Quantity(
-                Quantity(
-                    r_i_str.translate(r_i_str.maketrans('', '', ' []')),
-                    scale='m'
-                ),
-                scale='um'
-            ).real  # [um] (scaled from any arbitrary length unit)
-
-            if not r_f <= r_i:
-                self.throw(51)
-
-            theta_f = theta_i
-        else:
-            # get initial cuff radius
-            r_i_str: str = [item["expression"] for item in cuff_config["params"]
-                            if item["name"] == '_'.join(['r_cuff_in_pre', cuff_code])][0]
-            r_i: float = Quantity(
-                Quantity(
-                    r_i_str.translate(r_i_str.maketrans('', '', ' []')),
-                    scale='m'
-                ),
-                scale='um'
-            ).real  # [um] (scaled from any arbitrary length unit)
-
-            if r_i < r_f:
-                fixed_point = cuff_config.get('fixed_point')
-                if fixed_point is None:
-                    self.throw(126)
-                if fixed_point == 'clockwise_end':
-                    theta_f = theta_i * (r_i / r_f)
-                elif fixed_point == 'center':
-                    theta_f = theta_i
-            else:
-                theta_f = theta_i
-
-        offset = 0
-        for key, coef in cuff_config["offset"].items():
-            value_str = [item["expression"] for item in cuff_config["params"] if item['name'] == key][0]
-            value: float = Quantity(
-                Quantity(
-                    value_str.translate(value_str.maketrans('', '', ' []')),
-                    scale='m'
-                ),
-                scale='um'
-            ).real  # [um] (scaled from any arbitrary length unit)
-            offset += coef * value
-
-        cuff_shift_mode: CuffShiftMode = self.search_mode(CuffShiftMode, Config.MODEL)
-
-        model_config['min_radius_enclosing_circle'] = r_bound
-
-        if slide.orientation_angle is not None:
-            theta_c = (slide.orientation_angle) * (
-                360 / (2 * np.pi)) % 360  # overwrite theta_c, use our own orientation
-
-        if cuff_shift_mode == CuffShiftMode.AUTO_ROTATION_MIN_CIRCLE_BOUNDARY \
-                or cuff_shift_mode == CuffShiftMode.MIN_CIRCLE_BOUNDARY:  # for backwards compatibility
-            if r_i > r_f:
-                cuff_dict['rotate']['pos_ang'] = theta_c - theta_f
-                cuff_dict['shift']['x'] = x - (r_i - offset - cuff_r_buffer - r_bound) * np.cos(
-                    theta_c * ((2 * np.pi) / 360))
-                cuff_dict['shift']['y'] = y - (r_i - offset - cuff_r_buffer - r_bound) * np.sin(
-                    theta_c * ((2 * np.pi) / 360))
-
-            else:
-                cuff_dict['rotate']['pos_ang'] = theta_c - theta_f
-
-                # if nerve is present, use 0,0
-                if slide.nerve is not None and deform_ratio == 1:  # has nerve
-                    cuff_dict['shift']['x'] = 0
-                    cuff_dict['shift']['y'] = 0
-                else:
-                    # else, use
-                    cuff_dict['shift']['x'] = x
-                    cuff_dict['shift']['y'] = y
-
-        elif cuff_shift_mode == CuffShiftMode.AUTO_ROTATION_TRACE_BOUNDARY \
-                or cuff_shift_mode == CuffShiftMode.TRACE_BOUNDARY:  # for backwards compatibility
-            if r_i < r_f:
-                cuff_dict['rotate']['pos_ang'] = theta_c - theta_f
-                cuff_dict['shift']['x'] = x
-                cuff_dict['shift']['y'] = y
-            else:
-                id_boundary = Point(0, 0).buffer(r_i - offset)
-                n_boundary = Point(x, y).buffer(r_f)
-
-                if id_boundary.boundary.distance(n_boundary.boundary) < cuff_r_buffer:
-                    nerve_copy.shift([x, y, 0])
-                    print("WARNING: NERVE CENTERED ABOUT MIN CIRCLE CENTER (BEFORE PLACEMENT) BECAUSE "
-                          "CENTROID PLACEMENT VIOLATED REQUIRED CUFF BUFFER DISTANCE\n")
-
-                center_x = 0
-                center_y = 0
-                step = 1  # [um] STEP SIZE
-                x_step = step * np.cos(-theta_c + np.pi)  # STEP VECTOR X-COMPONENT
-                y_step = step * np.sin(-theta_c + np.pi)  # STEP VECTOR X-COMPONENT
-
-                # shift nerve within cuff until one step within the minimum separation from cuff
-                while nerve_copy.polygon().boundary.distance(id_boundary.boundary) >= cuff_r_buffer:
-                    nerve_copy.shift([x_step, y_step, 0])
-                    center_x -= x_step
-                    center_y -= y_step
-
-                # to maintain minimum separation from cuff, reverse last step
-                center_x += x_step
-                center_y += y_step
-
-                cuff_dict['rotate']['pos_ang'] = (theta_c - theta_f)
-                cuff_dict['shift']['x'] = center_x
-                cuff_dict['shift']['y'] = center_y
-
-        elif cuff_shift_mode == CuffShiftMode.NAIVE_ROTATION_TRACE_BOUNDARY:
-            if slide.orientation_point is not None:
-                print('Warning: orientation tif image will be ignored because a NAIVE cuff shift mode was chosen.')
-            if r_i < r_f:
-                cuff_dict['rotate']['pos_ang'] = 0
-                cuff_dict['shift']['x'] = x
-                cuff_dict['shift']['y'] = y
-            else:
-                id_boundary = Point(0, 0).buffer(r_i - offset)
-                n_boundary = Point(x, y).buffer(r_f)
-
-                if id_boundary.boundary.distance(n_boundary.boundary) < cuff_r_buffer:
-                    nerve_copy.shift([x, y, 0])
-                    print("WARNING: NERVE CENTERED ABOUT MIN CIRCLE CENTER (BEFORE PLACEMENT) BECAUlf. "
-                          "CENTROID PLACEMENT VIOLATED REQUIRED CUFF BUFFER DISTANCE\n")
-
-                center_x = 0
-                center_y = 0
-                step = 1  # [um] STEP SIZE
-                x_step = step * np.cos(-theta_c + np.pi)  # STEP VECTOR X-COMPONENT
-                y_step = step * np.sin(-theta_c + np.pi)  # STEP VECTOR X-COMPONENT
-
-                # shift nerve within cuff until one step within the minimum separation from cuff
-                while nerve_copy.polygon().boundary.distance(id_boundary.boundary) >= cuff_r_buffer:
-                    nerve_copy.shift([x_step, y_step, 0])
-                    center_x -= x_step
-                    center_y -= y_step
-
-                # to maintain minimum separation from cuff, reverse last step
-                center_x += x_step
-                center_y += y_step
-
-                cuff_dict['rotate']['pos_ang'] = 0
-                cuff_dict['shift']['x'] = center_x
-                cuff_dict['shift']['y'] = center_y
-
-        elif cuff_shift_mode == CuffShiftMode.NONE:
-            cuff_dict['rotate']['pos_ang'] = 0
-            cuff_dict['shift']['x'] = 0
-            cuff_dict['shift']['y'] = 0
-
-        elif cuff_shift_mode == CuffShiftMode.NAIVE_ROTATION_MIN_CIRCLE_BOUNDARY \
-                or cuff_shift_mode == CuffShiftMode.PURPLE:
-            if slide.orientation_point is not None:
-                print('Warning: orientation tif image will be ignored because a NAIVE cuff shift mode was chosen.')
-            if r_i > r_f:
-                cuff_dict['rotate']['pos_ang'] = 0
-
-                cuff_dict['shift']['x'] = x - (r_i - offset - cuff_r_buffer - r_bound) * np.cos(
-                    theta_i * ((2 * np.pi) / 360))
-                cuff_dict['shift']['y'] = y - (r_i - offset - cuff_r_buffer - r_bound) * np.sin(
-                    theta_i * ((2 * np.pi) / 360))
-
-            else:
-                cuff_dict['rotate']['pos_ang'] = 0
-
-                # if nerve is present, use 0,0
-                if slide.nerve is not None and deform_ratio == 1:  # has nerve
-                    cuff_dict['shift']['x'] = 0
-                    cuff_dict['shift']['y'] = 0
-                else:
-                    # else, use
-                    cuff_dict['shift']['x'] = x
-                    cuff_dict['shift']['y'] = y
-        return cuff_dict
-
-    def compute_cuff_shift(self, model_config: dict, sample: Sample, sample_config: dict):
-        # NOTE: ASSUMES SINGLE SLIDE
-
-        # add temporary model configuration
-        self.add(SetupMode.OLD, Config.MODEL, model_config)
-        self.add(SetupMode.OLD, Config.SAMPLE, sample_config)
-
-        # fetch slide
-        slide = sample.slides[0]
-
-        # fetch nerve mode
-        nerve_mode: NerveMode = self.search_mode(NerveMode, Config.SAMPLE)
-
-        if nerve_mode == NerveMode.PRESENT:
-            if 'deform_ratio' not in self.configs[Config.SAMPLE.value].keys():
-                deform_ratio = 1
-            else:
-                deform_ratio = self.search(Config.SAMPLE, 'deform_ratio')
-            if deform_ratio > 1:
-                self.throw(109)
-        else:
-            deform_ratio = None
-
-        cuff_data = self.search(Config.MODEL, "cuff")
-
-        if type(cuff_data) == dict:
-            cuff_data = [cuff_data]
-        cuff_dicts = []
-
-        for cuff_dict in cuff_data:
-            cuff_dict = self.cuffshiftcalc(cuff_dict,
-                                           slide,
-                                           deform_ratio,
-                                           nerve_mode,
-                                           sample_config,
-                                           model_config)
-            cuff_dicts.append(cuff_dict)
-
-        model_config['cuff'] = cuff_dicts
-        # remove sample config
-        self.remove(Config.SAMPLE)
-
-        # remove (pop) temporary model configuration
-        self.remove(Config.MODEL)
-
-        return model_config
-
-    def compute_electrical_parameters(self, all_configs, model_index):
-
-        # fetch current model config using the index
-        model_config = all_configs[Config.MODEL.value][model_index]
-        model_num = self.configs[Config.RUN.value]['models'][model_index]
-
-        # initialize Waveform object
-        waveform = Waveform(self.configs[Config.EXCEPTIONS.value])
-
-        # add model config to Waveform object, enabling it to generate waveforms
-        waveform.add(SetupMode.OLD, Config.MODEL, model_config)
-
-        # compute rho and sigma from waveform instance
-        if model_config.get('modes').get(PerineuriumResistivityMode.config.value) == \
-                PerineuriumResistivityMode.RHO_WEERASURIYA.value:
-            freq_double = model_config.get('frequency')
-            rho_double = waveform.rho_weerasuriya(freq_double)
-            sigma_double = 1 / rho_double
-            tmp = {'value': str(sigma_double), 'label': 'RHO_WEERASURIYA @ %d Hz' % freq_double, 'unit': '[S/m]'}
-            model_config['conductivities']['perineurium'] = tmp
-
-        elif model_config.get('modes').get(PerineuriumResistivityMode.config.value) == \
-                PerineuriumResistivityMode.MANUAL.value:
-            pass
-        else:
-            self.throw(48)
-
-        dest_path: str = os.path.join(*all_configs[Config.SAMPLE.value][0]['samples_path'],
-                                      str(self.configs[Config.RUN.value]['sample']),
-                                      'models',
-                                      str(model_num),
-                                      'model.json')
-
-        TemplateOutput.write(model_config, dest_path)
-
-=======
->>>>>>> 1f9cce43
     def populate_env_vars(self):
         """Get environment variables from config file.
 
