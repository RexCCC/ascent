#!/usr/bin/env python3.7

"""
The copyrights of this software are owned by Duke University.
Please refer to the LICENSE and README.md files for licensing instructions.
The source code can be found on the following GitHub repository: https://github.com/wmglab-duke/ascent
"""

# builtins
import os

os.environ['PYGAME_HIDE_SUPPORT_PROMPT'] = "1"
import pickle
from typing import List

# packages
import json
import base64
import sys
import numpy as np
import time
import subprocess
from copy import deepcopy
from quantiphy import Quantity
from shapely.geometry import Point
import traceback

try:
    import pymunkoptions
    pymunkoptions.options["debug"] = False
except:
    pass

# ascent
from src.core import Sample, Simulation, Waveform
from src.utils import Exceptionable, Configurable, SetupMode, Config, NerveMode, WriteMode, CuffShiftMode,  \
    PerineuriumResistivityMode, TemplateOutput, Env, ReshapeNerveMode, ExportMode, DownSampleMode, Validatable


class Runner(Exceptionable, Configurable):

    def __init__(self, number: int):

        # initialize Configurable super class
        Configurable.__init__(self)

        # initialize Exceptionable super class
        Exceptionable.__init__(self, SetupMode.NEW)

        # this corresponds to the run index (as file name in config/user/runs/<run_index>.json
        self.number = number

    def load_configs(self) -> dict:
        """
        :return: dictionary of all configs (Sample, Model(s), Sims(s))
        """

        def validate_and_add(config_source: dict, key: str, path: str):
            """
            :param config_source: all configs, to which we add new ones
            :param key: the key of the dict in Configs
            :param path: path to the JSON file of the config
            :return: updated dict of all configs
            """
            self.validate_path(path)
            if os.path.exists(path):
                if key not in config_source.keys():
                    config_source[key] = []
                config_source[key] += [self.load(path)]
            else:
                print('Missing {} config: {}'.format(key, path))
                self.throw(37)

        configs = dict()

        sample = self.search(Config.RUN, 'sample')

        if not isinstance(sample, int):
            self.throw(95)

        models = self.search(Config.RUN, 'models', optional=True)
        sims = self.search(Config.RUN, 'sims', optional=True)

        sample_path = os.path.join(
            os.getcwd(),
            'samples',
            str(sample),
            'sample.json'
        )
        validate_and_add(configs, 'sample', sample_path)

        model_paths = [os.path.join(os.getcwd(),
                                    'samples',
                                    str(sample),
                                    'models',
                                    str(model),
                                    'model.json') for model in models]

        for model_path in model_paths:
            validate_and_add(configs, 'models', model_path)

        sim_paths = [os.path.join(os.getcwd(),
                                  'config',
                                  'user',
                                  'sims',
                                  '{}.json'.format(sim)) for sim in sims]
        for sim_path in sim_paths:
            validate_and_add(configs, 'sims', sim_path)

        return configs

    def precheck(self):
        #check cuff configs for uniqueness
        VD = Validatable()
        VD.validate_cuff_configs(os.path.join(os.getcwd(),
                                    'config',
                                    'system',
                                    'cuffs'))
    
    def run(self, smart: bool = True):
        """
        :param smart: bool telling the program whether to reprocess the sample or not if it already exists as sample.obj
        :return: nothing to memory, spits out all pipeline related data to file
        """
        # NOTE: single sample per Runner, so no looping of samples
        #       possible addition of functionality for looping samples in start.py

        # load all json configs into memory
        
        #run precheck
        self.precheck()
        
        all_configs = self.load_configs()

        run_pseudonym = self.configs[Config.RUN.value].get('pseudonym')
        if run_pseudonym is not None: print('Run pseudonym:',run_pseudonym)

        def load_obj(path: str):
            """
            :param path: path to python obj file
            :return: obj file
            """
            return pickle.load(open(path, 'rb')).add(SetupMode.OLD, Config.CLI_ARGS, self.configs[Config.CLI_ARGS.value])

        # ensure NEURON files exist in export location
        Simulation.export_neuron_files(os.environ[Env.NSIM_EXPORT_PATH.value])
        Simulation.export_system_config_files(os.path.join(os.environ[Env.NSIM_EXPORT_PATH.value], 'config', 'system'))

        if 'break_points' in self.configs[Config.RUN.value].keys() and \
                sum(self.search(Config.RUN, 'break_points').values()) > 1:
            self.throw(76)

        if 'partial_fem' in self.configs[Config.RUN.value].keys() and \
                sum(self.search(Config.RUN, 'partial_fem').values()) > 1:
            self.throw(80)

        potentials_exist: List[bool] = []  # if all of these are true, skip Java
        ss_bases_exist: List[bool] = []  # if all of these are true, skip Java

        sample_num = self.configs[Config.RUN.value]['sample']

        sample_file = os.path.join(
            os.getcwd(),
            'samples',
            str(sample_num),
            'sample.obj'
        )

        sample_pseudonym = all_configs[Config.SAMPLE.value][0].get('pseudonym')

        print('SAMPLE {}'.format(self.configs[Config.RUN.value]['sample']),
              '- {}'.format(sample_pseudonym) if sample_pseudonym is not None else '')

        # instantiate sample
        if smart and os.path.exists(sample_file):
            print('Found existing sample {} ({})'.format(self.configs[Config.RUN.value]['sample'], sample_file))
            sample = load_obj(sample_file)
        else:
            # init slide manager
            sample = Sample(self.configs[Config.EXCEPTIONS.value])
            # run processes with slide manager (see class for details)

            sample \
                .add(SetupMode.OLD, Config.SAMPLE, all_configs[Config.SAMPLE.value][0]) \
                .add(SetupMode.OLD, Config.RUN, self.configs[Config.RUN.value]) \
                .add(SetupMode.OLD, Config.CLI_ARGS, self.configs[Config.CLI_ARGS.value]) \
                .init_map(SetupMode.OLD) \
                .build_file_structure() \
                .populate() \
                .write(WriteMode.SECTIONWISE2D) \
                .output_morphology_data() \
                .save(os.path.join(sample_file))

        # iterate through models
        if 'models' not in all_configs.keys():
            print('NO MODELS TO MAKE IN Config.RUN - killing process')
        else:
            for model_index, model_config in enumerate(all_configs[Config.MODEL.value]):
                model_num = self.configs[Config.RUN.value]['models'][model_index]
                model_pseudonym = model_config.get('pseudonym')
                print('\tMODEL {}'.format(model_num),
                      '- {}'.format(model_pseudonym) if model_pseudonym is not None else '')


                # use current model index to computer maximum cuff shift (radius) .. SAVES to file in method
                model_config = self.compute_cuff_shift(model_config, sample, all_configs[Config.SAMPLE.value][0])

                model_config_file_name = os.path.join(
                    os.getcwd(),
                    'samples',
                    str(sample_num),
                    'models',
                    str(model_num),
                    'model.json'
                )

                # write edited model config in place
                TemplateOutput.write(model_config, model_config_file_name)

                # use current model index to compute electrical parameters ... SAVES to file in method
                self.compute_electrical_parameters(all_configs, model_index)

                # iterate through simulations
                if 'sims' in all_configs.keys():
                    for sim_index, sim_config in enumerate(all_configs['sims']):
                        sim_num = self.configs[Config.RUN.value]['sims'][sim_index]
                        sim_pseudonym = sim_config.get('pseudonym')
                        print('\t\tSIM {}'.format(self.configs[Config.RUN.value]['sims'][sim_index]),
                              '- {}'.format(sim_pseudonym) if sim_pseudonym is not None else '')

                        sim_obj_dir = os.path.join(
                            os.getcwd(),
                            'samples',
                            str(sample_num),
                            'models',
                            str(model_num),
                            'sims',
                            str(sim_num)
                        )

                        sim_obj_file = os.path.join(
                            sim_obj_dir,
                            'sim.obj'
                        )

                        # init fiber manager
                        if smart and os.path.exists(sim_obj_file):
                            print('\t    Found existing sim object for sim {} ({})'.format(
                                self.configs[Config.RUN.value]['sims'][sim_index], sim_obj_file))

                            simulation: Simulation = load_obj(sim_obj_file)

                            if 'supersampled_bases' in simulation.configs['sims'].keys() and simulation.configs['sims']['supersampled_bases']['use']:
                                source_sim_index = simulation.configs['sims']['supersampled_bases']['source_sim']

                                source_sim_obj_dir = os.path.join(
                                    os.getcwd(),
                                    'samples',
                                    str(sample_num),
                                    'models',
                                    str(model_num),
                                    'sims',
                                    str(source_sim_index)
                                )

                                # do Sim.fibers.xy_parameters match between Sim and source_sim?
                                try:
                                    source_sim: simulation = load_obj(os.path.join(source_sim_obj_dir, 'sim.obj'))
                                    print('\t    Found existing source sim {} for supersampled bases ({})'.format(
                                        source_sim_index, source_sim_obj_dir))
                                except FileNotFoundError:
                                    traceback.print_exc()
                                    self.throw(129)

                                source_xy_dict: dict = source_sim.configs['sims']['fibers']['xy_parameters']
                                xy_dict: dict = simulation.configs['sims']['fibers']['xy_parameters']

                                if not source_xy_dict == xy_dict:
                                    self.throw(82)

                                ss_bases_exist.append(
                                    simulation.ss_bases_exist(source_sim_obj_dir)
                                )
                            else:
                                potentials_exist.append(simulation.potentials_exist(sim_obj_dir))


                        else:
                            if not os.path.exists(sim_obj_dir):
                                os.makedirs(sim_obj_dir)

                            if not os.path.exists(sim_obj_dir+'/plots'):
                                os.makedirs(sim_obj_dir+'/plots')

                            simulation: Simulation = Simulation(sample, self.configs[Config.EXCEPTIONS.value])
                            simulation \
                                .add(SetupMode.OLD, Config.MODEL, model_config) \
                                .add(SetupMode.OLD, Config.SIM, sim_config) \
                                .add(SetupMode.OLD, Config.RUN, self.configs[Config.RUN.value]) \
                                .add(SetupMode.OLD, Config.CLI_ARGS, self.configs[Config.CLI_ARGS.value]) \
                                .resolve_factors() \
                                .write_waveforms(sim_obj_dir) \
                                .write_fibers(sim_obj_dir) \
                                .validate_srcs(sim_obj_dir) \
                                .save(sim_obj_file)

                            if 'supersampled_bases' in simulation.configs['sims'].keys() and simulation.configs['sims']['supersampled_bases']['use']:
                                source_sim_index = simulation.configs['sims']['supersampled_bases']['source_sim']

                                source_sim_obj_dir = os.path.join(
                                    os.getcwd(),
                                    'samples',
                                    str(sample_num),
                                    'models',
                                    str(model_num),
                                    'sims',
                                    str(source_sim_index)
                                )

                                # do Sim.fibers.xy_parameters match between Sim and source_sim?
                                try:
                                    source_sim: simulation = load_obj(os.path.join(source_sim_obj_dir, 'sim.obj'))
                                    print('\t    Found existing source sim {} for supersampled bases ({})'.format(
                                        source_sim_index, source_sim_obj_dir))
                                except FileNotFoundError:
                                    traceback.print_exc()
                                    self.throw(129)

                                source_xy_dict: dict = source_sim.configs['sims']['fibers']['xy_parameters']
                                xy_dict: dict = simulation.configs['sims']['fibers']['xy_parameters']

                                if not source_xy_dict == xy_dict:
                                    self.throw(82)

                                ss_bases_exist.append(
                                    simulation.ss_bases_exist(source_sim_obj_dir)
                                )
                            else:
                                potentials_exist.append(simulation.potentials_exist(sim_obj_dir))

            if self.configs[Config.CLI_ARGS.value].get('break_point')=='pre_java' or \
                    (('break_points' in self.configs[Config.RUN.value].keys()) and \
                     self.search(Config.RUN, 'break_points').get('pre_java')==True):
                print('KILLING PRE JAVA')
                return

            # handoff (to Java) -  Build/Mesh/Solve/Save bases; Extract/Save potentials if necessary
            if 'models' in all_configs.keys() and 'sims' in all_configs.keys():
                self.model_parameter_checking(all_configs)
                # only transition to java if necessary (there are potentials that do not exist)
                if not all(potentials_exist) or not all(ss_bases_exist):
                    print('\nTO JAVA\n')
                    self.handoff(self.number)
                    print('\nTO PYTHON\n')
                else:
                    print('\nSKIPPING JAVA - all required extracted potentials already exist\n')

                self.remove(Config.RUN)
                run_path = os.path.join('config', 'user', 'runs', '{}.json'.format(self.number))
                self.add(SetupMode.NEW, Config.RUN, run_path)

                #  continue by using simulation objects
                models_exit_status = self.search(Config.RUN, "models_exit_status")

                for model_index, model_config in enumerate(all_configs[Config.MODEL.value]):
                    model_num = self.configs[Config.RUN.value]['models'][model_index]
                    conditions = [models_exit_status is not None, len(models_exit_status) > model_index]
                    model_ran = models_exit_status[model_index] if all(conditions) else True
                    ss_use_notgen = []
                    #check if all supersampled bases are "use" and not generating
                    for sim_index, sim_config in enumerate(all_configs['sims']):
                        if 'supersampled_bases' in simulation.configs['sims'].keys() and \
                        simulation.configs['sims']['supersampled_bases']['use'] and not \
                            simulation.configs['sims']['supersampled_bases']['generate']:
                            ss_use_notgen.append(True)
                        else:
                            ss_use_notgen.append(False)
                    if model_ran or np.all(ss_use_notgen):
                        for sim_index, sim_config in enumerate(all_configs['sims']):
                            sim_num = self.configs[Config.RUN.value]['sims'][sim_index]
                            sim_obj_path = os.path.join(
                                os.getcwd(),
                                'samples',
                                str(self.configs[Config.RUN.value]['sample']),
                                'models',
                                str(model_num),
                                'sims',
                                str(sim_num),
                                'sim.obj'
                            )

                            sim_dir = os.path.join(
                                os.getcwd(),
                                'samples',
                                str(self.configs[Config.RUN.value]['sample']),
                                'models',
                                str(model_num),
                                'sims'
                            )

                            # load up correct simulation and build required sims
                            simulation: Simulation = load_obj(sim_obj_path)
                            simulation.build_n_sims(sim_dir, sim_num)

                            #get export behavior
                            export_behavior = None
                            if self.configs[Config.CLI_ARGS.value].get('export_behavior') is not None:
                                export_behavior = self.configs[Config.CLI_ARGS.value]['export_behavior']
                            elif self.configs[Config.RUN.value].get('export_behavior') is not None:
                                export_behavior = self.configs[Config.RUN.value]['export_behavior']
                            else:
                                export_behavior = 'selective'
                            #check to make sure we have a valid behavior
                            if not np.any([export_behavior == x.value for x in ExportMode]):
                                self.throw(139)

                            # export simulations
                            Simulation.export_n_sims(
                                sample_num,
                                model_num,
                                sim_num,
                                sim_dir,
                                os.environ[Env.NSIM_EXPORT_PATH.value],
                                export_behavior = export_behavior
                            )

                            # ensure run configuration is present
                            Simulation.export_run(
                                self.number,
                                os.environ[Env.PROJECT_PATH.value],
                                os.environ[Env.NSIM_EXPORT_PATH.value]
                            )

                        print('Model {} data exported to appropriate folders in {}'.format(model_num, os.environ[
                            Env.NSIM_EXPORT_PATH.value]))

                    elif not models_exit_status[model_index]:
                        print('\nDid not create NEURON simulations for Sims associated with: \n'
                              '\t Model Index: {} \n'
                              'since COMSOL failed to create required potentials. \n'.format(model_num))

            elif 'models' in all_configs.keys() and 'sims' not in all_configs.keys():
                # Model Configs Provided, but not Sim Configs
                print('\nTO JAVA\n')
                self.handoff(self.number)
                print('\nNEURON Simulations NOT created since no Sim indices indicated in Config.SIM\n')

    def handoff(self, run_number: int):
        comsol_path = os.environ[Env.COMSOL_PATH.value]
        jdk_path = os.environ[Env.JDK_PATH.value]
        project_path = os.environ[Env.PROJECT_PATH.value]
        run_path = os.path.join(project_path, 'config', 'user', 'runs', '{}.json'.format(run_number))

        core_name = 'ModelWrapper'

        #Encode command line args as jason string, then encode to base64 for passing to java
        argstring = json.dumps(self.configs[Config.CLI_ARGS.value])
        argbytes = argstring.encode('ascii')
        argbase = base64.b64encode(argbytes)
        argfinal = argbase.decode('ascii')

        if sys.platform.startswith('win'): #windows
            server_command = ['{}\\bin\\win64\\comsolmphserver.exe'.format(comsol_path)]
            compile_command = '""{}\\javac" '\
                      '-cp "..\\bin\\json-20190722.jar";"{}\\plugins\\*" '\
                      'model\\*.java -d ..\\bin"'.format(jdk_path,
                                                         comsol_path)
            java_command = '""{}\\java\\win64\\jre\\bin\\java" '\
                      '-cp "{}\\plugins\\*";"..\\bin\\json-20190722.jar";"..\\bin" '\
                      'model.{} "{}" "{}" "{}""'.format(comsol_path,
                                                   comsol_path,
                                                   core_name,
                                                   project_path,
                                                   run_path,
<<<<<<< HEAD
                                                   argfinal))
            os.chdir('..')
    
    def cuffshiftcalc(self,cuff_dict,slide,deform_ratio,nerve_mode,sample_config,model_config): 
=======
                                                   argfinal)
        else:
            server_command = ['{}/bin/comsol'.format(comsol_path), 'server']

            compile_command = '{}/javac -classpath ../bin/json-20190722.jar:{}/plugins/* model/*.java -d ../bin'.format(jdk_path,
                                                                                                          comsol_path)
            # https://stackoverflow.com/questions/219585/including-all-the-jars-in-a-directory-within-the-java-classpath
            if sys.platform.startswith('linux'):  # linux
                java_comsol_path = comsol_path+'/java/glnxa64/jre/bin/java'
            else: #mac
                java_comsol_path = comsol_path+'/java/maci64/jre/Contents/Home/bin/java'

            java_command = '{} '\
                      '-cp .:$(echo {}/plugins/*.jar | '\
                      'tr \' \' \':\'):../bin/json-20190722.jar:../bin model.{} "{}" "{}" "{}"'.format(java_comsol_path,
                                                                                                  comsol_path,
                                                                                                  core_name,
                                                                                                  project_path,
                                                                                                  run_path,
                                                                                                  argfinal)

        #start comsol server
        subprocess.Popen(server_command, close_fds=True)
        #wait for server to start
        time.sleep(10)
        os.chdir('src')
        #compile java code
        exit_code = os.system(compile_command)
        if exit_code != 0:
            self.throw(140)
        #run java code
        exit_code = os.system(java_command)
        if exit_code != 0:
            self.throw(141)
        os.chdir('..')

    def compute_cuff_shift(self, model_config: dict, sample: Sample, sample_config: dict):
        # NOTE: ASSUMES SINGLE SLIDE

        # add temporary model configuration
        self.add(SetupMode.OLD, Config.MODEL, model_config)
        self.add(SetupMode.OLD, Config.SAMPLE, sample_config)

        # fetch slide
        slide = sample.slides[0]

        # fetch nerve mode
        nerve_mode: NerveMode = self.search_mode(NerveMode, Config.SAMPLE)

        if nerve_mode == NerveMode.PRESENT:
            if 'deform_ratio' not in self.configs[Config.SAMPLE.value].keys():
                deform_ratio = 1
            else:
                deform_ratio = self.search(Config.SAMPLE, 'deform_ratio')
            if deform_ratio > 1:
                self.throw(109)
        else:
            deform_ratio = None

>>>>>>> bf198d3b
        # fetch cuff config
        cuff_config: dict = self.load(
            os.path.join(os.getcwd(), "config", "system", "cuffs", cuff_dict['preset'])
        )
    
        # fetch 1-2 letter code for cuff (ex: 'CT')
        cuff_code: str = cuff_config['code']
    
        # fetch radius buffer string (ex: '0.003 [in]')
        cuff_r_buffer_str: str = [item["expression"] for item in cuff_config["params"]
                                  if item["name"] == '_'.join(['thk_medium_gap_internal', cuff_code])][0]
    
        # calculate value of radius buffer in micrometers (ex: 76.2)
        cuff_r_buffer: float = Quantity(
            Quantity(
                cuff_r_buffer_str.translate(cuff_r_buffer_str.maketrans('', '', ' []')),
                scale='m'
            ),
            scale='um'
        ).real  # [um] (scaled from any arbitrary length unit)
    
        # get center and radius of nerve's min_bound circle
        nerve_copy = deepcopy(slide.nerve if nerve_mode == NerveMode.PRESENT else slide.fascicles[0].outer)
    
        # Get the boundary and center information for computing cuff shift
        if self.search_mode(ReshapeNerveMode, Config.SAMPLE) and not slide.monofasc() and deform_ratio == 1:
            x, y = 0, 0
            r_bound = np.sqrt(sample_config['Morphology']['Nerve']['area'] / np.pi)
        else:
            x, y, r_bound = nerve_copy.make_circle()
    
        # next calculate the angle of the "centroid" to the center of min bound circle
        # if mono fasc, just use 0, 0 as centroid (i.e., centroid of nerve same as centroid of all fasc)
        # if poly fasc, use centroid of all fascicle as reference, not 0, 0
        # angle of centroid of nerve to center of minimum bounding circle
        reference_x = reference_y = 0.0
        if not slide.monofasc() and not (round(slide.nerve.centroid()[0])==round(slide.nerve.centroid()[1])==0):
            self.throw(123) #if the slide has nerve and is not centered at the nerve throw error
        if not slide.monofasc():
            reference_x, reference_y = slide.fascicle_centroid()
        theta_c = (np.arctan2(reference_y - y, reference_x - x) * (360 / (2 * np.pi))) % 360
    
        # calculate final necessary radius by adding buffer
        r_f = r_bound + cuff_r_buffer
    
        # fetch initial cuff rotation (convert to rads)
        theta_i = cuff_config.get('angle_to_contacts_deg') % 360
    
        # fetch boolean for cuff expandability
        expandable: bool = cuff_config['expandable']
    
        # check radius iff not expandable
        if not expandable:
            r_i_str: str = [item["expression"] for item in cuff_config["params"]
                            if item["name"] == '_'.join(['R_in', cuff_code])][0]
            r_i: float = Quantity(
                Quantity(
                    r_i_str.translate(r_i_str.maketrans('', '', ' []')),
                    scale='m'
                ),
                scale='um'
            ).real  # [um] (scaled from any arbitrary length unit)
    
            if not r_f <= r_i:
                self.throw(51)
    
            theta_f = theta_i
        else:
            # get initial cuff radius
            r_i_str: str = [item["expression"] for item in cuff_config["params"]
                            if item["name"] == '_'.join(['r_cuff_in_pre', cuff_code])][0]
            r_i: float = Quantity(
                Quantity(
                    r_i_str.translate(r_i_str.maketrans('', '', ' []')),
                    scale='m'
                ),
                scale='um'
            ).real  # [um] (scaled from any arbitrary length unit)
    
            if r_i < r_f:
                fixed_point = cuff_config.get('fixed_point')
                if fixed_point is None:
                    self.throw(126)
                if fixed_point == 'clockwise_end':
                    theta_f = theta_i*(r_i/r_f)
                elif fixed_point == 'center':
                    theta_f = theta_i
            else:
                theta_f = theta_i
    
        offset = 0
        for key, coef in cuff_config["offset"].items():
            value_str = [item["expression"] for item in cuff_config["params"] if item['name'] == key][0]
            value: float = Quantity(
                Quantity(
                    value_str.translate(value_str.maketrans('', '', ' []')),
                    scale='m'
                ),
                scale='um'
            ).real  # [um] (scaled from any arbitrary length unit)
            offset += coef * value
    
        cuff_shift_mode: CuffShiftMode = self.search_mode(CuffShiftMode, Config.MODEL)
    
        model_config['min_radius_enclosing_circle'] = r_bound
    
        if slide.orientation_angle is not None:
            theta_c = (slide.orientation_angle) * (360 / (2 * np.pi)) % 360  # overwrite theta_c, use our own orientation
    
        if cuff_shift_mode == CuffShiftMode.AUTO_ROTATION_MIN_CIRCLE_BOUNDARY \
                or cuff_shift_mode == CuffShiftMode.MIN_CIRCLE_BOUNDARY:  # for backwards compatibility
            if r_i > r_f:
                cuff_dict['rotate']['pos_ang'] = theta_c-theta_f
                cuff_dict['shift']['x'] = x - (r_i - offset - cuff_r_buffer - r_bound) * np.cos(
                    theta_c * ((2 * np.pi) / 360))
                cuff_dict['shift']['y'] = y - (r_i - offset - cuff_r_buffer - r_bound) * np.sin(
                    theta_c * ((2 * np.pi) / 360))
    
            else:
                cuff_dict['rotate']['pos_ang'] = theta_c-theta_f
    
                # if nerve is present, use 0,0
                if slide.nerve is not None and deform_ratio==1:  # has nerve
                    cuff_dict['shift']['x'] = 0
                    cuff_dict['shift']['y'] = 0
                else:
                    # else, use
                    cuff_dict['shift']['x'] = x
                    cuff_dict['shift']['y'] = y
    
        elif cuff_shift_mode == CuffShiftMode.AUTO_ROTATION_TRACE_BOUNDARY \
                or cuff_shift_mode == CuffShiftMode.TRACE_BOUNDARY:  # for backwards compatibility
            if r_i < r_f:
                cuff_dict['rotate']['pos_ang'] = theta_c-theta_f
                cuff_dict['shift']['x'] = x
                cuff_dict['shift']['y'] = y
            else:
                id_boundary = Point(0, 0).buffer(r_i - offset)
                n_boundary = Point(x, y).buffer(r_f)
    
                if id_boundary.boundary.distance(n_boundary.boundary) < cuff_r_buffer:
                    nerve_copy.shift([x, y, 0])
                    print("WARNING: NERVE CENTERED ABOUT MIN CIRCLE CENTER (BEFORE PLACEMENT) BECAUSE "
                          "CENTROID PLACEMENT VIOLATED REQUIRED CUFF BUFFER DISTANCE\n")
    
                center_x = 0
                center_y = 0
                step = 1  # [um] STEP SIZE
                x_step = step * np.cos(-theta_c + np.pi)  # STEP VECTOR X-COMPONENT
                y_step = step * np.sin(-theta_c + np.pi)  # STEP VECTOR X-COMPONENT
    
                # shift nerve within cuff until one step within the minimum separation from cuff
                while nerve_copy.polygon().boundary.distance(id_boundary.boundary) >= cuff_r_buffer:
                    nerve_copy.shift([x_step, y_step, 0])
                    center_x -= x_step
                    center_y -= y_step
    
                # to maintain minimum separation from cuff, reverse last step
                center_x += x_step
                center_y += y_step
    
                cuff_dict['rotate']['pos_ang'] = (theta_c-theta_f)
                cuff_dict['shift']['x'] = center_x
                cuff_dict['shift']['y'] = center_y
    
        elif cuff_shift_mode == CuffShiftMode.NAIVE_ROTATION_TRACE_BOUNDARY:
            if slide.orientation_point is not None:
                print('Warning: orientation tif image will be ignored because a NAIVE cuff shift mode was chosen.')
            if r_i < r_f:
                cuff_dict['rotate']['pos_ang'] = 0
                cuff_dict['shift']['x'] = x
                cuff_dict['shift']['y'] = y
            else:
                id_boundary = Point(0, 0).buffer(r_i - offset)
                n_boundary = Point(x, y).buffer(r_f)
    
                if id_boundary.boundary.distance(n_boundary.boundary) < cuff_r_buffer:
                    nerve_copy.shift([x, y, 0])
                    print("WARNING: NERVE CENTERED ABOUT MIN CIRCLE CENTER (BEFORE PLACEMENT) BECAUlf. "
                          "CENTROID PLACEMENT VIOLATED REQUIRED CUFF BUFFER DISTANCE\n")
    
                center_x = 0
                center_y = 0
                step = 1  # [um] STEP SIZE
                x_step = step * np.cos(-theta_c + np.pi)  # STEP VECTOR X-COMPONENT
                y_step = step * np.sin(-theta_c + np.pi)  # STEP VECTOR X-COMPONENT
    
                # shift nerve within cuff until one step within the minimum separation from cuff
                while nerve_copy.polygon().boundary.distance(id_boundary.boundary) >= cuff_r_buffer:
                    nerve_copy.shift([x_step, y_step, 0])
                    center_x -= x_step
                    center_y -= y_step
    
                # to maintain minimum separation from cuff, reverse last step
                center_x += x_step
                center_y += y_step
    
                cuff_dict['rotate']['pos_ang'] = 0
                cuff_dict['shift']['x'] = center_x
                cuff_dict['shift']['y'] = center_y
    
        elif cuff_shift_mode == CuffShiftMode.NONE:
            cuff_dict['rotate']['pos_ang'] = 0
            cuff_dict['shift']['x'] = 0
            cuff_dict['shift']['y'] = 0
    
        elif cuff_shift_mode == CuffShiftMode.NAIVE_ROTATION_MIN_CIRCLE_BOUNDARY \
                or cuff_shift_mode == CuffShiftMode.PURPLE:
            if slide.orientation_point is not None:
                print('Warning: orientation tif image will be ignored because a NAIVE cuff shift mode was chosen.')
            if r_i > r_f:
                cuff_dict['rotate']['pos_ang'] = 0
    
                cuff_dict['shift']['x'] = x - (r_i - offset - cuff_r_buffer - r_bound) * np.cos(
                    theta_i * ((2 * np.pi) / 360))
                cuff_dict['shift']['y'] = y - (r_i - offset - cuff_r_buffer - r_bound) * np.sin(
                    theta_i * ((2 * np.pi) / 360))
    
            else:
                cuff_dict['rotate']['pos_ang'] = 0
    
                # if nerve is present, use 0,0
                if slide.nerve is not None and deform_ratio==1:  # has nerve
                    cuff_dict['shift']['x'] = 0
                    cuff_dict['shift']['y'] = 0
                else:
                    # else, use
                    cuff_dict['shift']['x'] = x
                    cuff_dict['shift']['y'] = y
        return cuff_dict
    
    def compute_cuff_shift(self, model_config: dict, sample: Sample, sample_config: dict):
        # NOTE: ASSUMES SINGLE SLIDE

        # add temporary model configuration
        self.add(SetupMode.OLD, Config.MODEL, model_config)
        self.add(SetupMode.OLD, Config.SAMPLE, sample_config)

        # fetch slide
        slide = sample.slides[0]

        # fetch nerve mode
        nerve_mode: NerveMode = self.search_mode(NerveMode, Config.SAMPLE)

        if nerve_mode == NerveMode.PRESENT:
            if 'deform_ratio' not in self.configs[Config.SAMPLE.value].keys():
                deform_ratio = 1
            else:
                deform_ratio = self.search(Config.SAMPLE, 'deform_ratio')
            if deform_ratio > 1:
                self.throw(109)
        else:
            deform_ratio = None
        
        cuff_data = self.search(Config.MODEL,"cuff")
        
        if type(cuff_data)==dict:
            cuff_data = [cuff_data]
        cuff_dicts = []
        
        for cuff_dict in cuff_data:
            cuff_dict = self.cuffshiftcalc(cuff_dict,
                                           slide,
                                           deform_ratio,
                                           nerve_mode,
                                           sample_config,
                                           model_config)
            cuff_dicts.append(cuff_dict)
            
        model_config['cuff']=cuff_dicts
        # remove sample config
        self.remove(Config.SAMPLE)

        # remove (pop) temporary model configuration
        self.remove(Config.MODEL)

        return model_config

    def compute_electrical_parameters(self, all_configs, model_index):

        # fetch current model config using the index
        model_config = all_configs[Config.MODEL.value][model_index]
        model_num = self.configs[Config.RUN.value]['models'][model_index]

        # initialize Waveform object
        waveform = Waveform(self.configs[Config.EXCEPTIONS.value])

        # add model config to Waveform object, enabling it to generate waveforms
        waveform.add(SetupMode.OLD, Config.MODEL, model_config)

        # compute rho and sigma from waveform instance
        if model_config.get('modes').get(PerineuriumResistivityMode.config.value) == \
                PerineuriumResistivityMode.RHO_WEERASURIYA.value:
            freq_double = model_config.get('frequency')
            rho_double = waveform.rho_weerasuriya(freq_double)
            sigma_double = 1 / rho_double
            tmp = {'value': str(sigma_double), 'label': 'RHO_WEERASURIYA @ %d Hz' % freq_double, 'unit': '[S/m]'}
            model_config['conductivities']['perineurium'] = tmp

        elif model_config.get('modes').get(PerineuriumResistivityMode.config.value) == \
                PerineuriumResistivityMode.MANUAL.value:
            pass
        else:
            self.throw(48)

        dest_path: str = os.path.join(*all_configs[Config.SAMPLE.value][0]['samples_path'],
                                      str(self.configs[Config.RUN.value]['sample']),
                                      'models',
                                      str(model_num),
                                      'model.json')

        TemplateOutput.write(model_config, dest_path)

    def populate_env_vars(self):
        if Config.ENV.value not in self.configs.keys():
            self.throw(75)

        for key in Env.vals.value:
            value = self.search(Config.ENV, key)
            assert type(value) is str
            os.environ[key] = value

    def model_parameter_checking(self, all_configs):
        for _, model_config in enumerate(all_configs[Config.MODEL.value]):
            distal_exists = model_config['medium']['distal']['exist']
            if distal_exists and model_config['medium']['proximal']['distant_ground'] == True:
                self.throw(107)<|MERGE_RESOLUTION|>--- conflicted
+++ resolved
@@ -116,7 +116,7 @@
                                     'config',
                                     'system',
                                     'cuffs'))
-    
+
     def run(self, smart: bool = True):
         """
         :param smart: bool telling the program whether to reprocess the sample or not if it already exists as sample.obj
@@ -126,10 +126,10 @@
         #       possible addition of functionality for looping samples in start.py
 
         # load all json configs into memory
-        
+
         #run precheck
         self.precheck()
-        
+
         all_configs = self.load_configs()
 
         run_pseudonym = self.configs[Config.RUN.value].get('pseudonym')
@@ -472,12 +472,6 @@
                                                    core_name,
                                                    project_path,
                                                    run_path,
-<<<<<<< HEAD
-                                                   argfinal))
-            os.chdir('..')
-    
-    def cuffshiftcalc(self,cuff_dict,slide,deform_ratio,nerve_mode,sample_config,model_config): 
-=======
                                                    argfinal)
         else:
             server_command = ['{}/bin/comsol'.format(comsol_path), 'server']
@@ -514,42 +508,19 @@
             self.throw(141)
         os.chdir('..')
 
-    def compute_cuff_shift(self, model_config: dict, sample: Sample, sample_config: dict):
-        # NOTE: ASSUMES SINGLE SLIDE
-
-        # add temporary model configuration
-        self.add(SetupMode.OLD, Config.MODEL, model_config)
-        self.add(SetupMode.OLD, Config.SAMPLE, sample_config)
-
-        # fetch slide
-        slide = sample.slides[0]
-
-        # fetch nerve mode
-        nerve_mode: NerveMode = self.search_mode(NerveMode, Config.SAMPLE)
-
-        if nerve_mode == NerveMode.PRESENT:
-            if 'deform_ratio' not in self.configs[Config.SAMPLE.value].keys():
-                deform_ratio = 1
-            else:
-                deform_ratio = self.search(Config.SAMPLE, 'deform_ratio')
-            if deform_ratio > 1:
-                self.throw(109)
-        else:
-            deform_ratio = None
-
->>>>>>> bf198d3b
+    def cuffshiftcalc(self,cuff_dict,slide,deform_ratio,nerve_mode,sample_config,model_config):
         # fetch cuff config
         cuff_config: dict = self.load(
             os.path.join(os.getcwd(), "config", "system", "cuffs", cuff_dict['preset'])
         )
-    
+
         # fetch 1-2 letter code for cuff (ex: 'CT')
         cuff_code: str = cuff_config['code']
-    
+
         # fetch radius buffer string (ex: '0.003 [in]')
         cuff_r_buffer_str: str = [item["expression"] for item in cuff_config["params"]
                                   if item["name"] == '_'.join(['thk_medium_gap_internal', cuff_code])][0]
-    
+
         # calculate value of radius buffer in micrometers (ex: 76.2)
         cuff_r_buffer: float = Quantity(
             Quantity(
@@ -558,17 +529,17 @@
             ),
             scale='um'
         ).real  # [um] (scaled from any arbitrary length unit)
-    
+
         # get center and radius of nerve's min_bound circle
         nerve_copy = deepcopy(slide.nerve if nerve_mode == NerveMode.PRESENT else slide.fascicles[0].outer)
-    
+
         # Get the boundary and center information for computing cuff shift
         if self.search_mode(ReshapeNerveMode, Config.SAMPLE) and not slide.monofasc() and deform_ratio == 1:
             x, y = 0, 0
             r_bound = np.sqrt(sample_config['Morphology']['Nerve']['area'] / np.pi)
         else:
             x, y, r_bound = nerve_copy.make_circle()
-    
+
         # next calculate the angle of the "centroid" to the center of min bound circle
         # if mono fasc, just use 0, 0 as centroid (i.e., centroid of nerve same as centroid of all fasc)
         # if poly fasc, use centroid of all fascicle as reference, not 0, 0
@@ -579,16 +550,16 @@
         if not slide.monofasc():
             reference_x, reference_y = slide.fascicle_centroid()
         theta_c = (np.arctan2(reference_y - y, reference_x - x) * (360 / (2 * np.pi))) % 360
-    
+
         # calculate final necessary radius by adding buffer
         r_f = r_bound + cuff_r_buffer
-    
+
         # fetch initial cuff rotation (convert to rads)
         theta_i = cuff_config.get('angle_to_contacts_deg') % 360
-    
+
         # fetch boolean for cuff expandability
         expandable: bool = cuff_config['expandable']
-    
+
         # check radius iff not expandable
         if not expandable:
             r_i_str: str = [item["expression"] for item in cuff_config["params"]
@@ -600,10 +571,10 @@
                 ),
                 scale='um'
             ).real  # [um] (scaled from any arbitrary length unit)
-    
+
             if not r_f <= r_i:
                 self.throw(51)
-    
+
             theta_f = theta_i
         else:
             # get initial cuff radius
@@ -616,7 +587,7 @@
                 ),
                 scale='um'
             ).real  # [um] (scaled from any arbitrary length unit)
-    
+
             if r_i < r_f:
                 fixed_point = cuff_config.get('fixed_point')
                 if fixed_point is None:
@@ -627,7 +598,7 @@
                     theta_f = theta_i
             else:
                 theta_f = theta_i
-    
+
         offset = 0
         for key, coef in cuff_config["offset"].items():
             value_str = [item["expression"] for item in cuff_config["params"] if item['name'] == key][0]
@@ -639,14 +610,14 @@
                 scale='um'
             ).real  # [um] (scaled from any arbitrary length unit)
             offset += coef * value
-    
+
         cuff_shift_mode: CuffShiftMode = self.search_mode(CuffShiftMode, Config.MODEL)
-    
+
         model_config['min_radius_enclosing_circle'] = r_bound
-    
+
         if slide.orientation_angle is not None:
             theta_c = (slide.orientation_angle) * (360 / (2 * np.pi)) % 360  # overwrite theta_c, use our own orientation
-    
+
         if cuff_shift_mode == CuffShiftMode.AUTO_ROTATION_MIN_CIRCLE_BOUNDARY \
                 or cuff_shift_mode == CuffShiftMode.MIN_CIRCLE_BOUNDARY:  # for backwards compatibility
             if r_i > r_f:
@@ -655,10 +626,10 @@
                     theta_c * ((2 * np.pi) / 360))
                 cuff_dict['shift']['y'] = y - (r_i - offset - cuff_r_buffer - r_bound) * np.sin(
                     theta_c * ((2 * np.pi) / 360))
-    
+
             else:
                 cuff_dict['rotate']['pos_ang'] = theta_c-theta_f
-    
+
                 # if nerve is present, use 0,0
                 if slide.nerve is not None and deform_ratio==1:  # has nerve
                     cuff_dict['shift']['x'] = 0
@@ -667,7 +638,7 @@
                     # else, use
                     cuff_dict['shift']['x'] = x
                     cuff_dict['shift']['y'] = y
-    
+
         elif cuff_shift_mode == CuffShiftMode.AUTO_ROTATION_TRACE_BOUNDARY \
                 or cuff_shift_mode == CuffShiftMode.TRACE_BOUNDARY:  # for backwards compatibility
             if r_i < r_f:
@@ -677,32 +648,32 @@
             else:
                 id_boundary = Point(0, 0).buffer(r_i - offset)
                 n_boundary = Point(x, y).buffer(r_f)
-    
+
                 if id_boundary.boundary.distance(n_boundary.boundary) < cuff_r_buffer:
                     nerve_copy.shift([x, y, 0])
                     print("WARNING: NERVE CENTERED ABOUT MIN CIRCLE CENTER (BEFORE PLACEMENT) BECAUSE "
                           "CENTROID PLACEMENT VIOLATED REQUIRED CUFF BUFFER DISTANCE\n")
-    
+
                 center_x = 0
                 center_y = 0
                 step = 1  # [um] STEP SIZE
                 x_step = step * np.cos(-theta_c + np.pi)  # STEP VECTOR X-COMPONENT
                 y_step = step * np.sin(-theta_c + np.pi)  # STEP VECTOR X-COMPONENT
-    
+
                 # shift nerve within cuff until one step within the minimum separation from cuff
                 while nerve_copy.polygon().boundary.distance(id_boundary.boundary) >= cuff_r_buffer:
                     nerve_copy.shift([x_step, y_step, 0])
                     center_x -= x_step
                     center_y -= y_step
-    
+
                 # to maintain minimum separation from cuff, reverse last step
                 center_x += x_step
                 center_y += y_step
-    
+
                 cuff_dict['rotate']['pos_ang'] = (theta_c-theta_f)
                 cuff_dict['shift']['x'] = center_x
                 cuff_dict['shift']['y'] = center_y
-    
+
         elif cuff_shift_mode == CuffShiftMode.NAIVE_ROTATION_TRACE_BOUNDARY:
             if slide.orientation_point is not None:
                 print('Warning: orientation tif image will be ignored because a NAIVE cuff shift mode was chosen.')
@@ -713,52 +684,52 @@
             else:
                 id_boundary = Point(0, 0).buffer(r_i - offset)
                 n_boundary = Point(x, y).buffer(r_f)
-    
+
                 if id_boundary.boundary.distance(n_boundary.boundary) < cuff_r_buffer:
                     nerve_copy.shift([x, y, 0])
                     print("WARNING: NERVE CENTERED ABOUT MIN CIRCLE CENTER (BEFORE PLACEMENT) BECAUlf. "
                           "CENTROID PLACEMENT VIOLATED REQUIRED CUFF BUFFER DISTANCE\n")
-    
+
                 center_x = 0
                 center_y = 0
                 step = 1  # [um] STEP SIZE
                 x_step = step * np.cos(-theta_c + np.pi)  # STEP VECTOR X-COMPONENT
                 y_step = step * np.sin(-theta_c + np.pi)  # STEP VECTOR X-COMPONENT
-    
+
                 # shift nerve within cuff until one step within the minimum separation from cuff
                 while nerve_copy.polygon().boundary.distance(id_boundary.boundary) >= cuff_r_buffer:
                     nerve_copy.shift([x_step, y_step, 0])
                     center_x -= x_step
                     center_y -= y_step
-    
+
                 # to maintain minimum separation from cuff, reverse last step
                 center_x += x_step
                 center_y += y_step
-    
+
                 cuff_dict['rotate']['pos_ang'] = 0
                 cuff_dict['shift']['x'] = center_x
                 cuff_dict['shift']['y'] = center_y
-    
+
         elif cuff_shift_mode == CuffShiftMode.NONE:
             cuff_dict['rotate']['pos_ang'] = 0
             cuff_dict['shift']['x'] = 0
             cuff_dict['shift']['y'] = 0
-    
+
         elif cuff_shift_mode == CuffShiftMode.NAIVE_ROTATION_MIN_CIRCLE_BOUNDARY \
                 or cuff_shift_mode == CuffShiftMode.PURPLE:
             if slide.orientation_point is not None:
                 print('Warning: orientation tif image will be ignored because a NAIVE cuff shift mode was chosen.')
             if r_i > r_f:
                 cuff_dict['rotate']['pos_ang'] = 0
-    
+
                 cuff_dict['shift']['x'] = x - (r_i - offset - cuff_r_buffer - r_bound) * np.cos(
                     theta_i * ((2 * np.pi) / 360))
                 cuff_dict['shift']['y'] = y - (r_i - offset - cuff_r_buffer - r_bound) * np.sin(
                     theta_i * ((2 * np.pi) / 360))
-    
+
             else:
                 cuff_dict['rotate']['pos_ang'] = 0
-    
+
                 # if nerve is present, use 0,0
                 if slide.nerve is not None and deform_ratio==1:  # has nerve
                     cuff_dict['shift']['x'] = 0
@@ -768,7 +739,7 @@
                     cuff_dict['shift']['x'] = x
                     cuff_dict['shift']['y'] = y
         return cuff_dict
-    
+
     def compute_cuff_shift(self, model_config: dict, sample: Sample, sample_config: dict):
         # NOTE: ASSUMES SINGLE SLIDE
 
@@ -791,13 +762,13 @@
                 self.throw(109)
         else:
             deform_ratio = None
-        
+
         cuff_data = self.search(Config.MODEL,"cuff")
-        
+
         if type(cuff_data)==dict:
             cuff_data = [cuff_data]
         cuff_dicts = []
-        
+
         for cuff_dict in cuff_data:
             cuff_dict = self.cuffshiftcalc(cuff_dict,
                                            slide,
@@ -806,7 +777,7 @@
                                            sample_config,
                                            model_config)
             cuff_dicts.append(cuff_dict)
-            
+
         model_config['cuff']=cuff_dicts
         # remove sample config
         self.remove(Config.SAMPLE)
