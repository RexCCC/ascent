#!/usr/bin/env python3.7

"""
The copyrights of this software are owned by Duke University.
Please refer to the LICENSE and README.md files for licensing instructions.
The source code can be found on the following GitHub repository: https://github.com/wmglab-duke/ascent
"""

# builtins
import os

os.environ['PYGAME_HIDE_SUPPORT_PROMPT'] = "1"
import pickle
from typing import List

# packages
import json
import base64
import sys
import numpy as np
import time
import subprocess
from copy import deepcopy
from quantiphy import Quantity
from shapely.geometry import Point
import traceback

try:
    import pymunkoptions
    pymunkoptions.options["debug"] = False
except:
    pass

# ascent
from src.core import Sample, Simulation, Waveform
<<<<<<< HEAD
from src.utils import Exceptionable, Configurable, SetupMode, Config, NerveMode, WriteMode, CuffShiftMode, \
    PerineuriumResistivityMode, TemplateOutput, Env, ReshapeNerveMode
=======
from src.utils import Exceptionable, Configurable, SetupMode, Config, NerveMode, DownSampleMode, WriteMode, \
    CuffShiftMode, PerineuriumResistivityMode, TemplateOutput, Env, ReshapeNerveMode, ExportMode
>>>>>>> e62112fb


class Runner(Exceptionable, Configurable):

    def __init__(self, number: int):

        # initialize Configurable super class
        Configurable.__init__(self)

        # initialize Exceptionable super class
        Exceptionable.__init__(self, SetupMode.NEW)

        # this corresponds to the run index (as file name in config/user/runs/<run_index>.json
        self.number = number

    def load_configs(self) -> dict:
        """
        :return: dictionary of all configs (Sample, Model(s), Sims(s))
        """

        def validate_and_add(config_source: dict, key: str, path: str):
            """
            :param config_source: all configs, to which we add new ones
            :param key: the key of the dict in Configs
            :param path: path to the JSON file of the config
            :return: updated dict of all configs
            """
            self.validate_path(path)
            if os.path.exists(path):
                if key not in config_source.keys():
                    config_source[key] = []
                config_source[key] += [self.load(path)]
            else:
                print('Missing {} config: {}'.format(key, path))
                self.throw(37)

        configs = dict()

        sample = self.search(Config.RUN, 'sample')

        if not isinstance(sample, int):
            self.throw(95)

        models = self.search(Config.RUN, 'models', optional=True)
        sims = self.search(Config.RUN, 'sims', optional=True)

        sample_path = os.path.join(
            os.getcwd(),
            'samples',
            str(sample),
            'sample.json'
        )
        validate_and_add(configs, 'sample', sample_path)

        model_paths = [os.path.join(os.getcwd(),
                                    'samples',
                                    str(sample),
                                    'models',
                                    str(model),
                                    'model.json') for model in models]

        for model_path in model_paths:
            validate_and_add(configs, 'models', model_path)

        sim_paths = [os.path.join(os.getcwd(),
                                  'config',
                                  'user',
                                  'sims',
                                  '{}.json'.format(sim)) for sim in sims]
        for sim_path in sim_paths:
            validate_and_add(configs, 'sims', sim_path)

        return configs

    def run(self, smart: bool = True):
        """
        :param smart: bool telling the program whether to reprocess the sample or not if it already exists as sample.obj
        :return: nothing to memory, spits out all pipeline related data to file
        """
        # NOTE: single sample per Runner, so no looping of samples
        #       possible addition of functionality for looping samples in start.py

        # load all json configs into memory
        all_configs = self.load_configs()
        
        run_pseudonym = self.configs[Config.RUN.value].get('pseudonym')
        if run_pseudonym is not None: print('Run pseudonym:',run_pseudonym)
        
        def load_obj(path: str):
            """
            :param path: path to python obj file
            :return: obj file
            """
            return pickle.load(open(path, 'rb')).add(SetupMode.OLD, Config.CLI_ARGS, self.configs[Config.CLI_ARGS.value])

        # ensure NEURON files exist in export location
        Simulation.export_neuron_files(os.environ[Env.NSIM_EXPORT_PATH.value])
        Simulation.export_system_config_files(os.path.join(os.environ[Env.NSIM_EXPORT_PATH.value], 'config', 'system'))

        if 'break_points' in self.configs[Config.RUN.value].keys() and \
                sum(self.search(Config.RUN, 'break_points').values()) > 1:
            self.throw(76)

        if 'partial_fem' in self.configs[Config.RUN.value].keys() and \
                sum(self.search(Config.RUN, 'partial_fem').values()) > 1:
            self.throw(80)

        potentials_exist: List[bool] = []  # if all of these are true, skip Java
        ss_bases_exist: List[bool] = []  # if all of these are true, skip Java

        sample_num = self.configs[Config.RUN.value]['sample']

        sample_file = os.path.join(
            os.getcwd(),
            'samples',
            str(sample_num),
            'sample.obj'
        )
        
        sample_pseudonym = all_configs[Config.SAMPLE.value][0].get('pseudonym')

        print('SAMPLE {}'.format(self.configs[Config.RUN.value]['sample']),
              '- {}'.format(sample_pseudonym) if sample_pseudonym is not None else '')
                
        # instantiate sample
        if smart and os.path.exists(sample_file):
            print('Found existing sample {} ({})'.format(self.configs[Config.RUN.value]['sample'], sample_file))
            sample = load_obj(sample_file)
        else:
            # init slide manager
            sample = Sample(self.configs[Config.EXCEPTIONS.value])
            # run processes with slide manager (see class for details)

            sample \
                .add(SetupMode.OLD, Config.SAMPLE, all_configs[Config.SAMPLE.value][0]) \
                .add(SetupMode.OLD, Config.RUN, self.configs[Config.RUN.value]) \
                .add(SetupMode.OLD, Config.CLI_ARGS, self.configs[Config.CLI_ARGS.value]) \
                .init_map(SetupMode.OLD) \
                .build_file_structure() \
                .populate(deform_animate=False) \
                .write(WriteMode.SECTIONWISE2D) \
                .output_morphology_data() \
                .save(os.path.join(sample_file))

        # iterate through models
        if 'models' not in all_configs.keys():
            print('NO MODELS TO MAKE IN Config.RUN - killing process')
        else:
            for model_index, model_config in enumerate(all_configs[Config.MODEL.value]):
                model_num = self.configs[Config.RUN.value]['models'][model_index]
                model_pseudonym = model_config.get('pseudonym')
                print('\tMODEL {}'.format(model_num),
                      '- {}'.format(model_pseudonym) if model_pseudonym is not None else '')
                        

                # use current model index to computer maximum cuff shift (radius) .. SAVES to file in method
                model_config = self.compute_cuff_shift(model_config, sample, all_configs[Config.SAMPLE.value][0])

                model_config_file_name = os.path.join(
                    os.getcwd(),
                    'samples',
                    str(sample_num),
                    'models',
                    str(model_num),
                    'model.json'
                )

                # write edited model config in place
                TemplateOutput.write(model_config, model_config_file_name)

                # use current model index to compute electrical parameters ... SAVES to file in method
                self.compute_electrical_parameters(all_configs, model_index)

                # iterate through simulations
                if 'sims' in all_configs.keys():
                    for sim_index, sim_config in enumerate(all_configs['sims']):
                        sim_num = self.configs[Config.RUN.value]['sims'][sim_index]
                        sim_pseudonym = sim_config.get('pseudonym')
                        print('\t\tSIM {}'.format(self.configs[Config.RUN.value]['sims'][sim_index]),
                              '- {}'.format(sim_pseudonym) if sim_pseudonym is not None else '')
                        
                        sim_obj_dir = os.path.join(
                            os.getcwd(),
                            'samples',
                            str(sample_num),
                            'models',
                            str(model_num),
                            'sims',
                            str(sim_num)
                        )

                        sim_obj_file = os.path.join(
                            sim_obj_dir,
                            'sim.obj'
                        )

                        # init fiber manager
                        if smart and os.path.exists(sim_obj_file):
                            print('\t    Found existing sim object for sim {} ({})'.format(
                                self.configs[Config.RUN.value]['sims'][sim_index], sim_obj_file))

                            simulation: Simulation = load_obj(sim_obj_file)

                            if 'supersampled_bases' in simulation.configs['sims'].keys() and simulation.configs['sims']['supersampled_bases']['use']:
                                source_sim_index = simulation.configs['sims']['supersampled_bases']['source_sim']

                                source_sim_obj_dir = os.path.join(
                                    os.getcwd(),
                                    'samples',
                                    str(sample_num),
                                    'models',
                                    str(model_num),
                                    'sims',
                                    str(source_sim_index)
                                )

                                # do Sim.fibers.xy_parameters match between Sim and source_sim?
                                try: 
                                    source_sim: simulation = load_obj(os.path.join(source_sim_obj_dir, 'sim.obj'))
                                    print('\t    Found existing source sim {} for supersampled bases ({})'.format(
                                        source_sim_index, source_sim_obj_dir))
                                except FileNotFoundError:
                                    traceback.print_exc()
                                    self.throw(129)
                                    
                                source_xy_dict: dict = source_sim.configs['sims']['fibers']['xy_parameters']
                                xy_dict: dict = simulation.configs['sims']['fibers']['xy_parameters']

                                if not source_xy_dict == xy_dict:
                                    self.throw(82)

                                ss_bases_exist.append(
                                    simulation.ss_bases_exist(source_sim_obj_dir)
                                )
                            else:
                                potentials_exist.append(simulation.potentials_exist(sim_obj_dir))


                        else:
                            if not os.path.exists(sim_obj_dir):
                                os.makedirs(sim_obj_dir)
                            
                            if not os.path.exists(sim_obj_dir+'/plots'):
                                os.makedirs(sim_obj_dir+'/plots')

                            simulation: Simulation = Simulation(sample, self.configs[Config.EXCEPTIONS.value])
                            simulation \
                                .add(SetupMode.OLD, Config.MODEL, model_config) \
                                .add(SetupMode.OLD, Config.SIM, sim_config) \
                                .add(SetupMode.OLD, Config.RUN, self.configs[Config.RUN.value]) \
                                .add(SetupMode.OLD, Config.CLI_ARGS, self.configs[Config.CLI_ARGS.value]) \
                                .resolve_factors() \
                                .write_waveforms(sim_obj_dir) \
                                .write_fibers(sim_obj_dir) \
                                .validate_srcs(sim_obj_dir) \
                                .save(sim_obj_file)

                            if 'supersampled_bases' in simulation.configs['sims'].keys() and simulation.configs['sims']['supersampled_bases']['use']:
                                source_sim_index = simulation.configs['sims']['supersampled_bases']['source_sim']

                                source_sim_obj_dir = os.path.join(
                                    os.getcwd(),
                                    'samples',
                                    str(sample_num),
                                    'models',
                                    str(model_num),
                                    'sims',
                                    str(source_sim_index)
                                )

                                # do Sim.fibers.xy_parameters match between Sim and source_sim?
                                try: 
                                    source_sim: simulation = load_obj(os.path.join(source_sim_obj_dir, 'sim.obj'))
                                    print('\t    Found existing source sim {} for supersampled bases ({})'.format(
                                        source_sim_index, source_sim_obj_dir))
                                except FileNotFoundError:
                                    traceback.print_exc()
                                    self.throw(129)                                
                            
                                source_xy_dict: dict = source_sim.configs['sims']['fibers']['xy_parameters']
                                xy_dict: dict = simulation.configs['sims']['fibers']['xy_parameters']

                                if not source_xy_dict == xy_dict:
                                    self.throw(82)

                                ss_bases_exist.append(
                                    simulation.ss_bases_exist(source_sim_obj_dir)
                                )
                            else:
                                potentials_exist.append(simulation.potentials_exist(sim_obj_dir))
                        
            if self.configs[Config.CLI_ARGS.value].get('break_point')=='pre_java' or \
                    (('break_points' in self.configs[Config.RUN.value].keys()) and \
                     self.search(Config.RUN, 'break_points').get('pre_java')==True):
                print('KILLING PRE JAVA')
                return

            # handoff (to Java) -  Build/Mesh/Solve/Save bases; Extract/Save potentials if necessary
            if 'models' in all_configs.keys() and 'sims' in all_configs.keys():
                self.model_parameter_checking(all_configs)
                # only transition to java if necessary (there are potentials that do not exist)
                if not all(potentials_exist) or not all(ss_bases_exist):
                    print('\nTO JAVA\n')
                    self.handoff(self.number)
                    print('\nTO PYTHON\n')
                else:
                    print('\nSKIPPING JAVA - all required extracted potentials already exist\n')

                self.remove(Config.RUN)
                run_path = os.path.join('config', 'user', 'runs', '{}.json'.format(self.number))
                self.add(SetupMode.NEW, Config.RUN, run_path)
                                
                #  continue by using simulation objects
                models_exit_status = self.search(Config.RUN, "models_exit_status")

                for model_index, model_config in enumerate(all_configs[Config.MODEL.value]):
                    model_num = self.configs[Config.RUN.value]['models'][model_index]
                    conditions = [models_exit_status is not None, len(models_exit_status) > model_index]
                    model_ran = models_exit_status[model_index] if all(conditions) else True
                    ss_use_notgen = []
                    #check if all supersampled bases are "use" and not generating
                    for sim_index, sim_config in enumerate(all_configs['sims']):
                        if 'supersampled_bases' in simulation.configs['sims'].keys() and \
                        simulation.configs['sims']['supersampled_bases']['use'] and not \
                            simulation.configs['sims']['supersampled_bases']['generate']:
                            ss_use_notgen.append(True)
                        else:
                            ss_use_notgen.append(False)
                    if model_ran or np.all(ss_use_notgen):
                        for sim_index, sim_config in enumerate(all_configs['sims']):
                            sim_num = self.configs[Config.RUN.value]['sims'][sim_index]
                            sim_obj_path = os.path.join(
                                os.getcwd(),
                                'samples',
                                str(self.configs[Config.RUN.value]['sample']),
                                'models',
                                str(model_num),
                                'sims',
                                str(sim_num),
                                'sim.obj'
                            )

                            sim_dir = os.path.join(
                                os.getcwd(),
                                'samples',
                                str(self.configs[Config.RUN.value]['sample']),
                                'models',
                                str(model_num),
                                'sims'
                            )

                            # load up correct simulation and build required sims
                            simulation: Simulation = load_obj(sim_obj_path)
                            simulation.build_n_sims(sim_dir, sim_num)
                            
                            #get export behavior
                            export_behavior = None
                            if self.configs[Config.CLI_ARGS.value].get('export_behavior') is not None:
                                export_behavior = self.configs[Config.CLI_ARGS.value]['export_behavior']
                            elif self.configs[Config.RUN.value].get('export_behavior') is not None:
                                export_behavior = self.configs[Config.RUN.value]['export_behavior']
                            else:
                                export_behavior = ExportMode.SELECTIVE
                            #check to make sure we have a valid behavior
                            if not np.any([export_behavior == x.value for x in ExportMode]):
                                self.throw(138)
                            
                            # export simulations
                            Simulation.export_n_sims(
                                sample_num,
                                model_num,
                                sim_num,
                                sim_dir,
                                os.environ[Env.NSIM_EXPORT_PATH.value],
                                export_behavior = export_behavior
                            )

                            # ensure run configuration is present
                            Simulation.export_run(
                                self.number,
                                os.environ[Env.PROJECT_PATH.value],
                                os.environ[Env.NSIM_EXPORT_PATH.value]
                            )

                        print('Model {} data exported to appropriate folders in {}'.format(model_num, os.environ[
                            Env.NSIM_EXPORT_PATH.value]))
                    
                    elif not models_exit_status[model_index]:
                        print('\nDid not create NEURON simulations for Sims associated with: \n'
                              '\t Model Index: {} \n'
                              'since COMSOL failed to create required potentials. \n'.format(model_num))

            elif 'models' in all_configs.keys() and 'sims' not in all_configs.keys():
                # Model Configs Provided, but not Sim Configs
                print('\nTO JAVA\n')
                self.handoff(self.number)
                print('\nNEURON Simulations NOT created since no Sim indices indicated in Config.SIM\n')

    def handoff(self, run_number: int):
        comsol_path = os.environ[Env.COMSOL_PATH.value]
        jdk_path = os.environ[Env.JDK_PATH.value]
        project_path = os.environ[Env.PROJECT_PATH.value]
        run_path = os.path.join(project_path, 'config', 'user', 'runs', '{}.json'.format(run_number))

        core_name = 'ModelWrapper'

        #Encode command line args as jason string, then encode to base64 for passing to java
        argstring = json.dumps(self.configs[Config.CLI_ARGS.value])
        argbytes = argstring.encode('ascii')
        argbase = base64.b64encode(argbytes)
        argfinal = argbase.decode('ascii')
        
        if sys.platform.startswith('darwin'):  # macOS

            subprocess.Popen(['{}/bin/comsol'.format(comsol_path), 'server'], close_fds=True)
            time.sleep(10)        
            os.chdir('src')
            os.system(
                '{}/javac -classpath ../bin/json-20190722.jar:{}/plugins/* model/*.java -d ../bin'.format(jdk_path,
                                                                                                          comsol_path))
            # https://stackoverflow.com/questions/219585/including-all-the-jars-in-a-directory-within-the-java-classpath
            os.system('{}/java/maci64/jre/Contents/Home/bin/java '
                      '-cp .:$(echo {}/plugins/*.jar | '
                      'tr \' \' \':\'):../bin/json-20190722.jar:../bin model.{} "{}" "{}" "{}"'.format(comsol_path,
                                                                                                  comsol_path,
                                                                                                  core_name,
                                                                                                  project_path,
                                                                                                  run_path,
                                                                                                  argfinal))
            os.chdir('..')

        elif sys.platform.startswith('linux'):  # linux

            subprocess.Popen(['{}/bin/comsol'.format(comsol_path), 'server'], close_fds=True)
            time.sleep(10)
            os.chdir('src')
            os.system(
                '{}/javac -classpath ../bin/json-20190722.jar:{}/plugins/* model/*.java -d ../bin'.format(jdk_path,
                                                                                                          comsol_path))
            # https://stackoverflow.com/questions/219585/including-all-the-jars-in-a-directory-within-the-java-classpath
            os.system('{}/java/glnxa64/jre/bin/java '
                      '-cp .:$(echo {}/plugins/*.jar | '
                      'tr \' \' \':\'):../bin/json-20190722.jar:../bin model.{} "{}" "{}" "{}"'.format(comsol_path,
                                                                                                  comsol_path,
                                                                                                  core_name,
                                                                                                  project_path,
                                                                                                  run_path,
                                                                                                  argfinal))
            os.chdir('..')

        else:  # assume to be 'win64'
            subprocess.Popen(['{}\\bin\\win64\\comsolmphserver.exe'.format(comsol_path)], close_fds=True)
            time.sleep(10)
            os.chdir('src')
            os.system('""{}\\javac" '
                      '-cp "..\\bin\\json-20190722.jar";"{}\\plugins\\*" '
                      'model\\*.java -d ..\\bin"'.format(jdk_path,
                                                         comsol_path))
            os.system('""{}\\java\\win64\\jre\\bin\\java" '
                      '-cp "{}\\plugins\\*";"..\\bin\\json-20190722.jar";"..\\bin" '
                      'model.{} "{}" "{}" "{}""'.format(comsol_path,
                                                   comsol_path,
                                                   core_name,
                                                   project_path,
                                                   run_path,
                                                   argfinal))
            os.chdir('..')

    def compute_cuff_shift(self, model_config: dict, sample: Sample, sample_config: dict):
        # NOTE: ASSUMES SINGLE SLIDE

        # add temporary model configuration
        self.add(SetupMode.OLD, Config.MODEL, model_config)
        self.add(SetupMode.OLD, Config.SAMPLE, sample_config)

        # fetch slide
        slide = sample.slides[0]

        # fetch nerve mode
        nerve_mode: NerveMode = self.search_mode(NerveMode, Config.SAMPLE)

        if nerve_mode == NerveMode.PRESENT:
            if 'deform_ratio' not in self.configs[Config.SAMPLE.value].keys():
                deform_ratio = 1
            else:
                deform_ratio = self.search(Config.SAMPLE, 'deform_ratio')
            if deform_ratio > 1:
                self.throw(109)
        else:
            deform_ratio = None

        # fetch cuff config
        cuff_config: dict = self.load(
            os.path.join(os.getcwd(), "config", "system", "cuffs", model_config['cuff']['preset'])
        )

        # fetch 1-2 letter code for cuff (ex: 'CT')
        cuff_code: str = cuff_config['code']

        # fetch radius buffer string (ex: '0.003 [in]')
        cuff_r_buffer_str: str = [item["expression"] for item in cuff_config["params"]
                                  if item["name"] == '_'.join(['thk_medium_gap_internal', cuff_code])][0]

        # calculate value of radius buffer in micrometers (ex: 76.2)
        cuff_r_buffer: float = Quantity(
            Quantity(
                cuff_r_buffer_str.translate(cuff_r_buffer_str.maketrans('', '', ' []')),
                scale='m'
            ),
            scale='um'
        ).real  # [um] (scaled from any arbitrary length unit)

        # get center and radius of nerve's min_bound circle
        nerve_copy = deepcopy(slide.nerve if nerve_mode == NerveMode.PRESENT else slide.fascicles[0].outer)

        # Get the boundary and center information for computing cuff shift
        if self.search_mode(ReshapeNerveMode, Config.SAMPLE) and not slide.monofasc() and deform_ratio == 1:
            x, y = 0, 0
            r_bound = np.sqrt(sample_config['Morphology']['Nerve']['area'] / np.pi)
        else:
            x, y, r_bound = nerve_copy.make_circle()

        # next calculate the angle of the "centroid" to the center of min bound circle
        # if mono fasc, just use 0, 0 as centroid (i.e., centroid of nerve same as centroid of all fasc)
        # if poly fasc, use centroid of all fascicle as reference, not 0, 0
        # angle of centroid of nerve to center of minimum bounding circle
        reference_x = reference_y = 0.0
        if not slide.monofasc() and not (round(slide.nerve.centroid()[0])==round(slide.nerve.centroid()[1])==0):
            self.throw(123) #if the slide has nerve and is not centered at the nerve throw error
        if not slide.monofasc():
            reference_x, reference_y = slide.fascicle_centroid()
        theta_c = (np.arctan2(reference_y - y, reference_x - x) * (360 / (2 * np.pi))) % 360

        # calculate final necessary radius by adding buffer
        r_f = r_bound + cuff_r_buffer

        # fetch initial cuff rotation (convert to rads)
        theta_i = cuff_config.get('angle_to_contacts_deg') % 360

        # fetch boolean for cuff expandability
        expandable: bool = cuff_config['expandable']

        # check radius iff not expandable
        if not expandable:
            r_i_str: str = [item["expression"] for item in cuff_config["params"]
                            if item["name"] == '_'.join(['R_in', cuff_code])][0]
            r_i: float = Quantity(
                Quantity(
                    r_i_str.translate(r_i_str.maketrans('', '', ' []')),
                    scale='m'
                ),
                scale='um'
            ).real  # [um] (scaled from any arbitrary length unit)

            if not r_f <= r_i:
                self.throw(51)

            theta_f = theta_i
        else:
            # get initial cuff radius
            r_i_str: str = [item["expression"] for item in cuff_config["params"]
                            if item["name"] == '_'.join(['r_cuff_in_pre', cuff_code])][0]
            r_i: float = Quantity(
                Quantity(
                    r_i_str.translate(r_i_str.maketrans('', '', ' []')),
                    scale='m'
                ),
                scale='um'
            ).real  # [um] (scaled from any arbitrary length unit)

            if r_i < r_f:
                fixed_point = cuff_config.get('fixed_point')
                if fixed_point is None:
                    self.throw(126)
                if fixed_point == 'clockwise_end':
                    theta_f = theta_i*(r_i/r_f)
                elif fixed_point == 'center':
                    theta_f = theta_i
            else:
                theta_f = theta_i

        offset = 0
        for key, coef in cuff_config["offset"].items():
            value_str = [item["expression"] for item in cuff_config["params"] if item['name'] == key][0]
            value: float = Quantity(
                Quantity(
                    value_str.translate(value_str.maketrans('', '', ' []')),
                    scale='m'
                ),
                scale='um'
            ).real  # [um] (scaled from any arbitrary length unit)
            offset += coef * value

        # remove sample config
        self.remove(Config.SAMPLE)

        cuff_shift_mode: CuffShiftMode = self.search_mode(CuffShiftMode, Config.MODEL)

        # remove (pop) temporary model configuration
        model_config = self.remove(Config.MODEL)
        model_config['min_radius_enclosing_circle'] = r_bound

        if slide.orientation_angle is not None:
            theta_c = (slide.orientation_angle) * (360 / (2 * np.pi)) % 360  # overwrite theta_c, use our own orientation

        if cuff_shift_mode == CuffShiftMode.AUTO_ROTATION_MIN_CIRCLE_BOUNDARY \
                or cuff_shift_mode == CuffShiftMode.MIN_CIRCLE_BOUNDARY:  # for backwards compatibility
            if r_i > r_f:
                model_config['cuff']['rotate']['pos_ang'] = theta_c-theta_f
                model_config['cuff']['shift']['x'] = x - (r_i - offset - cuff_r_buffer - r_bound) * np.cos(
                    theta_c * ((2 * np.pi) / 360))
                model_config['cuff']['shift']['y'] = y - (r_i - offset - cuff_r_buffer - r_bound) * np.sin(
                    theta_c * ((2 * np.pi) / 360))

            else:
                model_config['cuff']['rotate']['pos_ang'] = theta_c-theta_f

                # if nerve is present, use 0,0
                if slide.nerve is not None and deform_ratio==1:  # has nerve
                    model_config['cuff']['shift']['x'] = 0
                    model_config['cuff']['shift']['y'] = 0
                else:
                    # else, use
                    model_config['cuff']['shift']['x'] = x
                    model_config['cuff']['shift']['y'] = y

        elif cuff_shift_mode == CuffShiftMode.AUTO_ROTATION_TRACE_BOUNDARY \
                or cuff_shift_mode == CuffShiftMode.TRACE_BOUNDARY:  # for backwards compatibility
            if r_i < r_f:
                model_config['cuff']['rotate']['pos_ang'] = theta_c-theta_f
                model_config['cuff']['shift']['x'] = x
                model_config['cuff']['shift']['y'] = y
            else:
                id_boundary = Point(0, 0).buffer(r_i - offset)
                n_boundary = Point(x, y).buffer(r_f)

                if id_boundary.boundary.distance(n_boundary.boundary) < cuff_r_buffer:
                    nerve_copy.shift([x, y, 0])
                    print("WARNING: NERVE CENTERED ABOUT MIN CIRCLE CENTER (BEFORE PLACEMENT) BECAUSE "
                          "CENTROID PLACEMENT VIOLATED REQUIRED CUFF BUFFER DISTANCE\n")

                center_x = 0
                center_y = 0
                step = 1  # [um] STEP SIZE
                x_step = step * np.cos(-theta_c + np.pi)  # STEP VECTOR X-COMPONENT
                y_step = step * np.sin(-theta_c + np.pi)  # STEP VECTOR X-COMPONENT

                # shift nerve within cuff until one step within the minimum separation from cuff
                while nerve_copy.polygon().boundary.distance(id_boundary.boundary) >= cuff_r_buffer:
                    nerve_copy.shift([x_step, y_step, 0])
                    center_x -= x_step
                    center_y -= y_step

                # to maintain minimum separation from cuff, reverse last step
                center_x += x_step
                center_y += y_step

                model_config['cuff']['rotate']['pos_ang'] = (theta_c-theta_f)
                model_config['cuff']['shift']['x'] = center_x
                model_config['cuff']['shift']['y'] = center_y

        elif cuff_shift_mode == CuffShiftMode.NAIVE_ROTATION_TRACE_BOUNDARY:
            if slide.orientation_point is not None:
                print('Warning: orientation tif image will be ignored because a NAIVE cuff shift mode was chosen.')
            if r_i < r_f:
                model_config['cuff']['rotate']['pos_ang'] = 0
                model_config['cuff']['shift']['x'] = x
                model_config['cuff']['shift']['y'] = y
            else:
                id_boundary = Point(0, 0).buffer(r_i - offset)
                n_boundary = Point(x, y).buffer(r_f)

                if id_boundary.boundary.distance(n_boundary.boundary) < cuff_r_buffer:
                    nerve_copy.shift([x, y, 0])
                    print("WARNING: NERVE CENTERED ABOUT MIN CIRCLE CENTER (BEFORE PLACEMENT) BECAUSE "
                          "CENTROID PLACEMENT VIOLATED REQUIRED CUFF BUFFER DISTANCE\n")

                center_x = 0
                center_y = 0
                step = 1  # [um] STEP SIZE
                x_step = step * np.cos(-theta_c + np.pi)  # STEP VECTOR X-COMPONENT
                y_step = step * np.sin(-theta_c + np.pi)  # STEP VECTOR X-COMPONENT

                # shift nerve within cuff until one step within the minimum separation from cuff
                while nerve_copy.polygon().boundary.distance(id_boundary.boundary) >= cuff_r_buffer:
                    nerve_copy.shift([x_step, y_step, 0])
                    center_x -= x_step
                    center_y -= y_step

                # to maintain minimum separation from cuff, reverse last step
                center_x += x_step
                center_y += y_step

                model_config['cuff']['rotate']['pos_ang'] = 0
                model_config['cuff']['shift']['x'] = center_x
                model_config['cuff']['shift']['y'] = center_y

        elif cuff_shift_mode == CuffShiftMode.NONE:
            model_config['cuff']['rotate']['pos_ang'] = 0
            model_config['cuff']['shift']['x'] = 0
            model_config['cuff']['shift']['y'] = 0

        elif cuff_shift_mode == CuffShiftMode.NAIVE_ROTATION_MIN_CIRCLE_BOUNDARY \
                or cuff_shift_mode == CuffShiftMode.PURPLE:
            if slide.orientation_point is not None:
                print('Warning: orientation tif image will be ignored because a NAIVE cuff shift mode was chosen.')
            if r_i > r_f:
                model_config['cuff']['rotate']['pos_ang'] = 0

                model_config['cuff']['shift']['x'] = x - (r_i - offset - cuff_r_buffer - r_bound) * np.cos(
                    theta_i * ((2 * np.pi) / 360))
                model_config['cuff']['shift']['y'] = y - (r_i - offset - cuff_r_buffer - r_bound) * np.sin(
                    theta_i * ((2 * np.pi) / 360))

            else:
                model_config['cuff']['rotate']['pos_ang'] = 0

                # if nerve is present, use 0,0
                if slide.nerve is not None and deform_ratio==1:  # has nerve
                    model_config['cuff']['shift']['x'] = 0
                    model_config['cuff']['shift']['y'] = 0
                else:
                    # else, use
                    model_config['cuff']['shift']['x'] = x
                    model_config['cuff']['shift']['y'] = y
                    
        return model_config

    def compute_electrical_parameters(self, all_configs, model_index):

        # fetch current model config using the index
        model_config = all_configs[Config.MODEL.value][model_index]
        model_num = self.configs[Config.RUN.value]['models'][model_index]

        # initialize Waveform object
        waveform = Waveform(self.configs[Config.EXCEPTIONS.value])

        # add model config to Waveform object, enabling it to generate waveforms
        waveform.add(SetupMode.OLD, Config.MODEL, model_config)

        # compute rho and sigma from waveform instance
        if model_config.get('modes').get(PerineuriumResistivityMode.config.value) == \
                PerineuriumResistivityMode.RHO_WEERASURIYA.value:
            freq_double = model_config.get('frequency')
            rho_double = waveform.rho_weerasuriya(freq_double)
            sigma_double = 1 / rho_double
            tmp = {'value': str(sigma_double), 'label': 'RHO_WEERASURIYA @ %d Hz' % freq_double, 'unit': '[S/m]'}
            model_config['conductivities']['perineurium'] = tmp

        elif model_config.get('modes').get(PerineuriumResistivityMode.config.value) == \
                PerineuriumResistivityMode.MANUAL.value:
            pass
        else:
            self.throw(48)

        dest_path: str = os.path.join(*all_configs[Config.SAMPLE.value][0]['samples_path'],
                                      str(self.configs[Config.RUN.value]['sample']),
                                      'models',
                                      str(model_num),
                                      'model.json')

        TemplateOutput.write(model_config, dest_path)

    def populate_env_vars(self):
        if Config.ENV.value not in self.configs.keys():
            self.throw(75)

        for key in Env.vals.value:
            value = self.search(Config.ENV, key)
            assert type(value) is str
            os.environ[key] = value

    def model_parameter_checking(self, all_configs):
        for _, model_config in enumerate(all_configs[Config.MODEL.value]):
            distal_exists = model_config['medium']['distal']['exist']
            if distal_exists and model_config['medium']['proximal']['distant_ground'] == True:
                self.throw(107)<|MERGE_RESOLUTION|>--- conflicted
+++ resolved
@@ -33,13 +33,8 @@
 
 # ascent
 from src.core import Sample, Simulation, Waveform
-<<<<<<< HEAD
-from src.utils import Exceptionable, Configurable, SetupMode, Config, NerveMode, WriteMode, CuffShiftMode, \
-    PerineuriumResistivityMode, TemplateOutput, Env, ReshapeNerveMode
-=======
-from src.utils import Exceptionable, Configurable, SetupMode, Config, NerveMode, DownSampleMode, WriteMode, \
-    CuffShiftMode, PerineuriumResistivityMode, TemplateOutput, Env, ReshapeNerveMode, ExportMode
->>>>>>> e62112fb
+from src.utils import Exceptionable, Configurable, SetupMode, Config, NerveMode, WriteMode, CuffShiftMode,  \
+    PerineuriumResistivityMode, TemplateOutput, Env, ReshapeNerveMode, ExportMode, DownSampleMode
 
 
 class Runner(Exceptionable, Configurable):
@@ -405,7 +400,7 @@
                                 export_behavior = ExportMode.SELECTIVE
                             #check to make sure we have a valid behavior
                             if not np.any([export_behavior == x.value for x in ExportMode]):
-                                self.throw(138)
+                                self.throw(139)
                             
                             # export simulations
                             Simulation.export_n_sims(
