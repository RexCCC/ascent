--- conflicted
+++ resolved
@@ -23,8 +23,6 @@
 from quantiphy import Quantity
 from shapely.geometry import Point
 
-<<<<<<< HEAD
-=======
 try:
     import pymunkoptions
 
@@ -33,7 +31,6 @@
     pass
 
 
->>>>>>> 675e0acc
 from src.core import Sample, Simulation, Waveform
 from src.utils import (
     Config,
@@ -54,6 +51,7 @@
 os.environ['PYGAME_HIDE_SUPPORT_PROMPT'] = "1"
 try:
     import pymunkoptions
+
     pymunkoptions.options["debug"] = False
 except:
     pass
@@ -212,7 +210,12 @@
                 model_config = self.compute_cuff_shift(model_config, sample, all_configs[Config.SAMPLE.value][0])
 
                 model_config_file_name = os.path.join(
-                    os.getcwd(), 'samples', str(sample_num), 'models', str(model_num), 'model.json'
+                    os.getcwd(),
+                    'samples',
+                    str(sample_num),
+                    'models',
+                    str(model_num),
+                    'model.json',
                 )
 
                 # write edited model config in place
@@ -232,7 +235,13 @@
                         )
 
                         sim_obj_dir = os.path.join(
-                            os.getcwd(), 'samples', str(sample_num), 'models', str(model_num), 'sims', str(sim_num)
+                            os.getcwd(),
+                            'samples',
+                            str(sample_num),
+                            'models',
+                            str(model_num),
+                            'sims',
+                            str(sim_num),
                         )
 
                         sim_obj_file = os.path.join(sim_obj_dir, 'sim.obj')
@@ -241,7 +250,8 @@
                         if smart and os.path.exists(sim_obj_file):
                             print(
                                 '\t    Found existing sim object for sim {} ({})'.format(
-                                    self.configs[Config.RUN.value]['sims'][sim_index], sim_obj_file
+                                    self.configs[Config.RUN.value]['sims'][sim_index],
+                                    sim_obj_file,
                                 )
                             )
 
@@ -295,8 +305,10 @@
                             simulation: Simulation = Simulation(sample, self.configs[Config.EXCEPTIONS.value])
                             simulation.add(SetupMode.OLD, Config.MODEL, model_config).add(
                                 SetupMode.OLD, Config.SIM, sim_config
-                            ).add(SetupMode.OLD, Config.RUN, self.configs[Config.RUN.value]).add(
-                                SetupMode.OLD, Config.CLI_ARGS, self.configs[Config.CLI_ARGS.value]
+                            ).add(SetupMode.OLD, Config.RUN, self.configs[Config.RUN.value],).add(
+                                SetupMode.OLD,
+                                Config.CLI_ARGS,
+                                self.configs[Config.CLI_ARGS.value],
                             ).resolve_factors().write_waveforms(
                                 sim_obj_dir
                             ).write_fibers(
@@ -372,7 +384,10 @@
 
                 for model_index, model_config in enumerate(all_configs[Config.MODEL.value]):
                     model_num = self.configs[Config.RUN.value]['models'][model_index]
-                    conditions = [models_exit_status is not None, len(models_exit_status) > model_index]
+                    conditions = [
+                        models_exit_status is not None,
+                        len(models_exit_status) > model_index,
+                    ]
                     model_ran = models_exit_status[model_index] if all(conditions) else True
                     ss_use_notgen = []
                     # check if all supersampled bases are "use" and not generating
@@ -436,7 +451,9 @@
 
                             # ensure run configuration is present
                             Simulation.export_run(
-                                self.number, os.environ[Env.PROJECT_PATH.value], os.environ[Env.NSIM_EXPORT_PATH.value]
+                                self.number,
+                                os.environ[Env.PROJECT_PATH.value],
+                                os.environ[Env.NSIM_EXPORT_PATH.value],
                             )
 
                         print(
@@ -482,7 +499,14 @@
             java_command = (
                 '""{}\\java\\win64\\jre\\bin\\java" '
                 '-cp "{}\\plugins\\*";"..\\bin\\json-20190722.jar";"..\\bin" '
-                'model.{} "{}" "{}" "{}""'.format(comsol_path, comsol_path, core_name, project_path, run_path, argfinal)
+                'model.{} "{}" "{}" "{}""'.format(
+                    comsol_path,
+                    comsol_path,
+                    core_name,
+                    project_path,
+                    run_path,
+                    argfinal,
+                )
             )
         else:
             server_command = ['{}/bin/comsol'.format(comsol_path), 'server']
@@ -500,7 +524,12 @@
                 '{} '
                 '-cp .:$(echo {}/plugins/*.jar | '
                 'tr \' \' \':\'):../bin/json-20190722.jar:../bin model.{} "{}" "{}" "{}"'.format(
-                    java_comsol_path, comsol_path, core_name, project_path, run_path, argfinal
+                    java_comsol_path,
+                    comsol_path,
+                    core_name,
+                    project_path,
+                    run_path,
+                    argfinal,
                 )
             )
 
@@ -559,7 +588,11 @@
 
         # calculate value of radius buffer in micrometers (ex: 76.2)
         cuff_r_buffer: float = Quantity(
-            Quantity(cuff_r_buffer_str.translate(cuff_r_buffer_str.maketrans('', '', ' []')), scale='m'), scale='um'
+            Quantity(
+                cuff_r_buffer_str.translate(cuff_r_buffer_str.maketrans('', '', ' []')),
+                scale='m',
+            ),
+            scale='um',
         ).real  # [um] (scaled from any arbitrary length unit)
 
         # get center and radius of nerve's min_bound circle
@@ -598,7 +631,8 @@
                 item["expression"] for item in cuff_config["params"] if item["name"] == '_'.join(['R_in', cuff_code])
             ][0]
             r_i: float = Quantity(
-                Quantity(r_i_str.translate(r_i_str.maketrans('', '', ' []')), scale='m'), scale='um'
+                Quantity(r_i_str.translate(r_i_str.maketrans('', '', ' []')), scale='m'),
+                scale='um',
             ).real  # [um] (scaled from any arbitrary length unit)
 
             if not r_f <= r_i:
@@ -613,7 +647,8 @@
                 if item["name"] == '_'.join(['r_cuff_in_pre', cuff_code])
             ][0]
             r_i: float = Quantity(
-                Quantity(r_i_str.translate(r_i_str.maketrans('', '', ' []')), scale='m'), scale='um'
+                Quantity(r_i_str.translate(r_i_str.maketrans('', '', ' []')), scale='m'),
+                scale='um',
             ).real  # [um] (scaled from any arbitrary length unit)
 
             if r_i < r_f:
@@ -631,7 +666,8 @@
         for key, coef in cuff_config["offset"].items():
             value_str = [item["expression"] for item in cuff_config["params"] if item['name'] == key][0]
             value: float = Quantity(
-                Quantity(value_str.translate(value_str.maketrans('', '', ' []')), scale='m'), scale='um'
+                Quantity(value_str.translate(value_str.maketrans('', '', ' []')), scale='m'),
+                scale='um',
             ).real  # [um] (scaled from any arbitrary length unit)
             offset += coef * value
 
@@ -806,7 +842,11 @@
             freq_double = model_config.get('frequency')
             rho_double = waveform.rho_weerasuriya(freq_double)
             sigma_double = 1 / rho_double
-            tmp = {'value': str(sigma_double), 'label': 'RHO_WEERASURIYA @ %d Hz' % freq_double, 'unit': '[S/m]'}
+            tmp = {
+                'value': str(sigma_double),
+                'label': 'RHO_WEERASURIYA @ %d Hz' % freq_double,
+                'unit': '[S/m]',
+            }
             model_config['conductivities']['perineurium'] = tmp
 
         elif (
