#!/usr/bin/env python3.7

"""
The copyrights of this software are owned by Duke University.
Please refer to the LICENSE and README.md files for licensing instructions.
The source code can be found on the following GitHub repository: https://github.com/wmglab-duke/ascent
"""

# builtins
import os

os.environ['PYGAME_HIDE_SUPPORT_PROMPT'] = "1"
import pickle
from typing import List

# packages
import warnings
import json
import base64
import sys
import numpy as np
import time
import subprocess
from copy import deepcopy
from quantiphy import Quantity
from shapely.geometry import Point
import traceback

try:
    import pymunkoptions

    pymunkoptions.options["debug"] = False
except:
    pass

# ascent
from src.core import Sample, Simulation, Waveform
<<<<<<< HEAD
from src.utils import Exceptionable, Configurable, SetupMode, Config, NerveMode, WriteMode, CuffShiftMode,  \
=======
from src.utils import Exceptionable, Configurable, SetupMode, Config, NerveMode, WriteMode, CuffShiftMode, \
>>>>>>> 08c5ad5f
    PerineuriumResistivityMode, TemplateOutput, Env, ReshapeNerveMode, ExportMode, DownSampleMode, Validatable


class Runner(Exceptionable, Configurable):

    def __init__(self, number: int):

        # initialize Configurable super class
        Configurable.__init__(self)

        # initialize Exceptionable super class
        Exceptionable.__init__(self, SetupMode.NEW)

        # this corresponds to the run index (as file name in config/user/runs/<run_index>.json
        self.number = number

    def load_configs(self) -> dict:
        """
        :return: dictionary of all configs (Sample, Model(s), Sims(s))
        """

        def validate_and_add(config_source: dict, key: str, path: str):
            """
            :param config_source: all configs, to which we add new ones
            :param key: the key of the dict in Configs
            :param path: path to the JSON file of the config
            :return: updated dict of all configs
            """
            self.validate_path(path)
            if os.path.exists(path):
                if key not in config_source.keys():
                    config_source[key] = []
                try:
                    config_source[key] += [self.load(path)]
                except:
                    warnings.warn('Issue loading {} config: {}'.format(key, path))
                    self.throw(144)

            else:
                print('Missing {} config: {}'.format(key, path))
                self.throw(37)

        configs = dict()

        sample = self.search(Config.RUN, 'sample')

        if not isinstance(sample, int):
            self.throw(95)

        models = self.search(Config.RUN, 'models', optional=True)
        sims = self.search(Config.RUN, 'sims', optional=True)

        sample_path = os.path.join(
            os.getcwd(),
            'samples',
            str(sample),
            'sample.json'
        )
        validate_and_add(configs, 'sample', sample_path)

        model_paths = [os.path.join(os.getcwd(),
                                    'samples',
                                    str(sample),
                                    'models',
                                    str(model),
                                    'model.json') for model in models]

        for model_path in model_paths:
            validate_and_add(configs, 'models', model_path)

        sim_paths = [os.path.join(os.getcwd(),
                                  'config',
                                  'user',
                                  'sims',
                                  '{}.json'.format(sim)) for sim in sims]
        for sim_path in sim_paths:
            validate_and_add(configs, 'sims', sim_path)

        return configs

    def precheck(self):
        # check cuff configs for uniqueness
        VD = Validatable()
        VD.validate_cuff_configs(os.path.join(os.getcwd(),
                                              'config',
                                              'system',
                                              'cuffs'))

    def run(self, smart: bool = True):
        """
        :param smart: bool telling the program whether to reprocess the sample or not if it already exists as sample.obj
        :return: nothing to memory, spits out all pipeline related data to file
        """
        # NOTE: single sample per Runner, so no looping of samples
        #       possible addition of functionality for looping samples in start.py

        # load all json configs into memory

        # run precheck
        self.precheck()

        all_configs = self.load_configs()

        run_pseudonym = self.configs[Config.RUN.value].get('pseudonym')
        if run_pseudonym is not None: print('Run pseudonym:', run_pseudonym)

        def load_obj(path: str):
            """
            :param path: path to python obj file
            :return: obj file
            """
            return pickle.load(open(path, 'rb')).add(SetupMode.OLD, Config.CLI_ARGS,
                                                     self.configs[Config.CLI_ARGS.value])

        # ensure NEURON files exist in export location
        Simulation.export_neuron_files(os.environ[Env.NSIM_EXPORT_PATH.value])
        Simulation.export_system_config_files(os.path.join(os.environ[Env.NSIM_EXPORT_PATH.value], 'config', 'system'))

        if 'break_points' in self.configs[Config.RUN.value].keys() and \
                sum(self.search(Config.RUN, 'break_points').values()) > 1:
            self.throw(76)

        if 'partial_fem' in self.configs[Config.RUN.value].keys() and \
                sum(self.search(Config.RUN, 'partial_fem').values()) > 1:
            self.throw(80)

        potentials_exist: List[bool] = []  # if all of these are true, skip Java
        ss_bases_exist: List[bool] = []  # if all of these are true, skip Java

        sample_num = self.configs[Config.RUN.value]['sample']

        sample_file = os.path.join(
            os.getcwd(),
            'samples',
            str(sample_num),
            'sample.obj'
        )

        sample_pseudonym = all_configs[Config.SAMPLE.value][0].get('pseudonym')

        print('SAMPLE {}'.format(self.configs[Config.RUN.value]['sample']),
              '- {}'.format(sample_pseudonym) if sample_pseudonym is not None else '')

        # instantiate sample
        if smart and os.path.exists(sample_file):
            print('Found existing sample {} ({})'.format(self.configs[Config.RUN.value]['sample'], sample_file))
            sample = load_obj(sample_file)
        else:
            # init slide manager
            sample = Sample(self.configs[Config.EXCEPTIONS.value])
            # run processes with slide manager (see class for details)

            sample \
                .add(SetupMode.OLD, Config.SAMPLE, all_configs[Config.SAMPLE.value][0]) \
                .add(SetupMode.OLD, Config.RUN, self.configs[Config.RUN.value]) \
                .add(SetupMode.OLD, Config.CLI_ARGS, self.configs[Config.CLI_ARGS.value]) \
                .init_map(SetupMode.OLD) \
                .build_file_structure() \
                .populate() \
                .write(WriteMode.SECTIONWISE2D) \
                .output_morphology_data() \
                .save(os.path.join(sample_file))

        # iterate through models
        if 'models' not in all_configs.keys():
            print('NO MODELS TO MAKE IN Config.RUN - killing process')
        else:
            for model_index, model_config in enumerate(all_configs[Config.MODEL.value]):
                model_num = self.configs[Config.RUN.value]['models'][model_index]
                model_pseudonym = model_config.get('pseudonym')
                print('\tMODEL {}'.format(model_num),
                      '- {}'.format(model_pseudonym) if model_pseudonym is not None else '')

                # use current model index to computer maximum cuff shift (radius) .. SAVES to file in method
                model_config = self.compute_cuff_shift(model_config, sample, all_configs[Config.SAMPLE.value][0])

                model_config_file_name = os.path.join(
                    os.getcwd(),
                    'samples',
                    str(sample_num),
                    'models',
                    str(model_num),
                    'model.json'
                )

                # write edited model config in place
                TemplateOutput.write(model_config, model_config_file_name)

                # use current model index to compute electrical parameters ... SAVES to file in method
                self.compute_electrical_parameters(all_configs, model_index)

                # iterate through simulations
                if 'sims' in all_configs.keys():
                    for sim_index, sim_config in enumerate(all_configs['sims']):
                        sim_num = self.configs[Config.RUN.value]['sims'][sim_index]
                        sim_pseudonym = sim_config.get('pseudonym')
                        print('\t\tSIM {}'.format(self.configs[Config.RUN.value]['sims'][sim_index]),
                              '- {}'.format(sim_pseudonym) if sim_pseudonym is not None else '')

                        sim_obj_dir = os.path.join(
                            os.getcwd(),
                            'samples',
                            str(sample_num),
                            'models',
                            str(model_num),
                            'sims',
                            str(sim_num)
                        )

                        sim_obj_file = os.path.join(
                            sim_obj_dir,
                            'sim.obj'
                        )

                        # init fiber manager
                        if smart and os.path.exists(sim_obj_file):
                            print('\t    Found existing sim object for sim {} ({})'.format(
                                self.configs[Config.RUN.value]['sims'][sim_index], sim_obj_file))

                            simulation: Simulation = load_obj(sim_obj_file)

                            if 'supersampled_bases' in simulation.configs['sims'].keys() and \
                                    simulation.configs['sims']['supersampled_bases']['use']:
                                source_sim_index = simulation.configs['sims']['supersampled_bases']['source_sim']

                                source_sim_obj_dir = os.path.join(
                                    os.getcwd(),
                                    'samples',
                                    str(sample_num),
                                    'models',
                                    str(model_num),
                                    'sims',
                                    str(source_sim_index)
                                )

                                # do Sim.fibers.xy_parameters match between Sim and source_sim?
                                try:
                                    source_sim: simulation = load_obj(os.path.join(source_sim_obj_dir, 'sim.obj'))
                                    print('\t    Found existing source sim {} for supersampled bases ({})'.format(
                                        source_sim_index, source_sim_obj_dir))
                                except FileNotFoundError:
                                    traceback.print_exc()
                                    self.throw(129)

                                source_xy_dict: dict = source_sim.configs['sims']['fibers']['xy_parameters']
                                xy_dict: dict = simulation.configs['sims']['fibers']['xy_parameters']

                                if not source_xy_dict == xy_dict:
                                    self.throw(82)

                                ss_bases_exist.append(
                                    simulation.ss_bases_exist(source_sim_obj_dir)
                                )
                            elif 'active_recs' in simulation.configs['sims'].keys():
                                potentials_exist.append(simulation.bases_potentials_exist(sim_obj_dir))
                            else:
                                potentials_exist.append(simulation.potentials_exist(sim_obj_dir))

                        else:
                            if not os.path.exists(sim_obj_dir):
                                os.makedirs(sim_obj_dir)

                            if not os.path.exists(sim_obj_dir + '/plots'):
                                os.makedirs(sim_obj_dir + '/plots')

                            simulation: Simulation = Simulation(sample, self.configs[Config.EXCEPTIONS.value])
                            simulation \
                                .add(SetupMode.OLD, Config.MODEL, model_config) \
                                .add(SetupMode.OLD, Config.SIM, sim_config) \
                                .add(SetupMode.OLD, Config.RUN, self.configs[Config.RUN.value]) \
                                .add(SetupMode.OLD, Config.CLI_ARGS, self.configs[Config.CLI_ARGS.value]) \
                                .resolve_factors() \
                                .write_waveforms(sim_obj_dir) \
                                .write_fibers(sim_obj_dir) \
                                .validate_srcs(sim_obj_dir) \
                                .save(sim_obj_file)

                            if 'supersampled_bases' in simulation.configs['sims'].keys() and \
                                    simulation.configs['sims']['supersampled_bases']['use']:
                                source_sim_index = simulation.configs['sims']['supersampled_bases']['source_sim']

                                source_sim_obj_dir = os.path.join(
                                    os.getcwd(),
                                    'samples',
                                    str(sample_num),
                                    'models',
                                    str(model_num),
                                    'sims',
                                    str(source_sim_index)
                                )

                                # do Sim.fibers.xy_parameters match between Sim and source_sim?
                                try:
                                    source_sim: simulation = load_obj(os.path.join(source_sim_obj_dir, 'sim.obj'))
                                    print('\t    Found existing source sim {} for supersampled bases ({})'.format(
                                        source_sim_index, source_sim_obj_dir))
                                except FileNotFoundError:
                                    traceback.print_exc()
                                    self.throw(129)

                                source_xy_dict: dict = source_sim.configs['sims']['fibers']['xy_parameters']
                                xy_dict: dict = simulation.configs['sims']['fibers']['xy_parameters']

                                if not source_xy_dict == xy_dict:
                                    self.throw(82)

                                ss_bases_exist.append(
                                    simulation.ss_bases_exist(source_sim_obj_dir)
                                )
                            elif 'active_recs' in simulation.configs['sims'].keys():
                                potentials_exist.append(simulation.bases_potentials_exist(sim_obj_dir))
                            else:
                                potentials_exist.append(simulation.potentials_exist(sim_obj_dir))

            if self.configs[Config.CLI_ARGS.value].get('break_point') == 'pre_java' or \
                    (('break_points' in self.configs[Config.RUN.value].keys()) and \
                     self.search(Config.RUN, 'break_points').get('pre_java') == True):
                print('KILLING PRE JAVA')
                return

            # handoff (to Java) -  Build/Mesh/Solve/Save bases; Extract/Save potentials if necessary
            if 'models' in all_configs.keys() and 'sims' in all_configs.keys():
                self.model_parameter_checking(all_configs)
                # only transition to java if necessary (there are potentials that do not exist)
                if not all(potentials_exist) or not all(ss_bases_exist):
                    print('\nTO JAVA\n')
                    self.handoff(self.number)
                    print('\nTO PYTHON\n')
                else:
                    print('\nSKIPPING JAVA - all required extracted potentials already exist\n')

                self.remove(Config.RUN)
                run_path = os.path.join('config', 'user', 'runs', '{}.json'.format(self.number))
                self.add(SetupMode.NEW, Config.RUN, run_path)

                #  continue by using simulation objects
                models_exit_status = self.search(Config.RUN, "models_exit_status")

                for model_index, model_config in enumerate(all_configs[Config.MODEL.value]):
                    model_num = self.configs[Config.RUN.value]['models'][model_index]
                    conditions = [models_exit_status is not None, len(models_exit_status) > model_index]
                    model_ran = models_exit_status[model_index] if all(conditions) else True
                    ss_use_notgen = []
                    # check if all supersampled bases are "use" and not generating
                    for sim_index, sim_config in enumerate(all_configs['sims']):
                        if 'supersampled_bases' in simulation.configs['sims'].keys() and \
                                simulation.configs['sims']['supersampled_bases']['use'] and not \
                                simulation.configs['sims']['supersampled_bases']['generate']:
                            ss_use_notgen.append(True)
                        else:
                            ss_use_notgen.append(False)
                    if model_ran or np.all(ss_use_notgen):
                        for sim_index, sim_config in enumerate(all_configs['sims']):
                            sim_num = self.configs[Config.RUN.value]['sims'][sim_index]
                            sim_obj_path = os.path.join(
                                os.getcwd(),
                                'samples',
                                str(self.configs[Config.RUN.value]['sample']),
                                'models',
                                str(model_num),
                                'sims',
                                str(sim_num),
                                'sim.obj'
                            )

                            sim_dir = os.path.join(
                                os.getcwd(),
                                'samples',
                                str(self.configs[Config.RUN.value]['sample']),
                                'models',
                                str(model_num),
                                'sims'
                            )

                            # load up correct simulation and build required sims
                            simulation: Simulation = load_obj(sim_obj_path)
                            simulation.build_n_sims(sim_dir, sim_num)

                            # get export behavior
                            export_behavior = None
                            if self.configs[Config.CLI_ARGS.value].get('export_behavior') is not None:
                                export_behavior = self.configs[Config.CLI_ARGS.value]['export_behavior']
                            elif self.configs[Config.RUN.value].get('export_behavior') is not None:
                                export_behavior = self.configs[Config.RUN.value]['export_behavior']
                            else:
                                export_behavior = 'selective'
                            # check to make sure we have a valid behavior
                            if not np.any([export_behavior == x.value for x in ExportMode]):
                                self.throw(139)

                            # export simulations
                            Simulation.export_n_sims(
                                sample_num,
                                model_num,
                                sim_num,
                                sim_dir,
                                os.environ[Env.NSIM_EXPORT_PATH.value],
                                export_behavior=export_behavior
                            )

                            # ensure run configuration is present
                            Simulation.export_run(
                                self.number,
                                os.environ[Env.PROJECT_PATH.value],
                                os.environ[Env.NSIM_EXPORT_PATH.value]
                            )

                        print('Model {} data exported to appropriate folders in {}'.format(model_num, os.environ[
                            Env.NSIM_EXPORT_PATH.value]))

                    elif not models_exit_status[model_index]:
                        print('\nDid not create NEURON simulations for Sims associated with: \n'
                              '\t Model Index: {} \n'
                              'since COMSOL failed to create required potentials. \n'.format(model_num))

            elif 'models' in all_configs.keys() and 'sims' not in all_configs.keys():
                # Model Configs Provided, but not Sim Configs
                print('\nTO JAVA\n')
                self.handoff(self.number)
                print('\nNEURON Simulations NOT created since no Sim indices indicated in Config.SIM\n')

    def handoff(self, run_number: int):
        comsol_path = os.environ[Env.COMSOL_PATH.value]
        jdk_path = os.environ[Env.JDK_PATH.value]
        project_path = os.environ[Env.PROJECT_PATH.value]
        run_path = os.path.join(project_path, 'config', 'user', 'runs', '{}.json'.format(run_number))

        core_name = 'ModelWrapper'

        # Encode command line args as jason string, then encode to base64 for passing to java
        argstring = json.dumps(self.configs[Config.CLI_ARGS.value])
        argbytes = argstring.encode('ascii')
        argbase = base64.b64encode(argbytes)
        argfinal = argbase.decode('ascii')

        if sys.platform.startswith('win'):  # windows
            server_command = ['{}\\bin\\win64\\comsolmphserver.exe'.format(comsol_path)]
            compile_command = '""{}\\javac" ' \
                              '-cp "..\\bin\\json-20190722.jar";"{}\\plugins\\*" ' \
                              'model\\*.java -d ..\\bin"'.format(jdk_path,
                                                                 comsol_path)
            java_command = '""{}\\java\\win64\\jre\\bin\\java" ' \
                           '-cp "{}\\plugins\\*";"..\\bin\\json-20190722.jar";"..\\bin" ' \
                           'model.{} "{}" "{}" "{}""'.format(comsol_path,
                                                             comsol_path,
                                                             core_name,
                                                             project_path,
                                                             run_path,
                                                             argfinal)
        else:
            server_command = ['{}/bin/comsol'.format(comsol_path), 'server']

            compile_command = '{}/javac -classpath ../bin/json-20190722.jar:{}/plugins/* model/*.java -d ../bin'.format(
                jdk_path,
                comsol_path)
            # https://stackoverflow.com/questions/219585/including-all-the-jars-in-a-directory-within-the-java-classpath
            if sys.platform.startswith('linux'):  # linux
                java_comsol_path = comsol_path + '/java/glnxa64/jre/bin/java'
            else:  # mac
                java_comsol_path = comsol_path + '/java/maci64/jre/Contents/Home/bin/java'

            java_command = '{} ' \
                           '-cp .:$(echo {}/plugins/*.jar | ' \
                           'tr \' \' \':\'):../bin/json-20190722.jar:../bin model.{} "{}" "{}" "{}"'.format(
                java_comsol_path,
                comsol_path,
                core_name,
                project_path,
                run_path,
                argfinal)

        # start comsol server
        subprocess.Popen(server_command, close_fds=True)
        # wait for server to start
        time.sleep(30)
        os.chdir('src')
        # compile java code
        exit_code = os.system(compile_command)
        if exit_code != 0:
            self.throw(140)
        # run java code
        exit_code = os.system(java_command)
        if exit_code != 0:
            self.throw(141)
        os.chdir('..')

    def cuffshiftcalc(self, cuff_dict, slide, deform_ratio, nerve_mode, sample_config, model_config):
        # fetch cuff config
        cuff_config: dict = self.load(
            os.path.join(os.getcwd(), "config", "system", "cuffs", cuff_dict['preset'])
        )

        # fetch 1-2 letter code for cuff (ex: 'CT')
        cuff_code: str = cuff_config['code']

        # fetch radius buffer string (ex: '0.003 [in]')
        cuff_r_buffer_str: str = [item["expression"] for item in cuff_config["params"]
                                  if item["name"] == '_'.join(['thk_medium_gap_internal', cuff_code])][0]

        # calculate value of radius buffer in micrometers (ex: 76.2)
        cuff_r_buffer: float = Quantity(
            Quantity(
                cuff_r_buffer_str.translate(cuff_r_buffer_str.maketrans('', '', ' []')),
                scale='m'
            ),
            scale='um'
        ).real  # [um] (scaled from any arbitrary length unit)

        # get center and radius of nerve's min_bound circle
        nerve_copy = deepcopy(slide.nerve if nerve_mode == NerveMode.PRESENT else slide.fascicles[0].outer)

        # Get the boundary and center information for computing cuff shift
        if self.search_mode(ReshapeNerveMode, Config.SAMPLE) and not slide.monofasc() and deform_ratio == 1:
            x, y = 0, 0
            r_bound = np.sqrt(sample_config['Morphology']['Nerve']['area'] / np.pi)
        else:
            x, y, r_bound = nerve_copy.make_circle()

        # next calculate the angle of the "centroid" to the center of min bound circle
        # if mono fasc, just use 0, 0 as centroid (i.e., centroid of nerve same as centroid of all fasc)
        # if poly fasc, use centroid of all fascicle as reference, not 0, 0
        # angle of centroid of nerve to center of minimum bounding circle
        reference_x = reference_y = 0.0
        if not slide.monofasc() and not (round(slide.nerve.centroid()[0]) == round(slide.nerve.centroid()[1]) == 0):
            self.throw(123)  # if the slide has nerve and is not centered at the nerve throw error
        if not slide.monofasc():
            reference_x, reference_y = slide.fascicle_centroid()
        theta_c = (np.arctan2(reference_y - y, reference_x - x) * (360 / (2 * np.pi))) % 360

        # calculate final necessary radius by adding buffer
        r_f = r_bound + cuff_r_buffer

        # fetch initial cuff rotation (convert to rads)
        theta_i = cuff_config.get('angle_to_contacts_deg') % 360

        # fetch boolean for cuff expandability
        expandable: bool = cuff_config['expandable']

        # check radius iff not expandable
        if not expandable:
            r_i_str: str = [item["expression"] for item in cuff_config["params"]
                            if item["name"] == '_'.join(['R_in', cuff_code])][0]
            r_i: float = Quantity(
                Quantity(
                    r_i_str.translate(r_i_str.maketrans('', '', ' []')),
                    scale='m'
                ),
                scale='um'
            ).real  # [um] (scaled from any arbitrary length unit)

            if not r_f <= r_i:
                self.throw(51)

            theta_f = theta_i
        else:
            # get initial cuff radius
            r_i_str: str = [item["expression"] for item in cuff_config["params"]
                            if item["name"] == '_'.join(['r_cuff_in_pre', cuff_code])][0]
            r_i: float = Quantity(
                Quantity(
                    r_i_str.translate(r_i_str.maketrans('', '', ' []')),
                    scale='m'
                ),
                scale='um'
            ).real  # [um] (scaled from any arbitrary length unit)

            if r_i < r_f:
                fixed_point = cuff_config.get('fixed_point')
                if fixed_point is None:
                    self.throw(126)
                if fixed_point == 'clockwise_end':
                    theta_f = theta_i * (r_i / r_f)
                elif fixed_point == 'center':
                    theta_f = theta_i
            else:
                theta_f = theta_i

        offset = 0
        for key, coef in cuff_config["offset"].items():
            value_str = [item["expression"] for item in cuff_config["params"] if item['name'] == key][0]
            value: float = Quantity(
                Quantity(
                    value_str.translate(value_str.maketrans('', '', ' []')),
                    scale='m'
                ),
                scale='um'
            ).real  # [um] (scaled from any arbitrary length unit)
            offset += coef * value

        cuff_shift_mode: CuffShiftMode = self.search_mode(CuffShiftMode, Config.MODEL)

        model_config['min_radius_enclosing_circle'] = r_bound

        if slide.orientation_angle is not None:
            theta_c = (slide.orientation_angle) * (
                        360 / (2 * np.pi)) % 360  # overwrite theta_c, use our own orientation

        if cuff_shift_mode == CuffShiftMode.AUTO_ROTATION_MIN_CIRCLE_BOUNDARY \
                or cuff_shift_mode == CuffShiftMode.MIN_CIRCLE_BOUNDARY:  # for backwards compatibility
            if r_i > r_f:
                cuff_dict['rotate']['pos_ang'] = theta_c - theta_f
                cuff_dict['shift']['x'] = x - (r_i - offset - cuff_r_buffer - r_bound) * np.cos(
                    theta_c * ((2 * np.pi) / 360))
                cuff_dict['shift']['y'] = y - (r_i - offset - cuff_r_buffer - r_bound) * np.sin(
                    theta_c * ((2 * np.pi) / 360))

            else:
                cuff_dict['rotate']['pos_ang'] = theta_c - theta_f

                # if nerve is present, use 0,0
                if slide.nerve is not None and deform_ratio == 1:  # has nerve
                    cuff_dict['shift']['x'] = 0
                    cuff_dict['shift']['y'] = 0
                else:
                    # else, use
                    cuff_dict['shift']['x'] = x
                    cuff_dict['shift']['y'] = y

        elif cuff_shift_mode == CuffShiftMode.AUTO_ROTATION_TRACE_BOUNDARY \
                or cuff_shift_mode == CuffShiftMode.TRACE_BOUNDARY:  # for backwards compatibility
            if r_i < r_f:
                cuff_dict['rotate']['pos_ang'] = theta_c - theta_f
                cuff_dict['shift']['x'] = x
                cuff_dict['shift']['y'] = y
            else:
                id_boundary = Point(0, 0).buffer(r_i - offset)
                n_boundary = Point(x, y).buffer(r_f)

                if id_boundary.boundary.distance(n_boundary.boundary) < cuff_r_buffer:
                    nerve_copy.shift([x, y, 0])
                    print("WARNING: NERVE CENTERED ABOUT MIN CIRCLE CENTER (BEFORE PLACEMENT) BECAUSE "
                          "CENTROID PLACEMENT VIOLATED REQUIRED CUFF BUFFER DISTANCE\n")

                center_x = 0
                center_y = 0
                step = 1  # [um] STEP SIZE
                x_step = step * np.cos(-theta_c + np.pi)  # STEP VECTOR X-COMPONENT
                y_step = step * np.sin(-theta_c + np.pi)  # STEP VECTOR X-COMPONENT

                # shift nerve within cuff until one step within the minimum separation from cuff
                while nerve_copy.polygon().boundary.distance(id_boundary.boundary) >= cuff_r_buffer:
                    nerve_copy.shift([x_step, y_step, 0])
                    center_x -= x_step
                    center_y -= y_step

                # to maintain minimum separation from cuff, reverse last step
                center_x += x_step
                center_y += y_step

                cuff_dict['rotate']['pos_ang'] = (theta_c - theta_f)
                cuff_dict['shift']['x'] = center_x
                cuff_dict['shift']['y'] = center_y

        elif cuff_shift_mode == CuffShiftMode.NAIVE_ROTATION_TRACE_BOUNDARY:
            if slide.orientation_point is not None:
                print('Warning: orientation tif image will be ignored because a NAIVE cuff shift mode was chosen.')
            if r_i < r_f:
                cuff_dict['rotate']['pos_ang'] = 0
                cuff_dict['shift']['x'] = x
                cuff_dict['shift']['y'] = y
            else:
                id_boundary = Point(0, 0).buffer(r_i - offset)
                n_boundary = Point(x, y).buffer(r_f)

                if id_boundary.boundary.distance(n_boundary.boundary) < cuff_r_buffer:
                    nerve_copy.shift([x, y, 0])
                    print("WARNING: NERVE CENTERED ABOUT MIN CIRCLE CENTER (BEFORE PLACEMENT) BECAUlf. "
                          "CENTROID PLACEMENT VIOLATED REQUIRED CUFF BUFFER DISTANCE\n")

                center_x = 0
                center_y = 0
                step = 1  # [um] STEP SIZE
                x_step = step * np.cos(-theta_c + np.pi)  # STEP VECTOR X-COMPONENT
                y_step = step * np.sin(-theta_c + np.pi)  # STEP VECTOR X-COMPONENT

                # shift nerve within cuff until one step within the minimum separation from cuff
                while nerve_copy.polygon().boundary.distance(id_boundary.boundary) >= cuff_r_buffer:
                    nerve_copy.shift([x_step, y_step, 0])
                    center_x -= x_step
                    center_y -= y_step

                # to maintain minimum separation from cuff, reverse last step
                center_x += x_step
                center_y += y_step

                cuff_dict['rotate']['pos_ang'] = 0
                cuff_dict['shift']['x'] = center_x
                cuff_dict['shift']['y'] = center_y

        elif cuff_shift_mode == CuffShiftMode.NONE:
            cuff_dict['rotate']['pos_ang'] = 0
            cuff_dict['shift']['x'] = 0
            cuff_dict['shift']['y'] = 0

        elif cuff_shift_mode == CuffShiftMode.NAIVE_ROTATION_MIN_CIRCLE_BOUNDARY \
                or cuff_shift_mode == CuffShiftMode.PURPLE:
            if slide.orientation_point is not None:
                print('Warning: orientation tif image will be ignored because a NAIVE cuff shift mode was chosen.')
            if r_i > r_f:
                cuff_dict['rotate']['pos_ang'] = 0

                cuff_dict['shift']['x'] = x - (r_i - offset - cuff_r_buffer - r_bound) * np.cos(
                    theta_i * ((2 * np.pi) / 360))
                cuff_dict['shift']['y'] = y - (r_i - offset - cuff_r_buffer - r_bound) * np.sin(
                    theta_i * ((2 * np.pi) / 360))

            else:
                cuff_dict['rotate']['pos_ang'] = 0

                # if nerve is present, use 0,0
                if slide.nerve is not None and deform_ratio == 1:  # has nerve
                    cuff_dict['shift']['x'] = 0
                    cuff_dict['shift']['y'] = 0
                else:
                    # else, use
                    cuff_dict['shift']['x'] = x
                    cuff_dict['shift']['y'] = y
        return cuff_dict

    def compute_cuff_shift(self, model_config: dict, sample: Sample, sample_config: dict):
        # NOTE: ASSUMES SINGLE SLIDE

        # add temporary model configuration
        self.add(SetupMode.OLD, Config.MODEL, model_config)
        self.add(SetupMode.OLD, Config.SAMPLE, sample_config)

        # fetch slide
        slide = sample.slides[0]

        # fetch nerve mode
        nerve_mode: NerveMode = self.search_mode(NerveMode, Config.SAMPLE)

        if nerve_mode == NerveMode.PRESENT:
            if 'deform_ratio' not in self.configs[Config.SAMPLE.value].keys():
                deform_ratio = 1
            else:
                deform_ratio = self.search(Config.SAMPLE, 'deform_ratio')
            if deform_ratio > 1:
                self.throw(109)
        else:
            deform_ratio = None

        cuff_data = self.search(Config.MODEL, "cuff")

        if type(cuff_data) == dict:
            cuff_data = [cuff_data]
        cuff_dicts = []

        for cuff_dict in cuff_data:
            cuff_dict = self.cuffshiftcalc(cuff_dict,
                                           slide,
                                           deform_ratio,
                                           nerve_mode,
                                           sample_config,
                                           model_config)
            cuff_dicts.append(cuff_dict)

        model_config['cuff'] = cuff_dicts
        # remove sample config
        self.remove(Config.SAMPLE)

        # remove (pop) temporary model configuration
        self.remove(Config.MODEL)

        return model_config

    def compute_electrical_parameters(self, all_configs, model_index):

        # fetch current model config using the index
        model_config = all_configs[Config.MODEL.value][model_index]
        model_num = self.configs[Config.RUN.value]['models'][model_index]

        # initialize Waveform object
        waveform = Waveform(self.configs[Config.EXCEPTIONS.value])

        # add model config to Waveform object, enabling it to generate waveforms
        waveform.add(SetupMode.OLD, Config.MODEL, model_config)

        # compute rho and sigma from waveform instance
        if model_config.get('modes').get(PerineuriumResistivityMode.config.value) == \
                PerineuriumResistivityMode.RHO_WEERASURIYA.value:
            freq_double = model_config.get('frequency')
            rho_double = waveform.rho_weerasuriya(freq_double)
            sigma_double = 1 / rho_double
            tmp = {'value': str(sigma_double), 'label': 'RHO_WEERASURIYA @ %d Hz' % freq_double, 'unit': '[S/m]'}
            model_config['conductivities']['perineurium'] = tmp

        elif model_config.get('modes').get(PerineuriumResistivityMode.config.value) == \
                PerineuriumResistivityMode.MANUAL.value:
            pass
        else:
            self.throw(48)

        dest_path: str = os.path.join(*all_configs[Config.SAMPLE.value][0]['samples_path'],
                                      str(self.configs[Config.RUN.value]['sample']),
                                      'models',
                                      str(model_num),
                                      'model.json')

        TemplateOutput.write(model_config, dest_path)

    def populate_env_vars(self):
        if Config.ENV.value not in self.configs.keys():
            self.throw(75)

        for key in Env.vals.value:
            value = self.search(Config.ENV, key)
            assert type(value) is str
            os.environ[key] = value

    def model_parameter_checking(self, all_configs):
        for _, model_config in enumerate(all_configs[Config.MODEL.value]):
            distal_exists = model_config['medium']['distal']['exist']
            if distal_exists and model_config['medium']['proximal']['distant_ground'] == True:
                self.throw(107)<|MERGE_RESOLUTION|>--- conflicted
+++ resolved
@@ -35,11 +35,7 @@
 
 # ascent
 from src.core import Sample, Simulation, Waveform
-<<<<<<< HEAD
-from src.utils import Exceptionable, Configurable, SetupMode, Config, NerveMode, WriteMode, CuffShiftMode,  \
-=======
 from src.utils import Exceptionable, Configurable, SetupMode, Config, NerveMode, WriteMode, CuffShiftMode, \
->>>>>>> 08c5ad5f
     PerineuriumResistivityMode, TemplateOutput, Env, ReshapeNerveMode, ExportMode, DownSampleMode, Validatable
 
 
