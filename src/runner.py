--- conflicted
+++ resolved
@@ -351,12 +351,8 @@
                                 potentials_exist.append(simulation.potentials_exist(sim_obj_dir))
 
             if self.configs[Config.CLI_ARGS.value].get('break_point') == 'pre_java' or \
-<<<<<<< HEAD
                     (('break_points' in self.configs[Config.RUN.value].keys()) and \
                      self.search(Config.RUN, 'break_points').get('pre_java') == True):
-=======
-                    (('break_points' in self.configs[Config.RUN.value].keys()) and self.search(Config.RUN, 'break_points').get('pre_java') == True):
->>>>>>> d03153e5
                 print('KILLING PRE JAVA')
                 return
 
@@ -477,25 +473,6 @@
 
         if sys.platform.startswith('win'):  # windows
             server_command = ['{}\\bin\\win64\\comsolmphserver.exe'.format(comsol_path)]
-<<<<<<< HEAD
-            compile_command = '""{}\\javac" '\
-                '-cp "..\\bin\\json-20190722.jar";"{}\\plugins\\*" '\
-                'model\\*.java -d ..\\bin"'.format(jdk_path,
-                                                   comsol_path)
-            java_command = '""{}\\java\\win64\\jre\\bin\\java" '\
-                '-cp "{}\\plugins\\*";"..\\bin\\json-20190722.jar";"..\\bin" '\
-                'model.{} "{}" "{}" "{}""'.format(comsol_path,
-                                                  comsol_path,
-                                                  core_name,
-                                                  project_path,
-                                                  run_path,
-                                                  argfinal)
-        else:
-            server_command = ['{}/bin/comsol'.format(comsol_path), 'server']
-
-            compile_command = '{}/javac -classpath ../bin/json-20190722.jar:{}/plugins/* model/*.java -d ../bin'.format(jdk_path,
-                                                                                                                        comsol_path)
-=======
             compile_command = '""{}\\javac" ' \
                               '-cp "..\\bin\\json-20190722.jar";"{}\\plugins\\*" ' \
                               'model\\*.java -d ..\\bin"'.format(jdk_path,
@@ -514,23 +491,12 @@
             compile_command = '{}/javac -classpath ../bin/json-20190722.jar:{}/plugins/* model/*.java -d ../bin'.format(
                 jdk_path,
                 comsol_path)
->>>>>>> d03153e5
             # https://stackoverflow.com/questions/219585/including-all-the-jars-in-a-directory-within-the-java-classpath
             if sys.platform.startswith('linux'):  # linux
                 java_comsol_path = comsol_path + '/java/glnxa64/jre/bin/java'
             else:  # mac
                 java_comsol_path = comsol_path + '/java/maci64/jre/Contents/Home/bin/java'
 
-<<<<<<< HEAD
-            java_command = '{} '\
-                '-cp .:$(echo {}/plugins/*.jar | '\
-                'tr \' \' \':\'):../bin/json-20190722.jar:../bin model.{} "{}" "{}" "{}"'.format(java_comsol_path,
-                                                                                                 comsol_path,
-                                                                                                 core_name,
-                                                                                                 project_path,
-                                                                                                 run_path,
-                                                                                                 argfinal)
-=======
             java_command = '{} ' \
                            '-cp .:$(echo {}/plugins/*.jar | ' \
                            'tr \' \' \':\'):../bin/json-20190722.jar:../bin model.{} "{}" "{}" "{}"'.format(
@@ -540,16 +506,11 @@
                 project_path,
                 run_path,
                 argfinal)
->>>>>>> d03153e5
 
         # start comsol server
         subprocess.Popen(server_command, close_fds=True)
         # wait for server to start
-<<<<<<< HEAD
         time.sleep(30)
-=======
-        time.sleep(10)
->>>>>>> d03153e5
         os.chdir('src')
         # compile java code
         exit_code = os.system(compile_command)
