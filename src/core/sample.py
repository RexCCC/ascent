#!/usr/bin/env python3.7

"""
The copyrights of this software are owned by Duke University.
Please refer to the LICENSE and README.md files for licensing instructions.
The source code can be found on the following GitHub repository: https://github.com/wmglab-duke/ascent
"""


import os
import shutil
import subprocess
import sys
from typing import List, Tuple, Union

import cv2
import matplotlib.pyplot as plt
import numpy as np
from scipy.ndimage.morphology import binary_fill_holes
from shapely.geometry import LineString
from skimage import morphology

from src.core import Fascicle, Map, Nerve, Slide, Trace
from src.utils import (
    Config,
    Configurable,
    CuffInnerMode,
    DeformationMode,
    Exceptionable,
    MaskFileNames,
    MaskInputMode,
    NerveMode,
    PerineuriumThicknessMode,
    ReshapeNerveMode,
    Saveable,
    ScaleInputMode,
    SetupMode,
    ShrinkageMode,
    TemplateMode,
    TemplateOutput,
    WriteMode,
)

from .deformable import Deformable


class Sample(Exceptionable, Configurable, Saveable):
    """
    Required (Config.) JSON's:
        SAMPLE
        RUN
    """

    def __init__(self, exception_config: list):
        """
        :param master_config: preloaded configuration data for master
        :param exception_config: preloaded configuration data for exceptions
        :param map_mode: setup mode. If you want to build a new map from a directory, then NEW. Otherwise, or if for
        a single slide, OLD.
        """

        # Initializes superclasses
        Exceptionable.__init__(self, SetupMode.OLD, exception_config)
        Configurable.__init__(self)

        # Initialize slides
        self.slides: List[Slide] = []

        # Set instance variable map
        self.map = None

        # Set instance variable morphology
        self.morphology = dict()

        # Add JSON for perineurium thickness relationship with nerve morphology metrics -- used to calculate contact impedances if "use_ci" is True
        self.add(
            SetupMode.NEW,
            Config.CI_PERINEURIUM_THICKNESS,
            os.path.join('config', 'system', 'ci_peri_thickness.json'),
        )

    def init_map(self, map_mode: SetupMode) -> 'Sample':
        """
        Initialize the map. NOTE: the Config.SAMPLE json must have been externally added.
        :param map_mode: should be old for now, but keeping as parameter in case needed in future
        """
        if Config.SAMPLE.value not in self.configs.keys():
            self.throw(38)

        # Make a slide map
        self.map = Map(self.configs[Config.EXCEPTIONS.value])
        self.map.add(SetupMode.OLD, Config.SAMPLE, self.configs[Config.SAMPLE.value])
        self.map.init_post_config(map_mode)

        return self

    def scale(self, factor) -> 'Sample':
        """
        Scale all slides to the correct unit.
        :param factor: factor by which to scale the image (1=no change)
        """
        for slide in self.slides:
            slide.scale(factor)

        return self

    def smooth(self, n_distance, i_distance) -> 'Sample':
        """
        Smooth traces for all slides
        :param n_distance: distance to inflate and deflate the nerve trace
        :param i_distance: distance to inflate and deflate the fascicle traces
        """
        for slide in self.slides:
            slide.smooth_traces(n_distance, i_distance)

        return self

    def generate_perineurium(self, fit: dict) -> 'Sample':
        """
        Adds perineurium to inners
        """
        for slide in self.slides:
            slide.generate_perineurium(fit)

        return self

    def im_preprocess(self, path):
        """
        Performs cleaning operations on the input image
        :param path: path to image which will be processed
        """
        img = cv2.imread(path, -1)

        if self.search(Config.SAMPLE, 'image_preprocessing', 'fill_holes', optional=True) == True:
            if self.search_mode(MaskInputMode, Config.SAMPLE) == MaskInputMode.INNER_AND_OUTER_COMPILED:
                print(
                    'WARNING: Skipping fill holes since MaskInputMode is INNER_AND_OUTER_COMPILED. Change fill_holes to False to suppress this warning.'
                )
            else:
                img = binary_fill_holes(img).astype(int) * 255
        removal_size = self.search(Config.SAMPLE, 'image_preprocessing', 'object_removal_area', optional=True)
        if removal_size:
            if removal_size < 0:
                self.throw(119)
            img = morphology.remove_small_objects(img, removal_size)
        cv2.imwrite(path, img)

    def get_factor(
        self,
        scale_bar_mask_path: str,
        scale_bar_length: float,
        scale_bar_is_literal: bool,
    ) -> 'Sample':
        """
        Returns scaling factor (micrometers per pixel)
        :param scale_bar_mask_path: path to binary mask with white straight (horizontal) scale bar
        :param scale_bar_length: length (in global units as determined by config/user) of the scale bar
        """

        if scale_bar_is_literal:
            # use explicitly specified um/px scale instead of drawing from a scale bar image
            factor = scale_bar_length
        else:
            # load in image
            image_raw: np.ndarray = cv2.imread(scale_bar_mask_path)

            # get maximum of each column (each "pixel" is a 4-item vector)
            row_of_column_maxes: np.ndarray = image_raw.max(0)
            # find the indices of columns in original image where the first pixel item was maxed (i.e. white)

            if row_of_column_maxes.ndim == 2:  # masks from histology, 3 or 4 bit
                indices = np.where(row_of_column_maxes[:, 0] == max(row_of_column_maxes[:, 0]))[0]
            elif row_of_column_maxes.ndim == 1:  # masks from mock morphology, 1 bit
                indices = np.where(row_of_column_maxes[:] == max(row_of_column_maxes[:]))[0]
            else:
                # may need to expand here in future?
                self.throw(97)

            # find the length of the scale bar by finding total range of "max white" indices
            scale_bar_pixels = max(indices) - min(indices) + 1

            # calculate scale factor as unit/pixel
            factor = scale_bar_length / scale_bar_pixels

        return factor

    def build_file_structure(self, printing: bool = False) -> 'Sample':
        """
        :param printing: bool, gives user console output
        """
        scale_input_mode = self.search_mode(ScaleInputMode, Config.SAMPLE, optional=True)
        # For backwards compatibility, if scale mode is not specified assume a mask image is provided
        if scale_input_mode is None:
            scale_input_mode = ScaleInputMode.MASK

        sample_index = self.search(Config.RUN, 'sample')

        # get starting point so able to go back
        start_directory: str = os.getcwd()

        # get sample NAME
        sample: str = self.search(Config.SAMPLE, 'sample')

        # ADDITION: if only one slide present, check if names abide by <NAME>_0_0_<CODE>.tif format
        #           if not abiding, rename files so that they abide
        if len(self.map.slides) == 1:
            # print('Renaming input files to conform with map input interface where necessary.')
            source_dir = os.path.join(*self.map.slides[0].data()[3])
            source_files = os.listdir(source_dir)
            for mask_fname in [f.value for f in MaskFileNames if f.value in source_files]:
                shutil.move(
                    os.path.join(source_dir, mask_fname),
                    os.path.join(source_dir, '{}_0_0_{}'.format(sample, mask_fname)),
                )
        else:
            self.throw(96)

        # loop through each slide
        for slide_info in self.map.slides:
            # unpack data and force cast to string
            cassette, number, _, source_directory = slide_info.data()
            cassette, number = (str(item) for item in (cassette, number))

            scale_was_copied = False
<<<<<<< HEAD
            for directory_part in 'samples', str(sample_index), 'slides', cassette, number, 'masks':
=======
            for directory_part in (
                samples_path,
                str(sample_index),
                'slides',
                cassette,
                number,
                'masks',
            ):
>>>>>>> 49531d88

                if not os.path.exists(directory_part):
                    os.makedirs(directory_part)
                os.chdir(directory_part)
                if scale_input_mode == ScaleInputMode.MASK:
                    # only try to copy scale image if it is being used
                    if (directory_part == str(sample_index)) and not scale_was_copied:
                        scale_source_file = os.path.join(
                            start_directory,
                            *source_directory,
                            '_'.join(
                                [
                                    sample,
                                    cassette,
                                    number,
                                    MaskFileNames.SCALE_BAR.value,
                                ]
                            )
                        )
                        if os.path.exists(scale_source_file):
                            shutil.copy2(scale_source_file, MaskFileNames.SCALE_BAR.value)
                        else:
                            print('ERROR: scale_source_file: {} not found'.format(scale_source_file))
                            self.throw(98)

                        scale_was_copied = True

            for target_file in [item.value for item in MaskFileNames if item != MaskFileNames.SCALE_BAR]:
                source_file = os.path.join(
                    start_directory, *source_directory, '_'.join([sample, cassette, number, target_file])
                )
                if printing:
                    print('source: {}\ntarget: {}'.format(source_file, target_file))
                if os.path.exists(source_file):
                    if printing:
                        print('\tFOUND\n')
                    shutil.copy2(source_file, target_file)
                else:
                    if printing:
                        print('\tNOT FOUND\n')

            os.chdir(start_directory)

            return self

    def populate(self) -> 'Sample':
        """
        :return:
        """

        # get parameters (modes) from configuration file
        mask_input_mode = self.search_mode(MaskInputMode, Config.SAMPLE)
        nerve_mode = self.search_mode(NerveMode, Config.SAMPLE)
        reshape_nerve_mode = self.search_mode(ReshapeNerveMode, Config.SAMPLE)
        deform_mode = self.search_mode(DeformationMode, Config.SAMPLE)
        deform_ratio = None
        scale_input_mode = self.search_mode(ScaleInputMode, Config.SAMPLE, optional=True)
        plot = self.search(Config.SAMPLE, 'plot', optional=True)
        sample_rotation = self.search(Config.SAMPLE, "rotation", optional=True)

        # For backwards compatibility, if scale mode is not specified assume a mask image is provided
        if scale_input_mode is None:
            scale_input_mode = ScaleInputMode.MASK

        def exists(mask_file_name: MaskFileNames):
            return os.path.exists(mask_file_name.value)

        # get starting point so able to go back
        start_directory: str = os.getcwd()

        # get sample name
        sample: str = str(self.search(Config.RUN, 'sample'))

        # create scale bar path
        if scale_input_mode == ScaleInputMode.MASK:
            scale_path = os.path.join('samples', sample, MaskFileNames.SCALE_BAR.value)
        elif scale_input_mode == ScaleInputMode.RATIO:
            scale_path = ''
        else:
            self.throw(108)

        plotpath = os.path.join('samples', str(sample), 'plots')
        if not os.path.exists(plotpath):
            os.makedirs(plotpath)

        for slide_info in self.map.slides:

            orientation_centroid: Union[Tuple[float, float], None] = None

            # unpack data and force cast to string
            cassette, number, position, _ = slide_info.data()
            cassette, number = (str(item) for item in (cassette, number))

            os.chdir(os.path.join('samples', str(sample), 'slides', cassette, number, 'masks'))

            # convert any TIFF to TIF
            proc = None
            if any(fname.endswith('.tiff') for fname in os.listdir('.')):
                if sys.platform.startswith('darwin') or sys.platform.startswith('linux'):
                    proc = subprocess.Popen(
                        [
                            'bash',
                            'for file in *.tiff; do mv "$file" "${file%.tiff}.tif"; done',
                        ]
                    )
                else:
                    proc = subprocess.Popen(
                        [
                            'powershell.exe',
                            'Dir | Rename-Item –NewName { $_.name –replace ".tiff",".tif" }',
                        ]
                    )
                proc.wait()

            # if not exists(MaskFileNames.RAW):
            # print('No raw tif found, but continuing. (Sample.populate)')
            # self.throw(18)

            if exists(MaskFileNames.ORIENTATION):

                img = np.flipud(cv2.imread(MaskFileNames.ORIENTATION.value, -1))

                if len(img.shape) > 2 and img.shape[2] > 1:
                    img = img[:, :, 0]

                contour, _ = cv2.findContours(img, cv2.RETR_TREE, cv2.CHAIN_APPROX_SIMPLE)
                if len(contour) > 1:
                    self.throw(124)
                if len(contour) < 1:
                    self.throw(125)
                trace = Trace(
                    [point + [0] for point in contour[0][:, 0, :]],
                    self.configs[Config.EXCEPTIONS.value],
                )
                orientation_centroid = trace.centroid()
            # else:
            # print('No orientation tif found, but continuing. (Sample.populate)')

            # preprocess binary masks
            mask_dims = []
            for mask in ["COMPILED", "INNERS", "OUTERS", "NERVE", "ORIENTATION"]:
                maskfile = getattr(MaskFileNames, mask)
                if exists(maskfile):
                    mask_dims.append(cv2.imread(getattr(maskfile, 'value')).shape)
                    self.im_preprocess(getattr(maskfile, 'value'))
            if len(mask_dims) == 0:
                self.throw(121)
            if not np.all(np.array(mask_dims) == mask_dims[0]):
                self.throw(122)
            scalemask = getattr(MaskFileNames, "SCALE_BAR")
            if exists(scalemask):
                mask_dims.append(cv2.imread(getattr(scalemask, 'value')).shape)
                if not np.all(np.array(mask_dims) == mask_dims[0]):
                    print(
                        'WARNING: Scale bar mask has a different resolution than morphology masks. \nProgram will continue and assume that the scale bar mask microns/pixel ratio is correct.'
                    )
            # fascicles list
            fascicles: List[Fascicle] = []

            # load fascicles and check that the files exist, then generate fascicles
            if mask_input_mode == MaskInputMode.INNERS:

                if exists(MaskFileNames.INNERS):
                    fascicles = Fascicle.to_list(
                        MaskFileNames.INNERS.value,
                        None,
                        self.configs[Config.EXCEPTIONS.value],
                    )
                else:
                    self.throw(21)

            elif mask_input_mode == MaskInputMode.OUTERS:
                # fascicles = Fascicle.outer_to_list(MaskFileNames.OUTERS.value,
                #                                    self.configs[Config.EXCEPTIONS.value])
                self.throw(20)

            elif mask_input_mode == MaskInputMode.INNER_AND_OUTER_SEPARATE:
                if exists(MaskFileNames.INNERS) and exists(MaskFileNames.OUTERS):
                    fascicles = Fascicle.to_list(
                        MaskFileNames.INNERS.value,
                        MaskFileNames.OUTERS.value,
                        self.configs[Config.EXCEPTIONS.value],
                    )
                else:
                    self.throw(22)

            elif mask_input_mode == MaskInputMode.INNER_AND_OUTER_COMPILED:
                if exists(MaskFileNames.COMPILED):
                    # first generate outer and inner images
                    i_image = os.path.split(MaskFileNames.COMPILED.value)[0] + 'i_from_c.tif'
                    o_image = os.path.split(MaskFileNames.COMPILED.value)[0] + 'o_from_c.tif'
                    self.io_from_compiled(MaskFileNames.COMPILED.value, i_image, o_image)
                    # then get fascicles
                    fascicles = Fascicle.to_list(i_image, o_image, self.configs[Config.EXCEPTIONS.value])
                else:
                    self.throw(23)

            else:  # exhaustive
                pass

            nerve = None
            if nerve_mode == NerveMode.PRESENT:
                # check and load in nerve, throw error if not present

                if exists(MaskFileNames.NERVE):
                    img_nerve = cv2.imread(MaskFileNames.NERVE.value, -1)

                    if len(img_nerve.shape) > 2 and img_nerve.shape[2] > 1:
                        img_nerve = img_nerve[:, :, 0]

                    contour, _ = cv2.findContours(np.flipud(img_nerve), cv2.RETR_TREE, cv2.CHAIN_APPROX_SIMPLE)
                    nerve = Nerve(
                        Trace(
                            [point + [0] for point in contour[0][:, 0, :]],
                            self.configs[Config.EXCEPTIONS.value],
                        )
                    )
                else:
                    self.throw(138)

            if len(fascicles) > 1 and nerve_mode != NerveMode.PRESENT:
                self.throw(110)

            slide: Slide = Slide(
                fascicles,
                nerve,
                nerve_mode,
                self.configs[Config.EXCEPTIONS.value],
                will_reposition=(deform_mode != DeformationMode.NONE),
            )

            slide.validation()

            # get orientation angle (used later to calculate pos_ang for model.json)
            if orientation_centroid is not None:
                # logic updated 10/11/2021

                # choose outer (based on if nerve is present)
                outer = slide.nerve if (slide.nerve is not None) else slide.fascicles[0].outer

                # create line between outer centroid and orientation centroid
                outer_x, outer_y = outer.centroid()
                ori_x, ori_y = orientation_centroid

                # set orientation_angle
                slide.orientation_angle = np.arctan2(ori_y - outer_y, ori_x - outer_x)

            # shrinkage correction
            s_mode = self.search_mode(ShrinkageMode, Config.SAMPLE, optional=True)
            s_pre = self.search(Config.SAMPLE, "scale", "shrinkage")
            if s_mode is None:
                print(
                    'WARNING: ShrinkageMode in Config.Sample is not defined or mode provided is not a known option. '
                    'Proceeding with backwards compatible (i.e., original default functionality) of LENGTH_FORWARDS'
                    ' shrinkage correction.\n'
                )
                shrinkage_correction = 1 + s_pre
            else:
                shrinkage_correction = None
                if s_mode == ShrinkageMode.LENGTH_BACKWARDS:
                    shrinkage_correction = 1 / (1 - s_pre)
                elif s_mode == ShrinkageMode.LENGTH_FORWARDS:
                    shrinkage_correction = s_pre + 1
                elif s_mode == ShrinkageMode.AREA_BACKWARDS:
                    shrinkage_correction = 1 / np.sqrt(1 - s_pre)
                elif s_mode == ShrinkageMode.AREA_FORWARDS:
                    shrinkage_correction = np.sqrt(1 + s_pre)
                else:
                    self.throw(134)

            if shrinkage_correction < 1:
                self.throw(133)

            slide.scale(shrinkage_correction)

            self.slides.append(slide)

            os.chdir(start_directory)

        # get scaling factor (to convert from pixels to microns)
        if os.path.exists(scale_path) and scale_input_mode == ScaleInputMode.MASK:
            factor = self.get_factor(
                scale_path,
                self.search(Config.SAMPLE, 'scale', 'scale_bar_length'),
                False,
            )
        elif scale_input_mode == ScaleInputMode.RATIO:
            factor = self.get_factor(scale_path, self.search(Config.SAMPLE, 'scale', 'scale_ratio'), True)
        else:
            print(scale_path)
            self.throw(19)

        # scale to microns
        self.scale(factor)

        plt.figure()
        slide.plot(
            final=False,
            fix_aspect_ratio='True',
            axlabel=u"\u03bcm",
            title='Initial sample from morphology masks',
        )
        plt.savefig(plotpath + '/sample_initial', dpi=400)
        if self.search(Config.RUN, "popup_plots", optional=True) == True:
            plt.show()
        else:
            plt.clf()
            plt.close('all')

        # get smoothing params
        n_distance = self.search(Config.SAMPLE, 'smoothing', 'nerve_distance', optional=True)
        i_distance = self.search(Config.SAMPLE, 'smoothing', 'fascicle_distance', optional=True)
        # smooth traces
        if not (n_distance == i_distance == None):
            if nerve_mode == NerveMode.PRESENT and n_distance is None:
                self.throw(112)
            else:
                self.smooth(n_distance, i_distance)

        # after scaling, if only inners were provided, generate outers
        if mask_input_mode == MaskInputMode.INNERS:
            peri_thick_mode: PerineuriumThicknessMode = self.search_mode(PerineuriumThicknessMode, Config.SAMPLE)

            perineurium_thk_info: dict = self.search(
                Config.CI_PERINEURIUM_THICKNESS,
                PerineuriumThicknessMode.parameters.value,
                str(peri_thick_mode).split('.')[-1],
            )

            self.generate_perineurium(perineurium_thk_info)

        # repositioning!
        for i, slide in enumerate(self.slides):
            # print('\tslide {} of {}'.format(1 + i, len(self.slides)))
            # title = ''

            if nerve_mode == NerveMode.NOT_PRESENT and deform_mode is not DeformationMode.NONE:
                self.throw(40)

            partially_deformed_nerve = None

            if deform_mode == DeformationMode.PHYSICS:
                # print('\tsetting up physics')
                if 'morph_count' in self.search(Config.SAMPLE).keys():
                    morph_count = self.search(Config.SAMPLE, 'morph_count')
                else:
                    morph_count = 100

                if 'deform_ratio' in self.search(Config.SAMPLE).keys():
                    deform_ratio = self.search(Config.SAMPLE, 'deform_ratio')
                    print('\tdeform ratio set to {}'.format(deform_ratio))
                else:
                    self.throw(118)

                # title = 'morph count: {}'.format(morph_count)
                sep_fascicles = self.search(Config.SAMPLE, "boundary_separation", "fascicles")
                sep_nerve = None

                print('\tensuring minimum fascicle separation of {} um'.format(sep_fascicles))

                if 'nerve' in self.search(Config.SAMPLE, 'boundary_separation').keys():
                    sep_nerve = self.search(Config.SAMPLE, 'boundary_separation', 'nerve')
                    print('\tensuring minimum nerve:fascicle separation of {} um'.format(sep_nerve))
                    sep_nerve = sep_nerve - sep_fascicles / 2

                # scale nerve trace down by sep nerve, will be scaled back up later
                pre_area = slide.nerve.area()
                slide.nerve.offset(distance=-sep_nerve)
                slide.nerve.scale(1)
                slide.nerve.points = np.flip(slide.nerve.points, axis=0)  # set points to opencv orientation

                if (
                    self.configs[Config.CLI_ARGS.value].get('render_deform') == True
                    or self.search(Config.SAMPLE, 'render_deform', optional=True) == True
                ):
                    render_deform = True
                    print('Sample deformation is set to render. Rendering...')
                else:
                    render_deform = False

                deformable = Deformable.from_slide(slide, ReshapeNerveMode.CIRCLE)

                movements, rotations = deformable.deform(
                    morph_count=morph_count,
                    render=render_deform,
                    minimum_distance=sep_fascicles,
                    ratio=deform_ratio,
                )

                partially_deformed_nerve = Deformable.deform_steps(
                    deformable.start, deformable.end, morph_count, deform_ratio
                )[-1]

                for move, angle, fascicle in zip(movements, rotations, slide.fascicles):
                    fascicle.shift(list(move) + [0])
                    fascicle.rotate(angle)

            elif deform_mode == DeformationMode.JITTER:
                slide.reposition_fascicles(slide.reshaped_nerve(reshape_nerve_mode), 10)
            else:  # must be DeformationMode.NONE
                import warnings

                if 'nerve' in self.search(Config.SAMPLE, 'boundary_separation').keys():
                    sep_nerve = self.search(Config.SAMPLE, 'boundary_separation', 'nerve')
                if sep_nerve != 0:
                    warnings.warn(
                        'NO DEFORMATION is happening! AND sep_nerve is not 0, sep_nerve = {}'.format(sep_nerve)
                    )
                else:
                    warnings.warn('NO DEFORMATION is happening!')

            if nerve_mode is NerveMode.PRESENT and deform_mode != DeformationMode.NONE:
                if deform_ratio != 1 and partially_deformed_nerve is not None:
                    partially_deformed_nerve.shift(-np.asarray(list(partially_deformed_nerve.centroid()) + [0]))
                    slide.nerve = partially_deformed_nerve
                    slide.nerve.offset(distance=sep_nerve)
                else:
                    slide.nerve = slide.reshaped_nerve(reshape_nerve_mode)
                # deforms+offsets usually shrinks the area a bit, so reset back to the original area
                if slide.nerve.area() < pre_area:
                    slide.nerve.scale((pre_area / slide.nerve.area()) ** 0.5)
                else:
                    print(
                        'Note: nerve area before deformation was {}, post deformation is {}'.format(
                            pre_area, self.nerve.area()
                        )
                    )

            # shift slide about (0,0)
            slide.move_center(np.array([0, 0]))

            # Rotate sample
            if sample_rotation is not None:
                if slide.orientation_angle is not None:
                    self.throw(143)
                slide.rotate(np.radians(sample_rotation))

            # Generate orientation point so src/core/query.py is happy
            if slide.orientation_angle is not None:
                # choose outer (based on if nerve is present)
                outer = slide.nerve if (slide.nerve is not None) else slide.fascicles[0].outer

                length = outer.mean_radius() * 10

                o_pt = (
                    np.array(
                        [
                            np.cos(slide.orientation_angle),
                            np.sin(slide.orientation_angle),
                        ]
                    )
                    * length
                )

                ray = LineString([outer.centroid(), o_pt])

                # find intersection point with outer (interpolated)
                slide.orientation_point = np.array(ray.intersection(outer.polygon().boundary))

            # ensure that nothing went wrong in slide processing
            slide.validation(plotpath=plotpath)

        # scale with ratio = 1 (no scaling happens, but connects the ends of each trace to itself)
        self.scale(1)

        plt.figure()
        slide.plot(
            final=False,
            fix_aspect_ratio='True',
            axlabel=u"\u03bcm",
            title='Final sample after any user specified processing',
        )
        plt.savefig(plotpath + '/sample_final', dpi=400)
        if self.search(Config.RUN, "popup_plots", optional=True) == True:
            plt.show()
        else:
            plt.clf()
            plt.close('all')

        return self

    def io_from_compiled(self, imgin, i_out, o_out):
        """
        Generate inner and outer mask from compiled mask
        :param imgin: path to input image (hint: c.tif)
        :param i_out: full path to desired output inner mask
        :param o_out: full path to desired output outer mask
        """
        compiled = cv2.imread(imgin, -1)

        imgnew = cv2.bitwise_not(compiled)

        h, w = imgnew.shape[:2]

        mask = np.zeros((h + 2, w + 2), np.uint8)

        cv2.floodFill(imgnew, mask, (0, 0), 0)

        cv2.imwrite(i_out, imgnew)

        cv2.imwrite(o_out, compiled + imgnew)

    def write(self, mode: WriteMode) -> 'Sample':
        """
        Write entire list of slides.
        """

        # get starting point so able to go back
        start_directory: str = os.getcwd()

        # get path to sample slides
<<<<<<< HEAD
        sample_path = os.path.join('samples',
                                   str(self.search(Config.RUN, 'sample')),
                                   'slides')
=======
        sample_path = os.path.join(
            self.path(Config.SAMPLE, 'samples_path'),
            str(self.search(Config.RUN, 'sample')),
            'slides',
        )
>>>>>>> 49531d88

        # loop through the slide info (index i SHOULD correspond to slide in self.slides)
        for i, slide_info in enumerate(self.map.slides):
            # unpack data and force cast to string
            cassette, number, _, source_directory = slide_info.data()
            cassette, number = (str(item) for item in (cassette, number))

            # build path to slide and ensure that it exists before proceeding
            slide_path = os.path.join(sample_path, cassette, number)
            if not os.path.exists(slide_path):
                self.throw(27)
            else:
                # change directories to slide path
                os.chdir(slide_path)

                # build the directory for output (name is the write mode)
                directory_to_create = ''
                if mode == WriteMode.SECTIONWISE2D:
                    directory_to_create = 'sectionwise2d'
                elif mode == WriteMode.SECTIONWISE:
                    directory_to_create = 'sectionwise'
                else:
                    self.throw(28)

                # clear directory if it exists, then create
                if os.path.exists(directory_to_create):
                    try:
                        shutil.rmtree(directory_to_create)
                    except:
                        pass
                try:
                    os.makedirs(directory_to_create)
                except:
                    pass

                os.chdir(directory_to_create)

                # WRITE
                self.slides[i].write(mode, os.getcwd())

            # go back up to start directory, then to top of loop
            os.chdir(start_directory)

        return self

    def make_electrode_input(self) -> 'Sample':

        # load template for electrode input
        electrode_input: dict = TemplateOutput.read(TemplateMode.ELECTRODE_INPUT)

        for cuff_inner_mode in CuffInnerMode:

            string_mode = str(cuff_inner_mode).split('.')[1]

            if cuff_inner_mode == CuffInnerMode.CIRCLE:

                (minx, miny, maxx, maxy) = self.slides[0].nerve.polygon().bounds
                electrode_input[string_mode]['r'] = max([(maxx - minx) / 2, (maxy - miny) / 2])

            elif cuff_inner_mode == CuffInnerMode.BOUNDING_BOX:

                (minx, miny, maxx, maxy) = self.slides[0].nerve.polygon().bounds
                electrode_input[string_mode]['x'] = maxx - minx
                electrode_input[string_mode]['y'] = maxy - miny

            else:
                pass

        # write template for electrode input
        TemplateOutput.write(electrode_input, TemplateMode.ELECTRODE_INPUT, self)

        return self

    def output_morphology_data(self) -> 'Sample':

        nerve_mode = self.search_mode(NerveMode, Config.SAMPLE)

        fascicles = [fascicle.morphology_data() for fascicle in self.slides[0].fascicles]

        if nerve_mode == NerveMode.PRESENT:
            nerve = Nerve.morphology_data(self.slides[0].nerve)
            morphology_input = {"Nerve": nerve, "Fascicles": fascicles}
        else:
            morphology_input = {"Nerve": None, "Fascicles": fascicles}

        self.configs[Config.SAMPLE.value]["Morphology"] = morphology_input

<<<<<<< HEAD
        sample_path = os.path.join('samples',
                                   str(self.search(Config.RUN, 'sample')),
                                   'sample.json')
=======
        sample_path = os.path.join(
            self.path(Config.SAMPLE, 'samples_path'),
            str(self.search(Config.RUN, 'sample')),
            'sample.json',
        )
>>>>>>> 49531d88

        TemplateOutput.write(self.configs[Config.SAMPLE.value], sample_path)

        self.morphology = morphology_input
        return self<|MERGE_RESOLUTION|>--- conflicted
+++ resolved
@@ -222,18 +222,7 @@
             cassette, number = (str(item) for item in (cassette, number))
 
             scale_was_copied = False
-<<<<<<< HEAD
             for directory_part in 'samples', str(sample_index), 'slides', cassette, number, 'masks':
-=======
-            for directory_part in (
-                samples_path,
-                str(sample_index),
-                'slides',
-                cassette,
-                number,
-                'masks',
-            ):
->>>>>>> 49531d88
 
                 if not os.path.exists(directory_part):
                     os.makedirs(directory_part)
@@ -745,17 +734,7 @@
         start_directory: str = os.getcwd()
 
         # get path to sample slides
-<<<<<<< HEAD
-        sample_path = os.path.join('samples',
-                                   str(self.search(Config.RUN, 'sample')),
-                                   'slides')
-=======
-        sample_path = os.path.join(
-            self.path(Config.SAMPLE, 'samples_path'),
-            str(self.search(Config.RUN, 'sample')),
-            'slides',
-        )
->>>>>>> 49531d88
+        sample_path = os.path.join('samples', str(self.search(Config.RUN, 'sample')), 'slides')
 
         # loop through the slide info (index i SHOULD correspond to slide in self.slides)
         for i, slide_info in enumerate(self.map.slides):
@@ -843,17 +822,7 @@
 
         self.configs[Config.SAMPLE.value]["Morphology"] = morphology_input
 
-<<<<<<< HEAD
-        sample_path = os.path.join('samples',
-                                   str(self.search(Config.RUN, 'sample')),
-                                   'sample.json')
-=======
-        sample_path = os.path.join(
-            self.path(Config.SAMPLE, 'samples_path'),
-            str(self.search(Config.RUN, 'sample')),
-            'sample.json',
-        )
->>>>>>> 49531d88
+        sample_path = os.path.join('samples', str(self.search(Config.RUN, 'sample')), 'sample.json')
 
         TemplateOutput.write(self.configs[Config.SAMPLE.value], sample_path)
 
