--- conflicted
+++ resolved
@@ -348,14 +348,10 @@
                 os.chdir(sub_start)
 
         os.chdir(start)
-<<<<<<< HEAD
-           
-    def saveimg(self, path: str,dims,separate:bool = False,colors = {'n':'red','i':'green','p':'blue'}, buffer = 0,nerve = True, outers = True,inners = True,outer_minus_inner = False,ids = []):
-=======
-    
+
     def saveimg(self, path: str,dims,separate:bool = False,colors = {'n':'red','i':'green','p':'blue'}, buffer = 0,nerve = True, outers = True,inners = True,outer_minus_inner = False,ids = []):
         #comments coming soon to a method near you
->>>>>>> f1004b88
+
         def prep_points(points):
             #adjusts plot points to dimensions and formats for PIL
             points = (points-dim_min+buffer)[:,0:2].astype(int)
@@ -415,15 +411,11 @@
                         location = (row['x']-dim_min[0]+buffer,img.height-row['y']+dim_min[1]-buffer)
                         iddraw.text(location,str(int(row['id'])),font = fnt,fill=0)
                 imgi.save(path['i'])
-<<<<<<< HEAD
-
     def deisland():
         pass #Flag: want this to check for certain countour size and remove if too small
     def expand_nerve():
         pass #flag: check for fascicle intersecting/outside of nerve boundary and do a clip offset+boolean
-=======
-                
->>>>>>> f1004b88
+
     # %% DISCLAIMER: this is depreciated and not well documented
     def reposition_fascicles(self, new_nerve: Nerve, minimum_distance: float = 10, seed: int = None):
         """
