--- conflicted
+++ resolved
@@ -186,23 +186,6 @@
         # index of line in output is s, write row containing of (r and p) to file
 
         # if active_srcs in sim config has key for the cuff in your model, use the list of contact weights
-<<<<<<< HEAD
-        try:
-            cuff = self.search(Config.MODEL, "cuff", "preset")
-        except:
-            print("WARNING: Active sources not implemented for multiple cuffs, using default")
-            cuff = "default"
-        if cuff in self.configs[Config.SIM.value]["active_srcs"].keys():
-            active_srcs_list = self.search(Config.SIM, "active_srcs", cuff)
-        else:
-            ss = self.search(Config.SIM, 'supersampled_bases', optional=True)
-            if ss is not None and ss['use'] == True:
-                self.throw(130)
-            # otherwise, use the default weights (generally you don't want to rely on this as cuffs have different
-            # numbers of contacts
-            active_srcs_list = self.search(Config.SIM, "active_srcs", "default")
-            print("\t\tWARNING: Attempting to use default value for active_srcs: {}".format(active_srcs_list))
-=======
         cuff_params = self.search(Config.MODEL, "cuff")
         stim = None
         rec = None
@@ -293,7 +276,6 @@
         ss = self.search(Config.SIM, 'supersampled_bases', optional=True)
         if ss is not None and ss['use'] == True:
             self.throw(130)
->>>>>>> 08c5ad5f
 
         #  loop over the contact weights, make sure the the values obey two rules:
         #      (1) current conservation
