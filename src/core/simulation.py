--- conflicted
+++ resolved
@@ -381,18 +381,10 @@
 
         for dirname in [f for f in os.listdir(source) if os.path.isdir(os.path.join(source, f))]:
             this_sample, this_model, this_sim, product_index = tuple(dirname.split('_'))
-
-<<<<<<< HEAD
-            if sample == this_sample and model == this_model and sim == this_sim:
+            if sample == int(this_sample) and model == int(this_model) and sim == int(this_sim):
                 shutil.rmtree(os.path.join(sim_dir, product_index))
                 shutil.copytree(os.path.join(source, dirname), os.path.join(sim_dir, product_index))
-=======
-            if sample == int(this_sample) and model == int(this_model) and sim == int(this_sim):
-                shutil.copytree(
-                    os.path.join(source, dirname),
-                    os.path.join(sim_dir, product_index)
-                )
->>>>>>> 3422af43
+
 
     def potentials_exist(self, sim_dir: str) -> bool:
         """
