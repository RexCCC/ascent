import copy
import os

import itertools

<<<<<<< HEAD
from . import FiberSet
=======
from org.json import JSONArray

>>>>>>> e1e4386e
from .waveform import Waveform
from src.core import Sample
from src.utils import Exceptionable, Configurable, Saveable, SetupMode, Config, WriteMode


class Simulation(Exceptionable, Configurable, Saveable):

    def __init__(self, sample: Sample, exception_config: list):

        # Initializes superclasses
        Exceptionable.__init__(self, SetupMode.OLD, exception_config)
        Configurable.__init__(self)

        self.sample = sample
        self.factors = dict()
        self.wave_product = []
        self.wave_key = []
        self.fiberset_product = []
        self.fiberset_key = []
        self.src_product = []
        self.master_product = []

# TODO, sum C_i = 0 (contact weights), sum abs(C_i) = 2 unless monopolar in which case =1

    def resolve_factors(self):

        if len(self.factors.items()) > 0:
            self.factors = dict()

        def search(dictionary, remaining_n_dims, path):
            if remaining_n_dims < 1:
                return
            for key, value in dictionary.items():
                if type(value) == list and len(value) > 1:
                    # print('adding key {} to sub {}'.format(key, sub))
                    self.factors[path + '.' + key] = value
                    remaining_n_dims -= 1
                elif type(value) == dict:
                    # print('recurse: {}'.format(value))
                    search(value, remaining_n_dims, path + '.' + key)

        for flag in ['fibers', 'waveform']:
            search(
                self.configs[Config.SIM.value][flag],
                self.search(Config.SIM, "n_dimensions"),
                flag
            )

        return self


    def write_fibers(self, sim_directory: str):
        # loop PARAMS in here, but loop HISTOLOGY in FiberSet object
        # TODO: finish method!

        directory = os.path.join(sim_directory, 'fibers')
        if not os.path.exists(directory):
            os.makedirs(directory)

        self.fibersets = []
        fiberset_factors = {key: value for key, value in self.factors.items() if key.split('.')[0] == 'fibers'}

        self.fiberset_key = list(fiberset_factors.keys())
        self.fiberset_product = list(itertools.product(*fiberset_factors.values()))

        for i, wave_set in enumerate(self.fiber_product):

            sim_copy = copy.deepcopy(self.configs[Config.SIM.value])
            for path, value in zip(self.fiber_key, list(wave_set)):
                path_parts = path.split('.')
                pointer = sim_copy
                for path_part in path_parts[:-1]:
                    pointer = pointer[path_part]
                pointer[path_parts[-1]] = value

            fiberset = FiberSet(self.configs[Config.EXCEPTIONS.value])
            fiberset \
                .add(SetupMode.OLD, Config.SIM, sim_copy) \
                .add(SetupMode.OLD, Config.MODEL, self.configs[Config.MODEL.value]) \
                .init_post_config() \
                .generate() \
                .write(WriteMode.DATA, os.path.join(directory, str(i)))

            self.waveforms.append(fiberset)


        pass

    def write_waveforms(self, sim_directory: str):
        directory = os.path.join(sim_directory, 'waveforms')
        if not os.path.exists(directory):
            os.makedirs(directory)

        self.waveforms = []
        wave_factors = {key: value for key, value in self.factors.items() if key.split('.')[0] == 'waveform'}

        self.wave_key = list(wave_factors.keys())
        self.wave_product = list(itertools.product(*wave_factors.values()))

        for i, wave_set in enumerate(self.wave_product):

            sim_copy = copy.deepcopy(self.configs[Config.SIM.value])
            for path, value in zip(self.wave_key, list(wave_set)):
                path_parts = path.split('.')
                pointer = sim_copy
                for path_part in path_parts[:-1]:
                    pointer = pointer[path_part]
                pointer[path_parts[-1]] = value

            waveform = Waveform(self.configs[Config.EXCEPTIONS.value])
            waveform \
                .add(SetupMode.OLD, Config.SIM, sim_copy) \
                .add(SetupMode.OLD, Config.MODEL, self.configs[Config.MODEL.value]) \
                .init_post_config() \
                .generate() \
                .write(WriteMode.DATA, os.path.join(directory, str(i)))

            self.waveforms.append(waveform)





        # search(
        #     {key: value for key, value in self.configs[Config.SIM.value].items() if key in loopable},
        #     self.search(Config.SIM, "n_dimensions")
        # )

        return self

<<<<<<< HEAD
=======
    def validate_srcs(self):
        #  /potentials key (index ) - values pXsrcs
        # index of the line is s, write row containing of p and src index to file
        src_combo_list = self.search(Config.SIM, "active_srcs")
        if sum*()


>>>>>>> e1e4386e
    ############################


    def build_sims(self):
        pass
        print("here")
        # loop cartesian product
        # build_file_structure()
        # build paths
        # build_hoc()
        # copy_trees()

    def _build_file_structure(self):
        pass
    def _copy_trees(self, trees=None):
        if trees is None:
            trees = ['Ve_data', 'waveforms']

    def _build_hoc(self):
        pass<|MERGE_RESOLUTION|>--- conflicted
+++ resolved
@@ -3,13 +3,7 @@
 
 import itertools
 
-<<<<<<< HEAD
-from . import FiberSet
-=======
-from org.json import JSONArray
-
->>>>>>> e1e4386e
-from .waveform import Waveform
+from . import FiberSet, Waveform
 from src.core import Sample
 from src.utils import Exceptionable, Configurable, Saveable, SetupMode, Config, WriteMode
 
@@ -139,16 +133,13 @@
 
         return self
 
-<<<<<<< HEAD
-=======
+
     def validate_srcs(self):
         #  /potentials key (index ) - values pXsrcs
         # index of the line is s, write row containing of p and src index to file
         src_combo_list = self.search(Config.SIM, "active_srcs")
         if sum*()
 
-
->>>>>>> e1e4386e
     ############################
 
 
