#!/usr/bin/env python3.7

"""Defines Simulation class.

The copyrights of this software are owned by Duke University.
Please refer to the LICENSE and README.md files for licensing
instructions. The source code can be found on the following GitHub
repository: https://github.com/wmglab-duke/ascent
"""

import copy
import distutils.dir_util as du
import itertools
import json
import os
import pickle
import re
import shutil
import sys
import warnings
from typing import List, Tuple

import numpy as np
import scipy.interpolate as sci

from src.core import Sample
from src.utils import Config, Configurable, Env, ExportMode, IncompatibleParametersError, Saveable, SetupMode, WriteMode

from .fiberset import FiberSet
from .hocwriter import HocWriter
from .waveform import Waveform


def get_z_coords(root, file):
    """Get the z-coords for the fiber.

    :param root: root of the fiber file
    :param file: fiber file to get z-coords from
    :return: z-coords
    """
    with open(os.path.join(root, file)) as coords_file:
        coords_file_lines = coords_file.readlines()[1:]
        coords = []
        for coords_file_line in coords_file_lines:
            coords = np.append(
                coords,
                float(coords_file_line.split(' ')[2]),  # this is the z coord
            )
    return coords


class Simulation(Configurable, Saveable):
    """Class for managing the simulation."""

    def __init__(self, sample: Sample):
        """Initialize the simulation class.

        :param sample:  Sample object
        """
        # Initializes superclass
        Configurable.__init__(self)

        self.n_bases = None
        self.waveforms = []
        self.fibersets = []
        self.ss_fibersets = []
        self.sample = sample
        self.factors = {}
        self.wave_product = []
        self.wave_key = []
        self.fiberset_product = []
        self.fiberset_key = []
        self.fiberset_map_pairs: List[Tuple[List, List]] = []
        self.ss_fiberset_map_pairs: List[Tuple[List, List]] = []
        self.src_product = []
        self.rec_product = []
        self.src_key = []
        self.rec_key = []
        self.potentials_product = []
        self.master_product_indices = []  # order: potentials (active_src, fiberset), waveform
        self.ss_product = []  # order: (contact index, fiberset)

    def load(self, path: str) -> 'Simulation':
        """Load in a simulation from a path.

        :param path: path to the Python object to load
        :return: Python object at path
        """
        with open(path, 'rb') as f:
            return pickle.load(f)

    def load_json(self, config_path: str):
        """Load in json data and returns to user, assuming it has already been validated.

        :param config_path: the string path to load up
        :return: json data (usually dict or list)
        """
        with open(config_path) as h:
            return json.load(h)

    def resolve_factors(self) -> 'Simulation':
        """Find the factors that are used in the simulation from fibers, waveform, and supersampled_bases.

        :raises ValueError: if n_dimensions in simulation does not match the number of looped parameters
        :return: Instance of Simulation
        """
        if len(self.factors.items()) > 0:
            self.factors = {}

        def search(dictionary, path):
            """Search for a key in a dictionary with value that is a list.

            :param dictionary: dictionary that will be searched
            :param path: path to the key to search for
            :raises ValueError: if any lists have length 1
            """
            for key, value in dictionary.items():
                if type(value) == list and len(value) > 1:
                    self.factors[path + '->' + key] = value
                elif type(value) == list and len(value) <= 1:
                    print("ERROR:", key, "is a list, but has length", len(value))
                    raise ValueError(
                        "If type list, loopable sim parameters must have length greater than 1. "
                        "For a single (non-looping) value, use a Double."
                    )
                elif type(value) == dict:
                    search(value, path + '->' + key)

        for flag in ['fibers', 'waveform', 'supersampled_bases']:
            if flag in self.configs[Config.SIM.value]:
                search(self.configs[Config.SIM.value][flag], flag)

        if len(self.factors.items()) != self.search(Config.SIM, "n_dimensions"):
            raise ValueError("sims->n_dimensions does not equal the number of parameter dimensions given in Sim")

        return self

    def write_fibers(self, sim_directory: str) -> 'Simulation':
        """Write fibers to files for each FiberSet in the simulation and create the fiberset_product and fiberset_keys.

        :param sim_directory: directory of the simulation
        :return: self
        """
        fibersets_directory = os.path.join(sim_directory, 'fibersets')
        # loop PARAMS in here, but loop HISTOLOGY in FiberSet object
        os.makedirs(fibersets_directory, exist_ok=True)

        fiberset_factors = {key: value for key, value in self.factors.items() if key.split('->')[0] == 'fibers'}

        self.fiberset_key = list(fiberset_factors.keys())

        self.fiberset_product = list(itertools.product(*fiberset_factors.values()))

        for i, fiberset_set in enumerate(self.fiberset_product):
            fiberset_directory = os.path.join(fibersets_directory, str(i))
            os.makedirs(fibersets_directory, exist_ok=True)

            sim_copy = self._copy_and_edit_config(self.configs[Config.SIM.value], self.fiberset_key, list(fiberset_set))

            fiberset = FiberSet(self.sample)
            fiberset.add(SetupMode.OLD, Config.SIM, sim_copy).add(
                SetupMode.OLD, Config.RUN, self.configs[Config.RUN.value]
            ).add(SetupMode.OLD, Config.MODEL, self.configs[Config.MODEL.value]).add(
                SetupMode.OLD, Config.CLI_ARGS, self.configs[Config.CLI_ARGS.value]
            ).generate(
                sim_directory, super_sample=False
            ).write(
                WriteMode.DATA, fiberset_directory
            )

            self.fiberset_map_pairs.append((fiberset.out_to_fib, fiberset.out_to_in))
            self.fibersets.append(fiberset)

        if self.search(Config.SIM, 'supersampled_bases', 'generate', optional=True):
            ss_fibercoords_directory = os.path.join(sim_directory, 'ss_coords')
            os.makedirs(ss_fibercoords_directory, exist_ok=True)

            fiberset = FiberSet(self.sample)
            fiberset.add(SetupMode.OLD, Config.SIM, self.configs[Config.SIM.value]).add(
                SetupMode.OLD, Config.RUN, self.configs[Config.RUN.value]
            ).add(SetupMode.OLD, Config.MODEL, self.configs[Config.MODEL.value]).add(
                SetupMode.OLD, Config.CLI_ARGS, self.configs[Config.CLI_ARGS.value]
            ).generate(
                sim_directory, super_sample=True
            ).write(
                WriteMode.DATA, ss_fibercoords_directory
            )

            self.ss_fiberset_map_pairs.append((fiberset.out_to_fib, fiberset.out_to_in))
            self.ss_fibersets.append(fiberset)

        return self

    def interpolate_2d(self, down_coords, super_coords, data_vector):
        """Interpolate the data vector onto the down-sampled coords to match section in NEURON.

        :param down_coords: down-sampled coords
        :param super_coords: super-sampled coords
        :param data_vector: data vector to interpolate
        :return: interpolated data vector at down-sampled coords
        """
        f = sci.interp1d(super_coords, data_vector)
        output = f(down_coords)

        return output

    def write_waveforms(self, sim_directory: str) -> 'Simulation':
        """Write waveforms to files for each Waveform in the simulation. Create the waveform_product and waveform_keys.

        :param sim_directory: directory of the simulation
        :return: self
        """
        directory = os.path.join(sim_directory, 'waveforms')
        os.makedirs(directory, exist_ok=True)

        wave_factors = {key: value for key, value in self.factors.items() if key.split('->')[0] == 'waveform'}

        self.wave_key = list(wave_factors.keys())
        self.wave_product = list(itertools.product(*wave_factors.values()))

        for i, wave_set in enumerate(self.wave_product):
            sim_copy = self._copy_and_edit_config(self.configs[Config.SIM.value], self.wave_key, list(wave_set))

            waveform = Waveform()

            waveform.add(SetupMode.OLD, Config.SIM, sim_copy).add(
                SetupMode.OLD, Config.MODEL, self.configs[Config.MODEL.value]
            ).add(
                SetupMode.OLD, Config.CLI_ARGS, self.configs[Config.CLI_ARGS.value]
            ).init_post_config().generate().write(
                WriteMode.DATA, os.path.join(directory, str(i))
            )
            path = sim_directory + f'/plots/waveforms/{i}.png'
            os.makedirs(sim_directory + '/plots/waveforms', exist_ok=True)

            waveform.plot(final=True, path=path)

            if self.search(Config.RUN, "popup_plots", optional=True) is True:
                waveform.plot(final=True, path=None)

            self.waveforms.append(waveform)

        return self

    def validate_srcs(self, sim_directory) -> 'Simulation':  # noqa: C901
        # TODO: come back and reduce function complexity
        """Validate the active_srcs in the simulation config.

        :param sim_directory: Path to simulation directory
        :raises IncompatibleParametersError: if supersampling and active_srcs is default
        :raises ValueError: if any active_srcs include a value greater than 1 or less than -1
        :raises ValueError: if active_srcs do not abide by unitary constraints
        :return: self
        """
        # potentials key (s) = (r x p)
        # index of line in output is s, write row containing of (r and p) to file

        # if active_srcs in sim config has key for the cuff in your model, use the list of contact weights
        cuff_params = self.search(Config.MODEL, "cuff")
        stim = None
        rec = None
        if len(cuff_params) > 1:
            # check that "active_srcs" and "active_recs" are both in Sim
            if not all(key in self.configs[Config.SIM.value] for key in ['active_srcs', 'active_recs']):
                raise ValueError("Missing \"active_srcs\" or \"active_recs\" in Sim")
            stim = True
            rec = True
            # cannot rely on 'default'

            model_cuff_indices = []
            for params in cuff_params:
                model_cuff_indices.append(params['index'])

            if len(model_cuff_indices) != len(set(model_cuff_indices)):
                raise IncompatibleParametersError(
                    "Cannot have duplicate cuff indices - i.e., same cuff as stim and record"
                )

        elif len(cuff_params) == 1:
            if not [key in self.configs[Config.SIM.value] for key in ['active_srcs', 'active_recs']].count(True) == 1:
                raise ValueError("One cuff in Model was given, but values given for both active_srcs and active_recs.")
            if 'active_srcs' in self.configs[Config.SIM.value]:
                stim = True
                rec = False
            if 'active_recs' in self.configs[Config.SIM.value]:
                stim = False
                rec = True

        if stim and not rec:
            # can rely on 'default'
            src_cuff = cuff_params[0]['preset']  # TODO: make cuff_params into [] if only 1 cuff is provided?
            if src_cuff in self.configs[Config.SIM.value]["active_srcs"]:
                active_srcs_list = self.search(Config.SIM, "active_srcs", src_cuff)
            else:
                # otherwise, use the default weights (generally you don't want to rely on this as cuffs have different
                # numbers of contacts)
                active_srcs_list = self.search(Config.SIM, "active_srcs", "default")
                print(f"\t\tWARNING: Attempting to use default value for active_srcs: {active_srcs_list}")
            active_recs_list = None

        elif rec and not stim:
            rec_cuff = cuff_params[0]['preset']
            if rec_cuff in self.configs[Config.SIM.value]["active_recs"]:
                active_recs_list = self.search(Config.SIM, "active_recs", rec_cuff)
            else:
                # otherwise, use the default weights (generally you don't want to rely on this as cuffs have different
                # numbers of contacts)
                active_recs_list = self.search(Config.SIM, "active_recs", "default")
                print(f"\t\tWARNING: Attempting to use default value for active_recs: {active_recs_list}")
            active_srcs_list = None

        else:  # rec and stim
            sim_cuff_indices = [
                self.search(Config.SIM, "active_recs", "cuff_index"),
                self.search(Config.SIM, "active_srcs", "cuff_index"),
            ]
            if len(sim_cuff_indices) != len(set(sim_cuff_indices)):
                raise IncompatibleParametersError(
                    "Cannot have duplicate cuff indices - i.e., same cuff as stim and record"
                )
            if set(model_cuff_indices) != set(sim_cuff_indices):
                raise ValueError(
                    "Pairs of stim and record indices cannot match between Model->cuffs->indices \
                    and Sim->active_srcs/recs->cuff_indices"
                )

            src_cuff_index = self.search(Config.SIM, "active_srcs", "cuff_index")
            rec_cuff_index = self.search(Config.SIM, "active_recs", "cuff_index")

            src_cuff, rec_cuff = None, None
            for params in cuff_params:
                if params["index"] == src_cuff_index:
                    src_cuff = params["preset"]
                elif params["index"] == rec_cuff_index:
                    rec_cuff = params["preset"]
            if src_cuff is None or rec_cuff is None:
                raise ValueError("Failed to pair Model's cuffs to recs and srcs weights")

            active_srcs_list = self.search(Config.SIM, "active_srcs", src_cuff)
            active_recs_list = self.search(Config.SIM, "active_recs", rec_cuff)

        if stim:
            srcs_it = iter(active_srcs_list)
            n_stim_bases = len(next(srcs_it))
            if not all(len(src) == n_stim_bases for src in srcs_it):
                raise ValueError(
                    "The length of the weights in Sim->active_srcs AND/OR Sim->active_recs is not consistent,\
                    and therefore cannot be correct"
                )

        if rec:
            recs_it = iter(active_recs_list)
            n_rec_bases = len(next(recs_it))
            if not all(len(rec) == n_rec_bases for rec in recs_it):
                raise ValueError(
                    "The length of the weights in Sim->active_srcs AND/OR Sim->active_recs is not consistent,\
                    and therefore cannot be correct"
                )

        ss = self.search(Config.SIM, 'supersampled_bases', optional=True)
        if ss is not None and ss['use'] is True:
            raise IncompatibleParametersError(
                "Using default active_srcs is not allowed when running supersampled bases"
            )

        #  loop over the contact weights, make sure the values obey two rules:
        #      (1) current conservation
        #      (2) unitary amounts solved for bases in COMSOL: if n_srcs > 1 then sum(abs) = 2, sum = 0
        #                                                      if n_srcs = 1 then = 1 (special case)
        for srcs in active_srcs_list + active_recs_list:
            active_src_abs = [abs(src_weight) for src_weight in srcs]
            if not all(abs(i) <= 1 for i in active_src_abs):
                raise ValueError(
                    "Contact weight in Sim (active_srcs) is greater than +1 or less than -1 which is not allowed"
                )

            if len(srcs) == 1 and sum(srcs) not in [1, -1]:  # TODO: consider adding zero.
                raise ValueError("active_srcs_list provided does not abide by unitary current input response")

        self.n_bases = len(active_srcs_list[0]) + len(active_recs_list[0])

        self.potentials_product = list(
            itertools.product(
                list(range(len(active_srcs_list))),
                list(range(len(active_recs_list))),
                list(range(len(self.fiberset_product))),
            )
        )

<<<<<<< HEAD
        self.ss_product = list(itertools.product(list(range(len(active_srcs_list[0]))), [0]))

        self.src_key = ['->'.join(['active_srcs', src_cuff])]
        self.rec_key = ['->'.join(['active_recs', rec_cuff])]
        self.src_product = active_srcs_list
        self.rec_product = active_recs_list
=======
        self.src_key = ['->'.join(['active_srcs', cuff])]
>>>>>>> 429521b8

        # loop over product
        output = [len(self.potentials_product)]
        for active_src_select, active_rec_select, fiberset_select in self.potentials_product:
            output.append((active_src_select, active_rec_select, fiberset_select))

        s_s = range(len(self.potentials_product))
        q_s = range(len(self.wave_product))
        prods = list(itertools.product(s_s, q_s))
        self.master_product_indices = prods

        return self

    def n_sim_setup(self, potentials_ind, sim_dir, sim_num, t, waveform_ind):
        """Set up the neuron simulation directory and the inputs for the simulation.

        :param potentials_ind: indices of the potentials to use in the simulation
        :param sim_dir: directory of the simulation
        :param sim_num: index of the Sim
        :param t: master product index
        :param waveform_ind: index of the waveform to use in the simulation
        :return: active_src_vals, active_rec_vals, fiberset_ind, nsim_inputs_directory
        """
        # build file structure sim/#/n_sims/t/data/(inputs and outputs)
        self._build_file_structure(os.path.join(sim_dir, str(sim_num)), t)
        nsim_inputs_directory = os.path.join(sim_dir, str(sim_num), 'n_sims', str(t), 'data', 'inputs')
        # copy corresponding waveform to sim/#/n_sims/t/data/inputs
        source_waveform_path = os.path.join(sim_dir, str(sim_num), "waveforms", f"{waveform_ind}.dat")
        destination_waveform_path = os.path.join(
            sim_dir, str(sim_num), "n_sims", str(t), "data", "inputs", "waveform.dat"
        )
        if not os.path.isfile(destination_waveform_path):
            shutil.copyfile(source_waveform_path, destination_waveform_path)
        # get source, waveform, and fiberset values for the corresponding neuron simulation t
        active_src_ind, active_rec_ind, fiberset_ind = self.potentials_product[potentials_ind]
        active_src_vals = [self.src_product[active_src_ind]]
        active_rec_vals = [self.rec_product[active_rec_ind]]  # old code had [active_src_ind]
        wave_vals = self.wave_product[waveform_ind]
        fiberset_vals = self.fiberset_product[fiberset_ind]
        # pare down simulation config to no lists of parameters (corresponding to the neuron simulation index t)
        sim_copy = self._copy_and_edit_config(
            self.configs[Config.SIM.value], self.src_key, active_src_vals, copy_again=False
        )
        sim_copy = self._copy_and_edit_config(sim_copy, self.rec_key, active_rec_vals, copy_again=False)
        sim_copy = self._copy_and_edit_config(sim_copy, self.wave_key, wave_vals, copy_again=False)
        sim_copy = self._copy_and_edit_config(sim_copy, self.fiberset_key, fiberset_vals, copy_again=False)
        # save the paired down simulation config to its corresponding neuron simulation t folder
        with open(os.path.join(sim_dir, str(sim_num), "n_sims", str(t), f"{t}.json"), "w") as handle:
            handle.write(json.dumps(sim_copy, indent=2))
        n_tsteps = len(self.waveforms[waveform_ind].wave)
        # add config and write launch.hoc
        n_sim_dir = os.path.join(sim_dir, str(sim_num), "n_sims", str(t))
        hocwriter = HocWriter(os.path.join(sim_dir, str(sim_num)), n_sim_dir)
        hocwriter.add(SetupMode.OLD, Config.MODEL, self.configs[Config.MODEL.value]).add(
            SetupMode.OLD, Config.SIM, sim_copy
        ).add(SetupMode.OLD, Config.CLI_ARGS, self.configs[Config.CLI_ARGS.value]).build_hoc(n_tsteps)
        return active_src_vals[0], active_rec_vals[0], fiberset_ind, nsim_inputs_directory

    def get_bases(self, file: str, sim_dir: str, source_sim: int, fiberset_ind: int = None):
        """Get the bases potentials for the simulation, and the corresponding fiberset/ss coords.

        :param file: fiber file get bases from
        :param sim_dir: directory of the simulation
        :param source_sim: index of the source simulation from which the bases are taken
        :param fiberset_ind: index of the fiberset
        :raises ValueError: if the bases file or folder does not exist
        :return: coords, bases
        """
        bases = [None for _ in range(self.n_bases)]
        for basis_ind in range(self.n_bases):
            if fiberset_ind is not None:
                # NOT super sampled bases
                bases_path = os.path.join(
                    sim_dir, str(source_sim), 'fibersets_bases', str(fiberset_ind), str(basis_ind)
                )
                coords_path = os.path.join(sim_dir, str(source_sim), 'fibersets', str(fiberset_ind))
            else:
                # YES super sampled bases
                bases_path = os.path.join(sim_dir, str(source_sim), 'ss_bases', str(basis_ind))
                coords_path = os.path.join(sim_dir, str(source_sim), 'ss_coords')

            # TODO: where does this go now... this was on edgar branch.
            ''' cap = False # noqa: E800
            # if 'active_recs' in self.configs['sims'].keys() and 'active_srcs' in self.configs['sims'].keys():
            #     cap = True
            # potentials_directory = os.path.join(sim_dir, str(sim_num), 'potentials', str(p))
            '''
            if not os.path.exists(bases_path):
                raise ValueError(f"bases_path {bases_path} does not exist")

            if not os.path.exists(os.path.join(bases_path, file)):
                raise ValueError(f"bases_path {os.path.join(bases_path, file)} does not exist")
            else:
                bases[basis_ind] = np.loadtxt(os.path.join(bases_path, file))[1:]

        return coords_path, bases

    def validate_ss_dz(self, supersampled_bases, sim_dir):
        """Validate the ss_dz in the simulation. Make sure that the parent SS dz is the same as this one.

        :param supersampled_bases: information about the supersampled bases from Sim
        :param sim_dir: directory of the source simulation with previously supersampled bases
        :raises FileNotFoundError: if the supersampled source sim is not found
        :raises ValueError: if the supersampled source sim has a different ss_dz
        :return: None
        """
        source_sim = supersampled_bases.get('source_sim')

        # check that dz in source_sim matches the dz (if provided) in current sim
        source_sim_obj_dir = os.path.join(sim_dir, str(source_sim))

        if not os.path.exists(source_sim_obj_dir):
            raise FileNotFoundError(
                "Source Sim (i.e. source_sim in Sim->supersampled_bases) does not exist. "
                "Either set proper source_sim that has your previously supersampled potentials or set use to false."
            )

        source_sim_obj_file = os.path.join(source_sim_obj_dir, 'sim.obj')

        source_simulation: Simulation = self.load(source_sim_obj_file)

        source_dz = source_simulation.configs['sims']['supersampled_bases']['dz']

        if 'dz' in supersampled_bases:
            if supersampled_bases.get('dz') != source_dz:
                raise ValueError("Supersampling dz does not match source simulation dz")
        elif 'dz' not in supersampled_bases:
            warnings.warn(
                f'dz not provided in Sim, so will accept dz={source_dz} specified in source Sim', stacklevel=2
            )

        return self

    def build_n_sims(self, sim_dir, sim_num) -> 'Simulation':
        """Set up the neuron simulation for the given simulation.

        :param sim_dir: directory of the simulation we are building n_sims for
        :param sim_num: index of the simulation we are building n_sims for
        :return: self
        """

        def make_inner_fiber_diam_key(my_fiberset_ind, my_nsim_inputs_directory, my_potentials_directory, my_file):
            """Make the key for the inner-fiber-diameter key file.

            :param my_fiberset_ind: index of the fiberset
            :param my_nsim_inputs_directory: directory of the neuron simulation inputs
            :param my_potentials_directory: directory of the potentials
            :param my_file: file we are making
            :return: None
            """
            inner_fiber_diam_key = []
            diams = np.loadtxt(os.path.join(my_potentials_directory, my_file), unpack=True, ndmin=1)
            for fiber_ind in range(diams.size):
                diam = diams[fiber_ind]

                inner, fiber = self.indices_fib_to_n(my_fiberset_ind, fiber_ind)

                inner_fiber_diam_key.append((inner, fiber, diam))

            inner_fiber_diam_key_filename = os.path.join(my_nsim_inputs_directory, 'inner_fiber_diam_key.obj')
            with open(inner_fiber_diam_key_filename, 'wb') as f:
                pickle.dump(inner_fiber_diam_key, f)
                f.close()

            return None

        supersampled_bases: dict = self.search(Config.SIM, 'supersampled_bases', optional=True)
        do_supersample: bool = supersampled_bases is not None and supersampled_bases.get('use') is True
        # loops through n_sims
        for t, (potentials_ind, waveform_ind) in enumerate(self.master_product_indices):
            active_src_vals, active_rec_vals, fiberset_ind, nsim_inputs_directory = self.n_sim_setup(
                potentials_ind, sim_dir, sim_num, t, waveform_ind
            )
            # STOPPED HERE... Pick up next time. src_mappings needs to be updated since updating im.json structure.
            src_bases_indices, rec_bases_indices = self.srcs_mapping(sim_dir)
            print(f"Src bases: {src_bases_indices}, rec bases: {rec_bases_indices}")

            fiberset_directory = os.path.join(sim_dir, str(sim_num), 'fibersets', str(fiberset_ind))

            print(active_src_vals, active_rec_vals)
            # what if no active_rec_vals?
            # Better appraoch: have 'src_bases_indices' return a 2D array
            # [[bases indices cuff 1], [bases indices cuff 2], ...]. Bases coupled together based on index.
            for fname_prefix, weights, bases_indices in zip(
                ['src', 'rec'], [active_src_vals, active_rec_vals], [src_bases_indices, rec_bases_indices]
            ):
                print(f"Loop for {fname_prefix}...:\n\tweights = {weights}\n\tbases indices = {bases_indices}")
                if not any(np.isnan(weights)):  # TODO: This might break if only stim cuffs are given..
                    # get the weights in order of the bases,
                    # since the weights are for a single cuff, but the bases span cuffs
                    all_weights = list(np.zeros(self.n_bases))
                    for i, basis_index in enumerate(bases_indices):
                        all_weights[basis_index] = weights[i]

                    for root, _, files in os.walk(fiberset_directory):
                        for file in files:
                            if re.match('[0-9]+\\.dat', file):
                                master_fiber_index = int(file.split('.')[0])
                                inner_index, fiber_index = self.indices_fib_to_n(fiberset_ind, master_fiber_index)
                                filename_dat = f'{fname_prefix}_inner{inner_index}_fiber{fiber_index}.dat'

                                if not do_supersample:  # and not cap:
                                    # getting potentials from fibersets_bases
                                    # fibersets_bases\<fiberset_index>\<basis_index>\<fibers>
                                    _, bases = self.get_bases(file, sim_dir, sim_num, fiberset_ind)
                                    neuron_potentials_input = self.weight_bases(all_weights, bases)

                                else:  # lif do_supersample:
                                    # getting potentials from supersampled bases
                                    # ss_bases\<basis_index>\<fibers>
                                    self.validate_ss_dz(supersampled_bases, sim_dir)
                                    source_sim = supersampled_bases.get('source_sim')
                                    ss_coords_root, ss_bases = self.get_bases(file, sim_dir, source_sim)
                                    weighted_ss_bases = self.weight_bases(all_weights, ss_bases)
                                    fiber_coords = get_z_coords(root, file)
                                    ss_coords = get_z_coords(ss_coords_root, file)
                                    neuron_potentials_input = self.interpolate_2d(
                                        fiber_coords, ss_coords, weighted_ss_bases
                                    )

                                # elif cap: #TODO: what about super sampled and cap at the same time?

                                np.savetxt(
                                    os.path.join(nsim_inputs_directory, filename_dat),
                                    neuron_potentials_input,
                                    fmt='%0.18f',
                                    header=str(len(neuron_potentials_input)),
                                    comments='',
                                )
                            elif file == 'diams.txt':
                                make_inner_fiber_diam_key(
                                    fiberset_ind,
                                    nsim_inputs_directory,
                                    fiberset_directory,
                                    file,
                                )

        return self

    def srcs_mapping(self, sim_dir):
        """Get the bases indices of the sources contacts for the simulation from COMSOL's Identifier Manager.

        :param sim_dir: directory of the simulation
        :return: recording bases indices, sources bases indices
        """
        # what is the cuff index of the active_srcs in Sim?
        src_cuff_index = self.configs[Config.SIM.value]['active_srcs'][
            'cuff_index'
        ]  # sim_copy['active_srcs']['cuff_index']
        # what is the cuff index of the active_recs in Sim?
        rec_cuff_index = self.configs[Config.SIM.value]['active_recs'][
            'cuff_index'
        ]  # sim_copy['active_recs']['cuff_index']
        print(f"src mappings: src: {src_cuff_index}, rec: {rec_cuff_index}")
        # using the cuff indices in Sim, what are the bases files using the cuff_indexes saved in im.json?
        # TODO: Reading im_path from this source does not work when recycling multi-cuff meshes...
        im_path = os.path.join(os.path.split(sim_dir)[0], 'mesh', 'im.json')
        im_config = self.load_json(im_path)

        src_bases_indices = []
        rec_bases_indices = []
        current_ids = im_config['currentIDs']
        for c_id in current_ids.keys():
            if int(current_ids[c_id]['cuff_index']) == src_cuff_index:
                src_bases_indices.append(int(c_id) - 1)
            elif int(current_ids[c_id]['cuff_index']) == rec_cuff_index:
                rec_bases_indices.append(int(c_id) - 1)

        src_bases_indices.sort()
        rec_bases_indices.sort()

        return src_bases_indices, rec_bases_indices

    def get_ss_bases(self, active_src_vals, file, sim_dir, source_sim, ss_bases):
        """Get the supersampled bases for the given simulation.

        :param active_src_vals: active source values (weights)
        :param file: file we are getting the supersampled bases from
        :param sim_dir: directory of simulations
        :param source_sim: source simulation index where the supersampled bases are from
        :param ss_bases: supersampled bases values
        :raises FileNotFoundError: if the supersampled potentials are not found
        :return: the path to the supersampled bases coordinates, ss_bases
        """
        ss_fiberset_path = os.path.join(sim_dir, str(source_sim), 'ss_coords')

        for basis_ind in range(len(active_src_vals[0])):
            ss_bases_src_path = os.path.join(sim_dir, str(source_sim), 'ss_bases', str(basis_ind))

            if not os.path.exists(ss_bases_src_path) or not os.path.exists(os.path.join(ss_bases_src_path, file)):
                raise FileNotFoundError(
                    "Trying to use super-sampled potentials that do not exist. "
                    "(hint: check that if 'use' is true 'generate' was also true for the source Sim)."
                )
            else:
                ss_bases[basis_ind] = np.loadtxt(os.path.join(ss_bases_src_path, file))[1:]

        return ss_fiberset_path, ss_bases

    def weight_bases(self, weights, bases):
        """Weight the bases.

        :param weights: weights to weight the bases with (defined in Sim Config active_srcs, active_recs)
        :param bases: vector of bases to weight for each active source/rec
        :return: weighted bases
        """
        weighted_potentials = np.zeros(len(bases[0]))
        for src_ind, src_weight in enumerate(weights):
            weighted_potentials += bases[src_ind] * src_weight

        return weighted_potentials

    def indices_fib_to_n(self, fiberset_ind, fiber_ind) -> Tuple[int, int]:
        """Get inner and fiber indices from fiber index and fiberset_index.

        :param fiberset_ind: fiberset index
        :param fiber_ind: fiber index within fiberset
        :return: (l, k) as in "inner<l>_fiber<k>.dat" for NEURON sim
        """

        def search(arr, target) -> Tuple[int, int, int]:
            for a, outer in enumerate(arr):
                for b, inner in enumerate(outer):
                    for c, fib in enumerate(inner):
                        if fib == target:
                            return a, b, c

        out_fib, out_in = self.fiberset_map_pairs[fiberset_ind]
        i, j, k = search(out_fib, fiber_ind)
        return out_in[i][j], k

    def indices_n_to_fib(self, fiberset_index, inner_index, local_fiber_index) -> Tuple[int, int]:
        """Get fiber index from inner and local fiber indices.

        :param fiberset_index: fiberset index
        :param inner_index: inner index
        :param local_fiber_index: local fiber index
        :return: fiber index within fiberset
        """

        def search(arr, target) -> Tuple[int, int]:
            for a, outer in enumerate(arr):
                for b, inner in enumerate(outer):
                    if inner == target:
                        return a, b

        out_fib, out_in = self.fiberset_map_pairs[fiberset_index]
        i, j = search(out_in, inner_index)
        return out_fib[i][j][local_fiber_index]

    @staticmethod
    def _build_file_structure(sim_obj_dir, t):
        """Build the file structure for the simulation.

        :param sim_obj_dir: simulation object directory for sim in question
        :param t: master production index
        """
        sim_dir = os.path.join(sim_obj_dir, "n_sims", str(t))

        if not os.path.exists(sim_dir):
            subfolder_names = ["inputs", "outputs"]
            for subfolder_name in subfolder_names:
                # for cuffType in ["src", "rec"]:
                os.makedirs(os.path.join(sim_dir, "data", subfolder_name))  # , cuffType))

    def _copy_and_edit_config(self, config, key, param_list, copy_again=True):
        """Copy the config file and edits the key to set.

        :param config: config file to copy
        :param key: key to edit/reduce
        :param param_list: list of parameters to set
        :param copy_again: make deep copy of config file
        :return: new (reduced) config file
        """
        cp = config
        if copy_again:
            cp = copy.deepcopy(config)

        for path, value in zip(key, list(param_list)):
            path_parts = path.split('->')
            pointer = cp
            for path_part in path_parts[:-1]:
                pointer = pointer[path_part]
            pointer[path_parts[-1]] = value
        return cp

    @staticmethod
    def export_run(num: int, project_root: str, target: str, overwrite: bool = True):
        """Export the run config to the target directory.

        :param num: run number
        :param project_root: project root
        :param target:  target directory
        :param overwrite: overwrite existing run config if it exists
        """
        target_dir = os.path.join(target, 'runs')
        target_full = os.path.join(target_dir, str(num) + '.json')
        if overwrite and os.path.exists(target_full):
            os.remove(target_full)

        os.makedirs(target_dir, exist_ok=True)

        source = os.path.join(project_root, 'config', 'user', 'runs', str(num) + '.json')

        shutil.copy2(source, target_full)

    @staticmethod
    def export_n_sims(
        sample: int,
        model: int,
        sim: int,
        sim_obj_dir: str,
        target: str,
        export_behavior=None,
    ):
        """Export the n_sims to the target directory.

        :param sample: Sample index
        :param model: Model index
        :param sim: Sim index
        :param sim_obj_dir: Simulation object directory
        :param target: Target directory
        :param export_behavior: If the directory exists, what to do (i.e., override or error or skip
        """
        sim_dir = os.path.join(sim_obj_dir, str(sim), 'n_sims')
        sim_export_base = os.path.join(target, 'n_sims', f'{sample}_{model}_{sim}_')

        for product_index in [f for f in os.listdir(sim_dir) if os.path.isdir(os.path.join(sim_dir, f))]:
            target = sim_export_base + product_index

            if os.path.exists(target):
                if export_behavior == ExportMode.OVERWRITE.value:
                    shutil.rmtree(target)
                elif export_behavior == ExportMode.ERROR.value:
                    sys.exit(f'{target} already exists, exiting...')
                elif export_behavior == ExportMode.SELECTIVE.value or export_behavior is None:
                    print(f'\tSkipping n_sim export for {target} because folder already exists.')
                    continue
                else:
                    sys.exit('Invalid export_behavior')

            shutil.copytree(os.path.join(sim_dir, product_index), sim_export_base + product_index)

    @staticmethod
    def export_neuron_files(target: str):
        """Export the neuron files to the target directory.

        :param target: Target directory
        """
        # make NSIM_EXPORT_PATH (defined in Env.json) directory if it does not yet exist
        os.makedirs(target, exist_ok=True)

        try:
            # neuron files
            du.copy_tree(
                os.path.join(os.environ[Env.PROJECT_PATH.value], 'src', 'neuron'),
                target,
            )
        except du.errors.DistutilsFileError:
            warnings.warn('Failed to copy neuron files, likely because they are in use.', stacklevel=2)

        submit_target = os.path.join(target, 'submit.py')
        if os.path.isfile(submit_target):
            os.remove(submit_target)

        submit_source = os.path.join('src', 'neuron', 'submit.py')
        shutil.copy2(submit_source, submit_target)

    @staticmethod
    def export_system_config_files(target: str):
        """Export the system config files to the target directory.

        :param target: Target directory
        """
        # make NSIM_EXPORT_PATH (defined in Env.json) directory if it does not yet exist
        os.makedirs(target, exist_ok=True)

        # fiber_z.json files
        shutil.copy2(
            os.path.join(os.environ[Env.PROJECT_PATH.value], 'config', 'system', 'fiber_z.json'),
            target,
        )
        shutil.copy2(
            os.path.join(
                os.environ[Env.PROJECT_PATH.value],
                'config',
                'system',
                'slurm_params.json',
            ),
            target,
        )

    @staticmethod
    def import_n_sims(
        sample: int,
        model: int,
        sim: int,
        sim_dir: str,
        source: str,
        delete: bool = False,
    ):
        """Import the n_sims from the submit directory.

        :param sample: Sample index
        :param model: Model index
        :param sim: Sim index
        :param sim_dir: Simulation directory
        :param source: Source directory (where n_sims are located)
        :param delete: Delete n_sims from source directory after import
        """
        print(f'sample: {sample}, model: {model}, sim: {sim}, sim_dir: {sim_dir}, source: {source}')

        sim_dir = os.path.join(sim_dir, 'n_sims')

        for dirname in [f for f in os.listdir(source) if os.path.isdir(os.path.join(source, f))]:
            this_sample, this_model, this_sim, product_index = tuple(dirname.split('_'))
            if sample == int(this_sample) and model == int(this_model) and sim == int(this_sim):
                if os.path.isdir(os.path.join(sim_dir, product_index)):
                    shutil.rmtree(os.path.join(sim_dir, product_index))
                shutil.copytree(os.path.join(source, dirname), os.path.join(sim_dir, product_index))
                if delete:
                    shutil.rmtree(os.path.join(source, dirname))

    @staticmethod
    def thresholds_exist(sample: int, model: int, sim: int, source: str):
        """Check if the thresholds exist in the source directory.

        :param sample: Sample index
        :param model: Model index
        :param sim: Sim index
        :param source: Source directory (where n_sims are located)
        :return: True if thresholds exist, False otherwise
        """
        allthresh = True
        for dirname in [f for f in os.listdir(source) if os.path.isdir(os.path.join(source, f))]:
            this_sample, this_model, this_sim, product_index = tuple(dirname.split('_'))
            if sample == int(this_sample) and model == int(this_model) and sim == int(this_sim):
                nsim_dir = os.path.join(source, dirname)
                outdir = os.path.join(nsim_dir, 'data', 'outputs')
                indir = os.path.join(nsim_dir, 'data', 'inputs')
                for file in [f for f in os.listdir(indir) if f.startswith('inner') and f.endswith('.dat')]:
                    if not os.path.exists(os.path.join(outdir, 'thresh_' + file)):
                        print(f"Missing threshold {os.path.join(outdir, 'thresh_' + file)}")
                        allthresh = False
        return allthresh

    @staticmethod
    def activations_exist(sample: int, model: int, sim: int, sim_dir: str, source: str, n_amps: int):
        """Check if the activations (Ap times) exist in the source directory.

        :param sim_dir: Simulation directory
        :param sample: Sample index
        :param model: Model index
        :param sim: Sim index
        :param source: Source directory (where n_sims are located)
        :param n_amps: Number of amplitudes that were simulated
        :return: True if activations exist, False otherwise
        """
        allamp = True
        for dirname in [f for f in os.listdir(source) if os.path.isdir(os.path.join(source, f))]:
            this_sample, this_model, this_sim, product_index = tuple(dirname.split('_'))
            if sample == int(this_sample) and model == int(this_model) and sim == int(this_sim):
                nsim_dir = os.path.join(source, dirname)
                outdir = os.path.join(nsim_dir, 'data', 'outputs')
                indir = os.path.join(nsim_dir, 'data', 'inputs')
                for file in [f for f in os.listdir(indir) if f.startswith('inner') and f.endswith('.dat')]:
                    for amp in range(n_amps):
                        target = os.path.join(outdir, 'activation_' + file.replace('.dat', f'_amp{amp}.dat'))
                        if not os.path.exists(target):
                            print(f'Missing finite amp {target}')
                            allamp = False
        return allamp

    # TODO: function from master branch .
    def bases_potentials_exist(self, sim_dir: str) -> bool:
        """Return bool deciding if fibersets bases potentials have already been written for each fiberset.

        :param sim_dir: directory of this simulation
        :return: True if bases potentials exist, False otherwise
        """
        return all(
            os.path.exists(os.path.join(sim_dir, 'fibersets_bases', str(fiberset_ind), str(basis)))
            for fiberset_ind, basis in list(itertools.product(range(len(self.fiberset_product)), range(self.n_bases)))
        )

    def ss_bases_exist(self, sim_dir: str) -> bool:
        """Return bool deciding if potentials have already been written.

        :param sim_dir: directory of this simulation
        :return: boolean!
        """
        return all(os.path.exists(os.path.join(sim_dir, 'ss_bases', str(basis))) for basis, _ in self.ss_product)<|MERGE_RESOLUTION|>--- conflicted
+++ resolved
@@ -387,16 +387,12 @@
             )
         )
 
-<<<<<<< HEAD
         self.ss_product = list(itertools.product(list(range(len(active_srcs_list[0]))), [0]))
 
         self.src_key = ['->'.join(['active_srcs', src_cuff])]
         self.rec_key = ['->'.join(['active_recs', rec_cuff])]
         self.src_product = active_srcs_list
         self.rec_product = active_recs_list
-=======
-        self.src_key = ['->'.join(['active_srcs', cuff])]
->>>>>>> 429521b8
 
         # loop over product
         output = [len(self.potentials_product)]
