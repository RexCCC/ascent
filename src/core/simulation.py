--- conflicted
+++ resolved
@@ -131,11 +131,8 @@
 
         return self
 
-<<<<<<< HEAD
+
     def validate_srcs(self, filepath) -> 'Simulation':
-=======
-    def validate_srcs(self):
->>>>>>> 8bd5117a
         #  /potentials key (index ) - values pXsrcs
         # index of the line is s, write row containing of p and src index to file
         cuff = self.search(Config.MODEL, "cuff", "preset")
@@ -167,7 +164,7 @@
             output[i] = active_src_select[0], fiberset_select[0]
 
         # write to file
-        filepath = 
+        filepath = 'dummy value'
         np.save(filepath, output)
         return self
 
