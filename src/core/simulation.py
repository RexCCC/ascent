#!/usr/bin/env python3.7

"""
The copyrights of this software are owned by Duke University.
Please refer to the LICENSE and README.md files for licensing instructions.
The source code can be found on the following GitHub repository: https://github.com/wmglab-duke/ascent
"""

import copy
import json
import os
from typing import Tuple, List
import sys

import itertools
import shutil
import distutils.dir_util as du
import pickle
import warnings
import re

import numpy as np
import scipy.interpolate as sci

from .hocwriter import HocWriter
from .fiberset import FiberSet
from .waveform import Waveform
from src.core import Sample
from src.utils import Exceptionable, Configurable, Saveable, SetupMode, Config, WriteMode, FiberXYMode, Env, ExportMode


class Simulation(Exceptionable, Configurable, Saveable):

    def __init__(self, sample: Sample, exception_config: list):

        # Initializes superclasses
        Exceptionable.__init__(self, SetupMode.OLD, exception_config)
        Configurable.__init__(self)

        self.sample = sample
        self.factors = dict()
        self.wave_product = []
        self.wave_key = []
        self.fiberset_product = []
        self.fiberset_key = []
        self.fiberset_map_pairs: List[Tuple[List, List]] = []
        self.ss_fiberset_map_pairs: List[Tuple[List, List]] = []
        self.src_product = []
        self.rec_product = []
        self.src_key = []
        self.rec_key = []
        self.potentials_product = []
        self.master_product_indices = []  # order: potentials (active_src, fiberset), waveform
        self.ss_product = []  # order: (contact index, fiberset)

    def resolve_factors(self) -> 'Simulation':

        if len(self.factors.items()) > 0:
            self.factors = dict()

        def search(dictionary, path):
            for key, value in dictionary.items():
                if type(value) == list and len(value) > 1:
                    # print('adding key {} to sub {}'.format(key, sub))
                    self.factors[path + '->' + key] = value
                elif type(value) == list and len(value) <= 1:
                    print("ERROR:", key, "is a list, but has length", len(value))
                    self.throw(137)
                elif type(value) == dict:
                    # print('recurse: {}'.format(value))
                    search(value, path + '->' + key)

        for flag in ['fibers', 'waveform', 'supersampled_bases']:
            if flag in self.configs[Config.SIM.value].keys():
                search(
                    self.configs[Config.SIM.value][flag],
                    flag
                )

        if len(self.factors.items()) != self.search(Config.SIM, "n_dimensions"):
            self.throw(106)

        return self

    def write_fibers(self, sim_directory: str) -> 'Simulation':
        # loop PARAMS in here, but loop HISTOLOGY in FiberSet object

        fibersets_directory = os.path.join(sim_directory, 'fibersets')
        if not os.path.exists(fibersets_directory):
            os.makedirs(fibersets_directory)

        self.fibersets = []
        fiberset_factors = {key: value for key, value in self.factors.items() if key.split('->')[0] == 'fibers'}

        self.ss_fibersets = []

        self.fiberset_key = list(fiberset_factors.keys())

        self.fiberset_product = list(itertools.product(*fiberset_factors.values()))

        for i, fiberset_set in enumerate(self.fiberset_product):

            fiberset_directory = os.path.join(fibersets_directory, str(i))
            if not os.path.exists(fiberset_directory):
                os.makedirs(fiberset_directory)

            sim_copy = self._copy_and_edit_config(self.configs[Config.SIM.value], self.fiberset_key, list(fiberset_set))

            fiberset = FiberSet(self.sample, self.configs[Config.EXCEPTIONS.value])
            fiberset \
                .add(SetupMode.OLD, Config.SIM, sim_copy) \
                .add(SetupMode.OLD, Config.MODEL, self.configs[Config.MODEL.value]) \
                .add(SetupMode.OLD, Config.CLI_ARGS, self.configs[Config.CLI_ARGS.value]) \
                .generate(sim_directory) \
                .write(WriteMode.DATA, fiberset_directory)

            self.fiberset_map_pairs.append((fiberset.out_to_fib, fiberset.out_to_in))
            self.fibersets.append(fiberset)

        if 'supersampled_bases' not in self.configs[Config.SIM.value].keys():
            generate_ss_bases = False
        else:
            generate_ss_bases: bool = self.search(Config.SIM, 'supersampled_bases', 'generate')

        if not generate_ss_bases:
            pass

        else:

            ss_fibercoords_directory = os.path.join(sim_directory, 'ss_coords')

            if not os.path.exists(ss_fibercoords_directory):
                os.makedirs(ss_fibercoords_directory)

            fiberset = FiberSet(self.sample, self.configs[Config.EXCEPTIONS.value])
            fiberset \
                .add(SetupMode.OLD, Config.SIM, self.configs[Config.SIM.value]) \
                .add(SetupMode.OLD, Config.MODEL, self.configs[Config.MODEL.value]) \
                .add(SetupMode.OLD, Config.CLI_ARGS, self.configs[Config.CLI_ARGS.value]) \
                .generate(sim_directory, super_sample=generate_ss_bases) \
                .write(WriteMode.DATA, ss_fibercoords_directory)

            self.ss_fiberset_map_pairs.append((fiberset.out_to_fib, fiberset.out_to_in))
            self.ss_fibersets.append(fiberset)

        return self

    def write_waveforms(self, sim_directory: str) -> 'Simulation':
        directory = os.path.join(sim_directory, 'waveforms')
        if not os.path.exists(directory):
            os.makedirs(directory)

        self.waveforms = []
        wave_factors = {key: value for key, value in self.factors.items() if key.split('->')[0] == 'waveform'}

        self.wave_key = list(wave_factors.keys())
        self.wave_product = list(itertools.product(*wave_factors.values()))

        for i, wave_set in enumerate(self.wave_product):
            sim_copy = self._copy_and_edit_config(self.configs[Config.SIM.value], self.wave_key, list(wave_set))

            waveform = Waveform(self.configs[Config.EXCEPTIONS.value])
            waveform \
                .add(SetupMode.OLD, Config.SIM, sim_copy) \
                .add(SetupMode.OLD, Config.MODEL, self.configs[Config.MODEL.value]) \
                .add(SetupMode.OLD, Config.CLI_ARGS, self.configs[Config.CLI_ARGS.value]) \
                .init_post_config() \
                .generate() \
                .write(WriteMode.DATA, os.path.join(directory, str(i)))

            path = sim_directory + '/plots/waveforms/{}.png'.format(i)
            if not os.path.exists(sim_directory + '/plots/waveforms'):
                os.makedirs(sim_directory + '/plots/waveforms')

            waveform.plot(final=True, path=path)

<<<<<<< HEAD
            if self.search(Config.RUN, "popup_plots", optional=True) == True:
=======
            if self.search(Config.RUN, "popup_plots", optional=True):
>>>>>>> d03153e5
                waveform.plot(final=True, path=None)

            self.waveforms.append(waveform)

        return self

    def validate_srcs(self, sim_directory) -> 'Simulation':
        # potentials key (s) = (r x p)
        # index of line in output is s, write row containing of (r and p) to file

        # if active_srcs in sim config has key for the cuff in your model, use the list of contact weights
<<<<<<< HEAD
        try:
            cuff = self.search(Config.MODEL, "cuff", "preset")
        except:
            print("WARNING: Active sources not implemented for multiple cuffs, using default")
            cuff = "default"
        if cuff in self.configs[Config.SIM.value]["active_srcs"].keys():
            active_srcs_list = self.search(Config.SIM, "active_srcs", cuff)
        else:
            ss = self.search(Config.SIM, 'supersampled_bases', optional=True)
            if ss is not None and ss['use'] == True:
                self.throw(130)
            # otherwise, use the default weights (generally you don't want to rely on this as cuffs have different
            # numbers of contacts
            active_srcs_list = self.search(Config.SIM, "active_srcs", "default")
            print("\t\tWARNING: Attempting to use default value for active_srcs: {}".format(active_srcs_list))
=======
        cuff_params = self.search(Config.MODEL, "cuff")
        stim = None
        rec = None
        if len(cuff_params) > 1:
            # check that "active_srcs" and "active_recs" are both in Sim
            if not all(key in self.configs[Config.SIM.value].keys() for key in ['active_srcs', 'active_recs']):
                self.throw(144)
            stim = True
            rec = True
            # cannot rely on 'default'

            model_cuff_indices = []
            for params in cuff_params:
                model_cuff_indices.append(params['index'])

            if len(model_cuff_indices) != len(set(model_cuff_indices)):
                self.throw(147)

        elif len(cuff_params) == 1:
            if not [key in self.configs[Config.SIM.value].keys() for key in ['active_srcs', 'active_recs']].count(
                    True) == 1:
                self.throw(145)
            if 'active_srcs' in self.configs[Config.SIM.value].keys():
                stim = True
                rec = False
            if 'active_recs' in self.configs[Config.SIM.value].keys():
                stim = False
                rec = True

        if stim and not rec:
            # can rely on 'default'
            src_cuff = cuff_params[0]['preset']
            if src_cuff in self.configs[Config.SIM.value]["active_srcs"].keys():
                active_srcs_list = self.search(Config.SIM, "active_srcs", src_cuff)
            else:
                # otherwise, use the default weights (generally you don't want to rely on this as cuffs have different
                # numbers of contacts)
                active_srcs_list = self.search(Config.SIM, "active_srcs", "default")
                print("\t\tWARNING: Attempting to use default value for active_srcs: {}".format(active_srcs_list))
            active_recs_list = None

        elif rec and not stim:
            rec_cuff = cuff_params[0]['preset']
            if rec_cuff in self.configs[Config.SIM.value]["active_recs"].keys():
                active_recs_list = self.search(Config.SIM, "active_recs", rec_cuff)
            else:
                # otherwise, use the default weights (generally you don't want to rely on this as cuffs have different
                # numbers of contacts)
                active_recs_list = self.search(Config.SIM, "active_recs", "default")
                print("\t\tWARNING: Attempting to use default value for active_recs: {}".format(active_recs_list))
            active_srcs_list = None

        else:  # rec and stim
            sim_cuff_indices = [self.search(Config.SIM, "active_recs", "cuff_index"),
                                self.search(Config.SIM, "active_srcs", "cuff_index")]
            if len(sim_cuff_indices) != len(set(sim_cuff_indices)):
                self.throw(147)
            if set(model_cuff_indices) != set(sim_cuff_indices):
                self.throw(148)

            src_cuff_index = self.search(Config.SIM, "active_srcs", "cuff_index")
            rec_cuff_index = self.search(Config.SIM, "active_recs", "cuff_index")

            src_cuff, rec_cuff = None, None
            for params in cuff_params:
                if params["index"] == src_cuff_index:
                    src_cuff = params["preset"]
                elif params["index"] == rec_cuff_index:
                    rec_cuff = params["preset"]
            if src_cuff is None or rec_cuff is None:
                self.throw(146)

            active_srcs_list = self.search(Config.SIM, "active_srcs", src_cuff)
            active_recs_list = self.search(Config.SIM, "active_recs", rec_cuff)

        if stim:
            srcs_it = iter(active_srcs_list)
            n_stim_bases = len(next(srcs_it))
            if not all(len(l) == n_stim_bases for l in srcs_it):
                self.throw(149)

        if rec:
            recs_it = iter(active_recs_list)
            n_rec_bases = len(next(recs_it))
            if not all(len(l) == n_rec_bases for l in recs_it):
                self.throw(149)

        ss = self.search(Config.SIM, 'supersampled_bases', optional=True)
        if ss is not None and ss['use'] == True:
            self.throw(130)
>>>>>>> d03153e5

        #  loop over the contact weights, make sure the the values obey two rules:
        #      (1) current conservation
        #      (2) unitary amounts solved for bases in COMSOL: if n_srcs > 1 then sum(abs) = 2, sum = 0
        #                                                      if n_srcs = 1 then = 1 (special case)
        for srcs in active_srcs_list + active_recs_list:
            active_src_abs = [abs(src_weight) for src_weight in srcs]
            if not all(abs(i) <= 1 for i in active_src_abs):
                self.throw(93)

            if len(srcs) == 1:
                if sum(srcs) not in [1, -1]:
                    self.throw(50)
            else:
                # if sum(active_srcs) is not 0:
                #     self.throw(49)
                # if sum(active_src_abs) is not 2:
                #     self.throw(50)
                pass

        self.potentials_product = list(itertools.product(
            list(range(len(active_srcs_list))),
            list(range(len(active_recs_list))),
            list(range(len(self.fiberset_product)))
        ))

        self.ss_product = list(itertools.product(
            list(range(len(active_srcs_list[0]))),
            [0]
        ))

        self.src_key = ['->'.join(['active_srcs', src_cuff])]
        self.rec_key = ['->'.join(['active_recs', rec_cuff])]
        self.src_product = active_srcs_list
        self.rec_product = active_recs_list

        # loop over product
        output = [len(self.potentials_product)]
        for active_src_select, active_rec_select, fiberset_select in self.potentials_product:
            output.append((active_src_select, active_rec_select, fiberset_select))

        # write to file
        key_file_dir = os.path.join(sim_directory, "potentials")
        key_filepath = os.path.join(sim_directory, "potentials", "key.dat")
        if not os.path.exists(key_file_dir):
            os.makedirs(key_file_dir)

        with open(key_filepath, 'w') as f:
            for row in output:
                if not isinstance(row, int):
                    for el in row:
                        f.write(str(el) + ' ')
                else:
                    f.write(str(row) + ' ')
                f.write("\n")

        s_s = range(int(output[0]))
        q_s = range(len(self.wave_product))
        prods = list(itertools.product(s_s, q_s))
        self.master_product_indices = prods

        return self

    ############################

    def build_n_sims(self, sim_dir, sim_num) -> 'Simulation':

        def load(path: str):
            return pickle.load(open(path, 'rb'))

        def make_inner_fiber_diam_key(my_xy_mode, my_p, my_nsim_inputs_directory, my_potentials_directory, my_file):
            inner_fiber_diam_key = []
            diams = np.loadtxt(os.path.join(my_potentials_directory, my_file))
            for fiber_ind in range(len(diams)):
                diam = diams[fiber_ind]

                inner, fiber = self.indices_fib_to_n(my_p, fiber_ind)

                inner_fiber_diam_key.append((inner, fiber, diam))

            inner_fiber_diam_key_filename = os.path.join(my_nsim_inputs_directory, 'inner_fiber_diam_key.obj')
            with open(inner_fiber_diam_key_filename, 'wb') as f:
                pickle.dump(inner_fiber_diam_key, f)
                f.close()

        def json_load(config_path: str):
            """
            Loads in json data and returns to user, assuming it has already been validated.
            :param config_path: the string path to load up
            :return: json data (usually dict or list)
            """
            with open(config_path, "r") as h:
                # print('load "{}" --> key "{}"'.format(config, key))
                return json.load(h)

        # loop cartesian product
        # key_filepath = os.path.join(sim_dir, "potentials", "key.dat")  # s is line number
        # f = open(key_filepath, "r")
        # contents = f.read()
        # s_s = range(int(contents[0]))
        # q_s = range(len(self.wave_product))
        #
        # prods = list(itertools.product(s_s, q_s))
        # self.master_product_indices = prods

        n_inners = 0
        for fascicle in self.sample.morphology['Fascicles']:
            n_inners += len(fascicle["inners"])

        n_fiber_coords = []
        for fiberset in self.fibersets:
            n_fiber_coords.append(len(fiberset.fibers[0]))

        for t, (potentials_ind, waveform_ind) in enumerate(self.master_product_indices):
            # build file structure sim/#/n_sims/t/data/(inputs and outputs)
            self._build_file_structure(os.path.join(sim_dir, str(sim_num)), t)
            nsim_inputs_directory = os.path.join(sim_dir, str(sim_num), 'n_sims', str(t), 'data', 'inputs')

            # copy corresponding waveform to sim/#/n_sims/t/data/inputs
            source_waveform_path = os.path.join(sim_dir, str(sim_num), "waveforms", "{}.dat".format(waveform_ind))
            destination_waveform_path = os.path.join(sim_dir, str(sim_num), "n_sims", str(t), "data", "inputs",
                                                     "waveform.dat")
            if not os.path.isfile(destination_waveform_path):
                shutil.copyfile(source_waveform_path, destination_waveform_path)

            # get source, waveform, and fiberset values for the corresponding neuron simulation t
            active_src_ind, active_rec_ind, fiberset_ind = self.potentials_product[potentials_ind]
            active_src_vals = [self.src_product[active_src_ind]]
            active_rec_vals = [self.rec_product[active_src_ind]]
            wave_vals = self.wave_product[waveform_ind]
            fiberset_vals = self.fiberset_product[fiberset_ind]

            # pair down simulation config to no lists of parameters (corresponding to the neuron simulation index t)
            # print('active_src_ind: {}'.format(str(active_src_ind)))
            # print('src_key: {}'.format(str(self.src_key)))
            # print('active_src_vals: {}'.format(str(active_src_vals)))

            sim_copy = self._copy_and_edit_config(self.configs[Config.SIM.value],
                                                  self.src_key, active_src_vals, copy_again=False)

            sim_copy = self._copy_and_edit_config(sim_copy,
                                                  self.rec_key, active_rec_vals, copy_again=False)

            sim_copy = self._copy_and_edit_config(sim_copy,
                                                  self.wave_key, wave_vals, copy_again=False)

            sim_copy = self._copy_and_edit_config(sim_copy,
                                                  self.fiberset_key, fiberset_vals, copy_again=False)

            # save the paired down simulation config to its corresponding neuron simulation t folder
            with open(os.path.join(sim_dir, str(sim_num), "n_sims", str(t), "{}.json".format(t)), "w") as handle:
                handle.write(json.dumps(sim_copy, indent=2))

            n_tsteps = len(self.waveforms[waveform_ind].wave)

            # add config and write launch.hoc
            n_sim_dir = os.path.join(sim_dir, str(sim_num), "n_sims", str(t))
            hocwriter = HocWriter(os.path.join(sim_dir, str(sim_num)), n_sim_dir, self.configs[Config.EXCEPTIONS.value])
            hocwriter \
                .add(SetupMode.OLD, Config.MODEL, self.configs[Config.MODEL.value]) \
                .add(SetupMode.OLD, Config.SIM, sim_copy) \
                .add(SetupMode.OLD, Config.CLI_ARGS, self.configs[Config.CLI_ARGS.value]) \
                .build_hoc(n_tsteps)

            # copy in potentials data into neuron simulation data/inputs folder
            # the potentials files are matched to their inner and fiber index, and saved in destination folder with
            # this naming convention... this allows for control of upper/lower bounds for thresholds by fascicle
            # (useful since within a fascicle thresholds should be similar)
            p = fiberset_ind
            inner_list = []
            fiber_list = []

            # fetch xy mode to check for override necessity
            xy_mode_name: str = self.search(Config.SIM, 'fibers', 'xy_parameters', 'mode')
            xy_mode: FiberXYMode = [mode for mode in FiberXYMode if str(mode).split('.')[-1] == xy_mode_name][0]

            if 'supersampled_bases' not in self.configs[Config.SIM.value].keys():
                supersampled_bases = None
            else:
                supersampled_bases: dict = self.search(Config.SIM, 'supersampled_bases')

            cap = False
            if 'active_recs' in self.configs['sims'].keys() and 'active_srcs' in self.configs['sims'].keys():
                cap = True

            potentials_directory = os.path.join(sim_dir, str(sim_num), 'potentials', str(p))

            # NOT SUPER SAMPLING - PROBED COMSOL AT /FIBERSETS --> /POTENTIALS
            if (supersampled_bases is None or supersampled_bases.get('use') is False) and not cap:
                for root, dirs, files in os.walk(potentials_directory):
                    for file in files:
                        if re.match('[0-9]+\\.dat', file):
                            q = int(file.split('.')[0])

                            # NOTE: if SL interp, writes files as inner0_fiber<q>.dat
                            l: int
                            k: int

                            l, k = self.indices_fib_to_n(p, q)

                            is_member = np.in1d(l, inner_list)
                            if not is_member:
                                inner_list.append(l)
                                if len(fiber_list) < len(inner_list):
                                    fiber_list.append(0)
                                fiber_list[inner_list.index(l)] += 1

                            filename_direct = 'inner{}_fiber{}.dat'.format(l, k)
                            if not os.path.exists(nsim_inputs_directory):
                                os.makedirs(nsim_inputs_directory)

                            shutil.copyfile(
                                os.path.join(sim_dir, str(sim_num), 'potentials', str(potentials_ind), str(q) + '.dat'),
                                os.path.join(nsim_inputs_directory, filename_direct)
                            )
                        elif file == 'diams.txt':
                            make_inner_fiber_diam_key(xy_mode, p, nsim_inputs_directory, potentials_directory, file)

            # SUPER SAMPLING - PROBED COMSOL AT SS_COORDS --> /SS_BASES
            elif supersampled_bases is not None and supersampled_bases.get('use') is True:
                fiberset_directory = os.path.join(sim_dir, str(sim_num), 'fibersets', str(p))

                ss_bases = [None for _ in active_src_vals[0]]
                source_sim = supersampled_bases.get('source_sim')

                # check that dz in source_sim matches the dz (if provided) in current sim
                source_sim_obj_dir = os.path.join(sim_dir, str(source_sim))

                if not os.path.exists(source_sim_obj_dir):
                    self.throw(94)

                source_sim_obj_file = os.path.join(source_sim_obj_dir, 'sim.obj')

                source_simulation: Simulation = load(source_sim_obj_file)

                source_dz = source_simulation.configs['sims']['supersampled_bases']['dz']

                if 'dz' in supersampled_bases.keys():
                    if supersampled_bases.get('dz') != source_dz:
                        self.throw(79)
                elif 'dz' not in supersampled_bases.keys():
                    warnings.warn(
                        'dz not provided in Sim, so will accept dz={} specified in source Sim'.format(
                            source_dz))

                for root, dirs, files in os.walk(fiberset_directory):
                    for file in files:
                        if re.match('[0-9]+\\.dat', file):

                            for basis_ind in range(len(active_src_vals[0])):

                                ss_bases_src_path = os.path.join(sim_dir,
                                                                 str(source_sim),
                                                                 'ss_bases',
                                                                 str(basis_ind))

                                ss_fiberset_path = os.path.join(sim_dir,
                                                                str(source_sim),
                                                                'ss_coords')

                                if not os.path.exists(ss_bases_src_path):
                                    self.throw(81)

                                if not os.path.exists(os.path.join(ss_bases_src_path, file)):
                                    self.throw(81)
                                else:
                                    ss_bases[basis_ind] = np.loadtxt(os.path.join(ss_bases_src_path, file))[1:]

                            q = int(file.split('.')[0])

                            ss_weighted_bases_vec = np.zeros(len(ss_bases[0]))
                            for src_ind, src_weight in enumerate(active_src_vals[0]):
                                ss_weighted_bases_vec += ss_bases[src_ind] * src_weight

                            # down-sample super_save_vec
                            with open(os.path.join(root, file), 'r') as neuron_fiberset_file:
                                neuron_fiberset_file_lines = neuron_fiberset_file.readlines()[1:]
                                neuron_fiber_coords = []
                                for neuron_fiberset_file_line in neuron_fiberset_file_lines:
                                    neuron_fiber_coords = \
                                        np.append(neuron_fiber_coords,
                                                  float(neuron_fiberset_file_line.split(' ')[-2])
                                                  )

                            with open(os.path.join(ss_fiberset_path, file), 'r') as ss_fiberset_file:
                                ss_fiberset_file_lines = ss_fiberset_file.readlines()[1:]
                                ss_fiber_coords = []
                                for ss_fiberset_file_line in ss_fiberset_file_lines:
                                    ss_fiber_coords = np.append(ss_fiber_coords,
                                                                float(ss_fiberset_file_line.split(' ')[-2]))

                            # create interpolation from super_coords and super_bases
                            f = sci.interp1d(ss_fiber_coords, ss_weighted_bases_vec)
                            neuron_potentials_input = f(neuron_fiber_coords)

                            # NOTE: if SL interp, writes files as inner0_fiber<q>.dat
                            l: int
                            k: int

                            l, k = self.indices_fib_to_n(p, q)

                            ss_filename = 'inner{}_fiber{}.dat'.format(l, k)

                            np.savetxt(os.path.join(nsim_inputs_directory, ss_filename),
                                       neuron_potentials_input,
                                       fmt='%0.18f', header=str(len(neuron_potentials_input)), comments='')
                        elif file == 'diams.txt':
                            make_inner_fiber_diam_key(xy_mode, p, nsim_inputs_directory, potentials_directory, file)
            elif cap:
                fiberset_directory = os.path.join(sim_dir, str(sim_num), 'fibersets', str(p))

                # what is the cuff index of the active_srcs in Sim?
                src_cuff_index = sim_copy['active_srcs']['cuff_index']
                # what is the cuff index of the active_recs in Sim?
                rec_cuff_index = sim_copy['active_recs']['cuff_index']

                # using the cuff indices in Sim, what are the bases files using the cuff_indexes saved in im.json?
                im_config = json_load(os.path.join(os.path.split(sim_dir)[0], 'mesh', 'im.json'))

                src_bases_indices = []
                rec_bases_indices = []
                currentIDs = im_config['currentIDs']
                for id in currentIDs.keys():
                    if currentIDs[id]['cuff_index'] == src_cuff_index:
                        src_bases_indices.append(int(id)-1)
                    elif currentIDs[id]['cuff_index'] == rec_cuff_index:
                        rec_bases_indices.append(int(id)-1)
                src_bases_indices.sort()
                rec_bases_indices.sort()

                for root, dirs, files in os.walk(fiberset_directory):
                    for file in files:
                        if re.match('[0-9]+\\.dat', file):
                            for indices, pre, weights in zip([src_bases_indices, rec_bases_indices], ['', 'rec_'], [active_src_vals, active_rec_vals]):
                                bases = [None for x in indices]
                                for bi, basis in enumerate(indices):

                                    bases_path = os.path.join(sim_dir,
                                                              str(sim_num),
                                                              'fibersets_bases',
                                                              str(basis),
                                                              str(p))

                                    if not os.path.exists(os.path.join(bases_path, file)):
                                        self.throw(150)
                                    else:
                                        bases[bi] = np.loadtxt(os.path.join(bases_path, file))[1:]

                                q = int(file.split('.')[0])

                                weighted_bases_vec = np.zeros(len(bases[0]))
                                for src_ind, src_weight in enumerate(weights[0]):
                                    weighted_bases_vec += bases[src_ind] * src_weight

                                # NOTE: if SL interp, writes files as inner0_fiber<q>.dat
                                l: int
                                k: int

                                l, k = self.indices_fib_to_n(p, q)

                                src_filename = '{}inner{}_fiber{}.dat'.format(pre, l, k)

                                np.savetxt(os.path.join(nsim_inputs_directory, src_filename),
                                           weighted_bases_vec,
                                           fmt='%0.18f', header=str(len(weighted_bases_vec)), comments='')
                        elif file == 'diams.txt':
                            make_inner_fiber_diam_key(xy_mode, p, nsim_inputs_directory, fiberset_directory, file)
                            pass
                            # TODO

        return self

    def indices_fib_to_n(self, p, q) -> Tuple[int, int]:
        """
        :param p: fiberset index
        :param q: fiber index within fiberset
        :return: (l, k) as in "inner<l>_fiber<k>.dat" for NEURON sim
        """

        def search(arr, target) -> Tuple[int, int, int]:
            for a, outer in enumerate(arr):
                for b, inner in enumerate(outer):
                    for c, fib in enumerate(inner):
                        if fib == target:
                            return a, b, c

        out_fib, out_in = self.fiberset_map_pairs[p]
        # out_fib[0][0] = [n for n in range(100)]
        i, j, k = search(out_fib, q)
        return out_in[i][j], k

    def indices_n_to_fib(self, p, l, k) -> Tuple[int, int]:

        def search(arr, target) -> Tuple[int, int]:
            for a, outer in enumerate(arr):
                for b, inner in enumerate(outer):
                    if inner == target:
                        return a, b

        out_fib, out_in = self.fiberset_map_pairs[p]
        i, j = search(out_in, l)
        return out_fib[i][j][k]

    @staticmethod
    def _build_file_structure(sim_obj_dir, t):
        sim_dir = os.path.join(sim_obj_dir, "n_sims", str(t))

        if not os.path.exists(sim_dir):
            subfolder_names = ["inputs", "outputs"]
            for subfolder_name in subfolder_names:
                os.makedirs(os.path.join(sim_dir, "data", subfolder_name))

    def _copy_and_edit_config(self, config, key, set, copy_again=True):

        cp = config
        if copy_again:
            cp = copy.deepcopy(config)

        for path, value in zip(key, list(set)):
            path_parts = path.split('->')
            pointer = cp
            for path_part in path_parts[:-1]:
                pointer = pointer[path_part]
            pointer[path_parts[-1]] = value
        return cp

    @staticmethod
    def export_run(num: int, project_root: str, target: str, overwrite: bool = True):
        target_dir = os.path.join(target, 'runs')
        target_full = os.path.join(target_dir, str(num) + '.json')
        if overwrite and os.path.exists(target_full):
            os.remove(target_full)

        if not os.path.exists(target_dir):
            os.makedirs(target_dir)

        source = os.path.join(project_root, 'config', 'user', 'runs', str(num) + '.json')

        shutil.copy2(source, target_full)

    @staticmethod
    def export_n_sims(sample: int, model: int, sim: int, sim_obj_dir: str, target: str, export_behavior=None):

        sim_dir = os.path.join(sim_obj_dir, str(sim), 'n_sims')
        sim_export_base = os.path.join(target, 'n_sims', '{}_{}_{}_'.format(sample, model, sim))

        for product_index in [f for f in os.listdir(sim_dir) if os.path.isdir(os.path.join(sim_dir, f))]:
            target = sim_export_base + product_index

            if os.path.exists(target):
                if export_behavior == ExportMode.OVERWRITE.value:
                    shutil.rmtree(target)
                elif export_behavior == ExportMode.ERROR.value:
                    sys.exit('{} already exists, exiting...'.format(target))
                elif export_behavior == ExportMode.SELECTIVE.value or export_behavior == None:
                    print('\tSkipping n_sim export for {} because folder already exists.'.format(target))
                    continue
                else:
                    sys.exit('Invalid export_behavior')

            shutil.copytree(
                os.path.join(sim_dir, product_index),
                sim_export_base + product_index
            )

    @staticmethod
    def export_neuron_files(target: str):

        # make NSIM_EXPORT_PATH (defined in Env.json) directory if it does not yet exist
        if not os.path.exists(target):
            os.makedirs(target)

        # neuron files
<<<<<<< HEAD
        try: du.copy_tree(os.path.join(os.environ[Env.PROJECT_PATH.value], 'src', 'neuron'), target)
        except: pass
=======
        try:
            du.copy_tree(os.path.join(os.environ[Env.PROJECT_PATH.value], 'src', 'neuron'), target)
        except:
            pass
>>>>>>> d03153e5

        submit_target = os.path.join(target, 'submit.py')
        if os.path.isfile(submit_target):
            os.remove(submit_target)

        submit_source = os.path.join('src', 'neuron', 'submit.py')
        shutil.copy2(submit_source, submit_target)

    @staticmethod
    def export_system_config_files(target: str):

        # make NSIM_EXPORT_PATH (defined in Env.json) directory if it does not yet exist
        if not os.path.exists(target):
            os.makedirs(target)

        # fiber_z.json files
        shutil.copy2(os.path.join(os.environ[Env.PROJECT_PATH.value], 'config', 'system', 'fiber_z.json'), target)
        shutil.copy2(os.path.join(os.environ[Env.PROJECT_PATH.value], 'config', 'system', 'slurm_params.json'), target)

    @staticmethod
    def import_n_sims(sample: int, model: int, sim: int, sim_dir: str, source: str, delete: bool = False):
        print(f'sample: {sample}, model: {model}, sim: {sim}, sim_dir: {sim_dir}, source: {source}')

        sim_dir = os.path.join(sim_dir, 'n_sims')

        for dirname in [f for f in os.listdir(source) if os.path.isdir(os.path.join(source, f))]:
            this_sample, this_model, this_sim, product_index = tuple(dirname.split('_'))
            if sample == int(this_sample) and model == int(this_model) and sim == int(this_sim):
                if os.path.isdir(os.path.join(sim_dir, product_index)):
                    shutil.rmtree(os.path.join(sim_dir, product_index))
                shutil.copytree(os.path.join(source, dirname), os.path.join(sim_dir, product_index))
                if delete: shutil.rmtree(os.path.join(source, dirname))

    def thresholds_exist(sample: int, model: int, sim: int, sim_dir: str, source: str):

        allthresh = True
        for dirname in [f for f in os.listdir(source) if os.path.isdir(os.path.join(source, f))]:
            this_sample, this_model, this_sim, product_index = tuple(dirname.split('_'))
            if sample == int(this_sample) and model == int(this_model) and sim == int(this_sim):
                nsim_dir = os.path.join(source, dirname)
                outdir = os.path.join(nsim_dir, 'data', 'outputs')
                indir = os.path.join(nsim_dir, 'data', 'inputs')
                for file in [f for f in os.listdir(indir) if f.startswith('inner') and f.endswith('.dat')]:
                    if not os.path.exists(os.path.join(outdir, 'thresh_' + file)):
                        print('Missing threshold {}'.format(os.path.join(outdir, 'thresh_' + file)))
                        allthresh = False
        return allthresh

    def potentials_exist(self, sim_dir: str) -> bool:
        """
        Return bool deciding if potentials have already been written
        :param sim_dir: directory of this simulation
        :return: boolean!
        """
        return all(os.path.exists(os.path.join(sim_dir, 'potentials', str(p))) for p, _ in self.master_product_indices)

    def ss_bases_exist(self, sim_dir: str) -> bool:
        """
        Return bool deciding if potentials have already been written
        :param sim_dir: directory of this simulation
        :return: boolean!
        """
        return all(
            os.path.exists(os.path.join(sim_dir, 'ss_bases', str(basis))) for basis, _ in self.ss_product
        )

    def bases_potentials_exist(self, sim_dir: str) -> bool:
        """
        Return bool deciding if potentials have already been written
        :param sim_dir: directory of this simulation
        :return: boolean!
            """
        n_bases = len(self.src_product[0]) + len(self.rec_product[0])
        return all(
            os.path.exists(os.path.join(sim_dir, 'fibersets_bases', str(basis))) for basis in range(n_bases)
        )<|MERGE_RESOLUTION|>--- conflicted
+++ resolved
@@ -174,11 +174,7 @@
 
             waveform.plot(final=True, path=path)
 
-<<<<<<< HEAD
-            if self.search(Config.RUN, "popup_plots", optional=True) == True:
-=======
             if self.search(Config.RUN, "popup_plots", optional=True):
->>>>>>> d03153e5
                 waveform.plot(final=True, path=None)
 
             self.waveforms.append(waveform)
@@ -190,30 +186,13 @@
         # index of line in output is s, write row containing of (r and p) to file
 
         # if active_srcs in sim config has key for the cuff in your model, use the list of contact weights
-<<<<<<< HEAD
-        try:
-            cuff = self.search(Config.MODEL, "cuff", "preset")
-        except:
-            print("WARNING: Active sources not implemented for multiple cuffs, using default")
-            cuff = "default"
-        if cuff in self.configs[Config.SIM.value]["active_srcs"].keys():
-            active_srcs_list = self.search(Config.SIM, "active_srcs", cuff)
-        else:
-            ss = self.search(Config.SIM, 'supersampled_bases', optional=True)
-            if ss is not None and ss['use'] == True:
-                self.throw(130)
-            # otherwise, use the default weights (generally you don't want to rely on this as cuffs have different
-            # numbers of contacts
-            active_srcs_list = self.search(Config.SIM, "active_srcs", "default")
-            print("\t\tWARNING: Attempting to use default value for active_srcs: {}".format(active_srcs_list))
-=======
         cuff_params = self.search(Config.MODEL, "cuff")
         stim = None
         rec = None
         if len(cuff_params) > 1:
             # check that "active_srcs" and "active_recs" are both in Sim
             if not all(key in self.configs[Config.SIM.value].keys() for key in ['active_srcs', 'active_recs']):
-                self.throw(144)
+                self.throw(151)
             stim = True
             rec = True
             # cannot rely on 'default'
@@ -228,7 +207,7 @@
         elif len(cuff_params) == 1:
             if not [key in self.configs[Config.SIM.value].keys() for key in ['active_srcs', 'active_recs']].count(
                     True) == 1:
-                self.throw(145)
+                self.throw(152)
             if 'active_srcs' in self.configs[Config.SIM.value].keys():
                 stim = True
                 rec = False
@@ -277,7 +256,7 @@
                 elif params["index"] == rec_cuff_index:
                     rec_cuff = params["preset"]
             if src_cuff is None or rec_cuff is None:
-                self.throw(146)
+                self.throw(153)
 
             active_srcs_list = self.search(Config.SIM, "active_srcs", src_cuff)
             active_recs_list = self.search(Config.SIM, "active_recs", rec_cuff)
@@ -297,7 +276,6 @@
         ss = self.search(Config.SIM, 'supersampled_bases', optional=True)
         if ss is not None and ss['use'] == True:
             self.throw(130)
->>>>>>> d03153e5
 
         #  loop over the contact weights, make sure the the values obey two rules:
         #      (1) current conservation
@@ -771,15 +749,10 @@
             os.makedirs(target)
 
         # neuron files
-<<<<<<< HEAD
-        try: du.copy_tree(os.path.join(os.environ[Env.PROJECT_PATH.value], 'src', 'neuron'), target)
-        except: pass
-=======
         try:
             du.copy_tree(os.path.join(os.environ[Env.PROJECT_PATH.value], 'src', 'neuron'), target)
         except:
             pass
->>>>>>> d03153e5
 
         submit_target = os.path.join(target, 'submit.py')
         if os.path.isfile(submit_target):
