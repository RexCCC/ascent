/*
The copyrights of this software are owned by Duke University.
Please refer to the LICENSE and README.md files for licensing instructions.
The source code can be found on the following GitHub repository: https://github.com/wmglab-duke/ascent
*/

//node_channels = 1						// node_channels = 0 for MRG; node_channels = 1 for Schild 1994
if (node_channels == 1) {
	print "WARNING - node_channels = 1. This will cause Myelinated fibers to run with Schild 1994 mechanisms..."
}

if (!((passive_end_nodes == 0) || (passive_end_nodes == 1))) {
	print "passive_end_nodes must be set to 0 or 1"
	execerror("passive_end_nodes must be set to 0 or 1")
}

// Turn on/off extracellular stim
if ((flag_whichstim == 0) && (flag_extracellular_stim == 0)) {
	execerror("Want to find_thresh for extracellular stim, so need flag_extracellular_stim = 1")
}

// SCALING EXTRACELLULAR STIM BY IAPPLIED, DESIRED AMP, AND/OR UNIT CONVERSION
/*
Turn on/off scaling of extracellular stim by Iapplied.
Ve(x) is assumed to be for 1 mA, so if you obtained the potentials with a voltage BC in an FEM,
you might need to scale by the applied current to get the spatial extracellular potentials corresponding
to a 1 mA stim.
However, if you computed potentials for a point source, or used a current or current density BC in an FEM,
then you don't want to scale Iapplied.
*/
flag_Iapplied = 0

// Set default stim amp for extracellular stim (imp if flag_extracellular_stim=1
// but finding thresh or running stimamp_values for an intracellular pulse...unlikely to come up)
stimamp_extra = 0

// Set multiplicative scaling factor such that Ve will be in millivolts (as required for e_extracellular mechanism)
Ve_unitconv = 1000

// Set appropriate initialization potentials (i.e. Vrest)
/*
NOTE: In MRG-style myelinated axons, the resting membrane potential at the nodes is driven by the battery in the non-nodal sections,
whose value is given by e_pas_Vrest in CreateAxon_Myel.hoc. So as a rule of thumb, should set e_pas_Vrest and v_init to the same value.
*/

// ***************************************************************************
// CreateAxon_Myel.hoc
if (fiber_type == 2) {
	load_file("CreateAxon_Myel.hoc")
	CreateAxon_Myel()
}

// ***************************************************************************
// cFiberBuilder.hoc
if (fiber_type == 3) {
	load_file("cFiberBuilder.hoc")
	load_file("CreateAxon_CFiber.hoc")

	CreateAxon_CFiber()
}

	   if 	(fiber_type == 1) { 	v_init = -88.3 				// [mV]
} else if   (fiber_type == 2) { 	v_init = -80 				// See note above !! [mV]
} else if 	(fiber_type == 3) {		v_init = v_init_c_fiber			// [mV]
} else if 	(fiber_type == 2 && flag_model_b_fiber==1) {		v_init = v_init_b_fiber			// [mV]
}

// ***************************************************************************
// IntracellularStim.hoc
objref stim

if (fiber_type == 2) {// if myelinated fiber, convert node index to compartment index
	intrastim_ind_tmp = IntraStim_PulseTrain_ind*11
} else {
	intrastim_ind_tmp = IntraStim_PulseTrain_ind
}

s[intrastim_ind_tmp].sec {
	stim 		= new trainIClamp()
	stim.loc(.5)
	stim.del 	= IntraStim_PulseTrain_delay
	stim.PW		= IntraStim_PulseTrain_pw
	stim.train 	= IntraStim_PulseTrain_traindur
	stim.freq	= IntraStim_PulseTrain_freq
	stim.amp	= IntraStim_PulseTrain_amp
}

// ***************************************************************************
// Read in Iapplied from file
strdef VeSpace_Iapplied_fname
objref Iapplied_file, Iapplied

// ***************************************************************************
// ExtracellularStim_Time.hoc
strdef VeTime_fname
load_file("ExtracellularStim_Time.hoc")


// ***************************************************************************
// ExtracellularStim_Space.hoc
strdef VeSpace_fname
load_file("ExtracellularStim_Space.hoc")

// ***************************************************************************
// Extracelluar recording 
strdef VeSpace_rec_fname
objref SFAP
strdef SFAP_fname

// Set SFAP_dt_downsample_factor to an integer greater than or equal to 1; a 
// value of 1 will save SFAP at every dt time step; a value of 2 will save 
// SFAP at every other dt time step; etc.
SFAP_dt_downsample_factor = 1
if (SFAP_dt_downsample_factor%1 != 0 || SFAP_dt_downsample_factor < 0) {
	execerror("SFAP_dt_downsample_factor must be an integer greater than or equal to 1")
}

// ***************************************************************************
// Recording.hoc

// Check time indices
for i = 0, Nchecktimes-1 {
	checktime_values.x[i] = int(checktime_values_ms.x[i]/dt)
}

objref checknode_Ve_values
checknode_Ve_values 			= new Vector(1,0)
if (fiber_type == 2) { // myelinated
	checknode_Ve_values.x[0]	= 11*int((axonnodes-1)/2)
} else { // unmyelinated
	checknode_Ve_values.x[0]	= int((axonnodes-1)/2)
}

load_file("Recording.hoc")

// ***************************************************************************
// Call sequence of procedures/functions for each sim
load_file("RunSim.hoc")

strdef fname_output_SFAP_time
strdef fname_output_Vm_time
strdef fname_output_Vm_space
strdef fname_output_gating_m_time, fname_output_gating_h_time, fname_output_gating_mp_time, fname_output_gating_s_time
strdef fname_output_gating_m_space, fname_output_gating_h_space, fname_output_gating_mp_space, fname_output_gating_s_space
strdef Ve_fname_output, Istim_fname_output
strdef runtime_fname_output
strdef thresh_fname_output
strdef activation_fname_output
strdef aploctime_fname_output
strdef stim_units
strdef Ap_times_fname_output

if (flag_whichstim == 0) {
	stim_units = "mA"
} else if ((flag_whichstim == 1) || (flag_whichstim == 2)) {
	stim_units = "nA"
}

load_file("Saving.hoc")
load_file("Saving_Runtime.hoc")
load_file("Saving_Activation.hoc")

if (saveflag_end_ap_times==1) {
	load_file("Saving_Ap_end_times.hoc")
}

if (find_thresh == 1){
	load_file("FindThresh.hoc")
	load_file("Saving_Thresh.hoc")
}

if (saveflag_ap_loctime == 1){
	load_file("Saving_APLocTime.hoc")
}

proc run_all(){local myinner, myfiber, myamp, amp_ind
	myinner = $1
	myfiber = $2
	myamp   = $3
	amp_ind = $4

	Recording()

	trun_individual = startsw()

	// Read in Iapplied
	if (flag_Iapplied == 1) {
		sprint(VeSpace_Iapplied_fname, "../%s/data/inputs/TotalAppliedCurrent.dat", sim_path)
		Iapplied_file = new File()
		Iapplied_file.ropen(VeSpace_Iapplied_fname)
		Iapplied = new Vector(1)
		Iapplied.scanf(Iapplied_file)
		Iapplied_file.close()
	}

	// Read in Ve(x)
	if (flag_extracellular_stim == 1) {
		sprint(VeSpace_fname, "../%s/data/inputs/inner%d_fiber%d.dat",sim_path, myinner, myfiber)
		VeSpace_read()
		// Convert to mV (required for e_extracellular)
		VeSpace_data = VeSpace_data.mul(Ve_unitconv)

		if (flag_Iapplied == 1) {
			// Scale by Iapplied so that amplitudes are millivolts per milliamp applied at the electrode
			VeSpace_data = VeSpace_data.mul(1/Iapplied.x[0])
		}
	}
	
	// Read in Ve(x) for recording
	if (flag_extracellular_rec == 1) {
		sprint(VeSpace_rec_fname, "../%s/data/inputs/inner%d_fiber%d_extracellular_rec.dat",sim_path, myinner, myfiber)
		VeSpace_extracellular_rec_read()
		
		// Convert to mV (required for e_extracellular)
		VeSpace_rec_data = VeSpace_rec_data.mul(Ve_unitconv)
	}

	// Read in Ve(t)
	sprint(VeTime_fname, "../%s/data/inputs/waveform.dat",sim_path)
	if (flag_extracellular_stim == 1) {
		VeTime_read()
	}

	sprint(Ve_fname_output,              "../%s/data/outputs/Ve_inner%d_fiber%d_amp%d.dat",              sim_path, myinner, myfiber, amp_ind)
	sprint(Istim_fname_output,           "../%s/data/outputs/Istim_inner%d_fiber%d_amp%d.dat",           sim_path, myinner, myfiber, amp_ind)
	sprint(fname_output_SFAP_time,       "../%s/data/outputs/SFAP_time_inner%d_fiber%d_amp%d.dat",       sim_path, myinner, myfiber, amp_ind)
	sprint(fname_output_Vm_time,         "../%s/data/outputs/Vm_time_inner%d_fiber%d_amp%d.dat",         sim_path, myinner, myfiber, amp_ind)
	sprint(fname_output_gating_m_time,   "../%s/data/outputs/gating_m_time_inner%d_fiber%d_amp%d.dat",   sim_path, myinner, myfiber, amp_ind)
	sprint(fname_output_gating_h_time,   "../%s/data/outputs/gating_h_time_inner%d_fiber%d_amp%d.dat",   sim_path, myinner, myfiber, amp_ind)
	sprint(fname_output_gating_mp_time,  "../%s/data/outputs/gating_mp_time_inner%d_fiber%d_amp%d.dat",  sim_path, myinner, myfiber, amp_ind)
	sprint(fname_output_gating_s_time,   "../%s/data/outputs/gating_s_time_inner%d_fiber%d_amp%d.dat",   sim_path, myinner, myfiber, amp_ind)
	sprint(fname_output_Vm_space,        "../%s/data/outputs/Vm_space_inner%d_fiber%d_amp%d.dat",        sim_path, myinner, myfiber, amp_ind)
	sprint(fname_output_gating_m_space,  "../%s/data/outputs/gating_m_space_inner%d_fiber%d_amp%d.dat",  sim_path, myinner, myfiber, amp_ind)
	sprint(fname_output_gating_h_space,  "../%s/data/outputs/gating_h_space_inner%d_fiber%d_amp%d.dat",  sim_path, myinner, myfiber, amp_ind)
	sprint(fname_output_gating_mp_space, "../%s/data/outputs/gating_mp_space_inner%d_fiber%d_amp%d.dat", sim_path, myinner, myfiber, amp_ind)
	sprint(fname_output_gating_s_space,  "../%s/data/outputs/gating_s_space_inner%d_fiber%d_amp%d.dat",  sim_path, myinner, myfiber, amp_ind)
	sprint(Ap_times_fname_output,        "../%s/data/outputs/Aptimes_inner%d_fiber%d_amp%d.dat",         sim_path, myinner, myfiber, amp_ind)
	sprint(aploctime_fname_output,       "../%s/data/outputs/ap_loctime_inner%d_fiber%d_amp%d.dat",      sim_path, myinner, myfiber, amp_ind)
    sprint(runtime_fname_output,         "../%s/data/outputs/runtime_inner%d_fiber%d_amp%d.dat",         sim_path, myinner, myfiber, amp_ind)


	if (find_thresh == 0) {
		// Run sim
		RunSim(myamp)
<<<<<<< HEAD

		// Save data
		Saving()

		if (saveflag_runtime == 1) {
			// Save individual run time (for each simulation)
			trun_individual = startsw() - trun_individual
			sprint(runtime_fname_output, "../%s/data/outputs/runtime_inner%d_fiber%d_amp%d.dat", sim_path, myinner, myfiber, amp_ind)
			Saving_Runtime()
		}

=======
		print "N_APs = ", N_APs
		sprint(activation_fname_output, "../%s/data/outputs/activation_inner%d_fiber%d_amp%d.dat", sim_path, myinner, myfiber, amp_ind)
        Saving_Activation()
>>>>>>> 4216c7ae

	}   else if (find_thresh == 1){
		// Run binary search for thresholds
		FindThresh()
		// Run sim once more with final thresh from FindThresh()
		print "Running stimamp in final check for AP."
		RunSim(stimamp)
		print "N_APs = ", N_APs

		// Save threshold value
		sprint(thresh_fname_output, "../%s/data/outputs/thresh_inner%d_fiber%d.dat", sim_path, myinner, myfiber)
		Saving_Thresh()
	}

	// Save data
	Saving()

<<<<<<< HEAD
		if (saveflag_runtime == 1) {
			// Save individual run time (for each simulation)
			trun_individual = startsw() - trun_individual
			sprint(runtime_fname_output, "../%s/data/outputs/runtime_inner%d_fiber%d_amp%d.dat", sim_path, myinner, myfiber, amp_ind)
			Saving_Runtime()
		}
=======
    if (saveflag_runtime == 1) {
        // Save individual run time (for each simulation)
        trun_individual = startsw() - trun_individual
        Saving_Runtime()
>>>>>>> 4216c7ae
	}

	if (saveflag_ap_loctime == 1) {
		Saving_APLocTime()
	}


	if (saveflag_end_ap_times==1) {
		Saving_Ap_end_times()
	}
}

// ***************************************************************************

trun = startsw()

proc batchrun() {local stimamp_ind
	for stimamp_ind = 0, Namp-1 {
		run_all(inner_ind, fiber_ind, stimamp_values.x[stimamp_ind],  stimamp_ind)
	}
}

batchrun()

quit()<|MERGE_RESOLUTION|>--- conflicted
+++ resolved
@@ -102,13 +102,13 @@
 load_file("ExtracellularStim_Space.hoc")
 
 // ***************************************************************************
-// Extracelluar recording 
+// Extracelluar recording
 strdef VeSpace_rec_fname
 objref SFAP
 strdef SFAP_fname
 
-// Set SFAP_dt_downsample_factor to an integer greater than or equal to 1; a 
-// value of 1 will save SFAP at every dt time step; a value of 2 will save 
+// Set SFAP_dt_downsample_factor to an integer greater than or equal to 1; a
+// value of 1 will save SFAP at every dt time step; a value of 2 will save
 // SFAP at every other dt time step; etc.
 SFAP_dt_downsample_factor = 1
 if (SFAP_dt_downsample_factor%1 != 0 || SFAP_dt_downsample_factor < 0) {
@@ -205,12 +205,12 @@
 			VeSpace_data = VeSpace_data.mul(1/Iapplied.x[0])
 		}
 	}
-	
+
 	// Read in Ve(x) for recording
 	if (flag_extracellular_rec == 1) {
 		sprint(VeSpace_rec_fname, "../%s/data/inputs/inner%d_fiber%d_extracellular_rec.dat",sim_path, myinner, myfiber)
 		VeSpace_extracellular_rec_read()
-		
+
 		// Convert to mV (required for e_extracellular)
 		VeSpace_rec_data = VeSpace_rec_data.mul(Ve_unitconv)
 	}
@@ -242,8 +242,6 @@
 	if (find_thresh == 0) {
 		// Run sim
 		RunSim(myamp)
-<<<<<<< HEAD
-
 		// Save data
 		Saving()
 
@@ -253,12 +251,9 @@
 			sprint(runtime_fname_output, "../%s/data/outputs/runtime_inner%d_fiber%d_amp%d.dat", sim_path, myinner, myfiber, amp_ind)
 			Saving_Runtime()
 		}
-
-=======
 		print "N_APs = ", N_APs
 		sprint(activation_fname_output, "../%s/data/outputs/activation_inner%d_fiber%d_amp%d.dat", sim_path, myinner, myfiber, amp_ind)
         Saving_Activation()
->>>>>>> 4216c7ae
 
 	}   else if (find_thresh == 1){
 		// Run binary search for thresholds
@@ -271,24 +266,25 @@
 		// Save threshold value
 		sprint(thresh_fname_output, "../%s/data/outputs/thresh_inner%d_fiber%d.dat", sim_path, myinner, myfiber)
 		Saving_Thresh()
-	}
-
-	// Save data
-	Saving()
-
-<<<<<<< HEAD
+
+		// Save data
+		Saving()
+
 		if (saveflag_runtime == 1) {
 			// Save individual run time (for each simulation)
 			trun_individual = startsw() - trun_individual
 			sprint(runtime_fname_output, "../%s/data/outputs/runtime_inner%d_fiber%d_amp%d.dat", sim_path, myinner, myfiber, amp_ind)
 			Saving_Runtime()
 		}
-=======
+	}
+
+	// Save data
+	Saving()
+
     if (saveflag_runtime == 1) {
         // Save individual run time (for each simulation)
         trun_individual = startsw() - trun_individual
         Saving_Runtime()
->>>>>>> 4216c7ae
 	}
 
 	if (saveflag_ap_loctime == 1) {
