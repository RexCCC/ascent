--- conflicted
+++ resolved
@@ -694,25 +694,16 @@
             print(f"local_avail_cpus not defined in Run, so proceeding with cpu_count-1={cpus} CPUs")
 
         submit_list = make_local_submission_list(run_index, args)
-<<<<<<< HEAD
-        with multiprocessing.Pool(cpus) as p:
-            #p.map(local_submit, submit_list)
-=======
         if len(submit_list) == 0:
             return
         with multiprocessing.Pool(cpus) as p:
             #open pool instance, set up progress bar, and iterate over each job
->>>>>>> a9cfa5f9
             total_iterations = len(submit_list)
             current_iteration = 0
             printProgressBar(0, total_iterations,length=40,prefix='Run {}:'.format(run_index))
             for i, _ in enumerate(p.imap_unordered(local_submit, submit_list, 1)):
                 current_iteration+=1
                 printProgressBar(current_iteration, total_iterations,length=40,prefix='Run {}:'.format(run_index))
-<<<<<<< HEAD
-        import time
-=======
->>>>>>> a9cfa5f9
 
     elif sub_context == 'cluster':
         #load slurm params
