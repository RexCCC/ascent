#!/usr/bin/env python3.7

"""Submits NEURON fiber simulations.

The copyrights of this software are owned by Duke University.
Please refer to the LICENSE and README.md files for licensing
instructions. The source code can be found on the following GitHub
repository: https://github.com/wmglab-duke/ascent
"""

import argparse
import json
import multiprocessing
import os
import pickle
import re
import shutil
import subprocess
import sys
import time
import warnings
from json import JSONDecodeError

import numpy as np
import pandas as pd


# %%Set up parser and top level args
class ListAction(argparse.Action):
    """Custom action for argparse to list run info."""

    def __call__(self, parser, values, *args, option_string=None, **kwargs):
        """Print run info and exit. # noqa: DAR101.

        This function is called when the --list option is used and should not be called directly.
        """
        run_path = 'runs'
        jsons = [file for file in os.listdir(run_path) if file.endswith('.json')]
        data = []
        for j in jsons:
            with open(run_path + '/' + j) as f:
                try:
                    rundata = json.load(f)
                except JSONDecodeError as e:
                    print(f'WARNING: Could not load {j}, check for syntax errors. Original error: {e}')
                    continue
                data.append(
                    {
                        'RUN': os.path.splitext(j)[0],
                        'PSEUDONYM': rundata.get('pseudonym'),
                        'SAMPLE': rundata['sample'],
                        'MODELS': rundata['models'],
                        'SIMS': rundata['sims'],
                    }
                )
        df = pd.DataFrame(data)
        df.RUN = df.RUN.astype(int)
        df = df.sort_values('RUN')
        print(f'Run indices available (defined by user .json files in {run_path}):\n')
        print(df.to_string(index=False))
        sys.exit()


parser = argparse.ArgumentParser(
    description='ASCENT: Automated Simulations to Characterize Electrical Nerve Thresholds'
)
parser.add_argument(
    'run_indices',
    type=int,
    nargs='*',
    help='Space separated indices to submit NEURON sims for',
)
parser.add_argument('-p', '--partition', help='If submitting on a cluster, overrides slurm_params.json')
parser.add_argument(
    '-n',
    '--num-cpu',
    type=int,
    help='For local submission: set number of CPUs to use, overrides run.json',
)
parser.add_argument(
    '-m',
    '--job-mem',
    type=int,
    help='For cluster submission: set amount of RAM per job (in MB), overrides slurm_params.json',
)
parser.add_argument(
    '-j',
    '--num-jobs',
    type=int,
    help='For cluster submission: set number of jobs per array, overrides slurm_params.json',
)
parser.add_argument(
    '-l',
    '--list-runs',
    action=ListAction,
    nargs=0,
    help='List info for available runs.z If supplying this argument, do not pass any run indices',
)
parser.add_argument(
    '-A',
    '--all-runs',
    action='store_true',
    help='Submit all runs in the present export folder. If supplying this argument, do not pass any run indices',
)
parser.add_argument(
    '-s',
    '--skip-summary',
    action='store_true',
    help='Begin submitting fibers without asking for confirmation',
)
parser.add_argument(
    '-S',
    '--slurm-params',
    type=str,
    help='For cluster submission: string for additional slurm parameters (enclose in quotes)',
)
parser.add_argument(
    '-c',
    '--force-recompile',
    action='store_true',
    help='Force submit.py to recompile NEURON files',
)
submit_context_group = parser.add_mutually_exclusive_group()
submit_context_group.add_argument(
    '-L',
    '--local-submit',
    action='store_true',
    help='Set submission context to local, overrides run.json',
)
submit_context_group.add_argument(
    '-C',
    '--cluster-submit',
    action='store_true',
    help='Set submission context to cluster, overrides run.json',
)

parser.add_argument('-v', '--verbose', action='store_true', help='Print detailed submission info')

OS = 'UNIX-LIKE' if any([s in sys.platform for s in ['darwin', 'linux']]) else 'WINDOWS'


# %% Set up utility functions


class WarnOnlyOnce:
    """Warn only once per instance."""

    warnings = set()

    @classmethod
    def warn(cls, message):
        """Print warning message if first call.

        :param message: Warning message to print
        """
        # storing int == less memory then storing raw message
        h = hash(message)
        if h not in cls.warnings:
            # do your warning
            print(f"Warning: {message}")
            cls.warnings.add(h)


def print_progress_bar(iteration, total, prefix='', suffix='', decimals=1, length=100, fill='█'):
    """Print or update a progress bar in the terminal.

    Call in a loop to create a terminal progress bar.
    Information such as the prefix and suffix can be changed with each call.

    :param iteration: The current iteration (current/total)
    :param total: The total number of iterations
    :param prefix: The prefix string to place before the progress bar
    :param suffix: The suffix string to place after the progress bar
    :param decimals: The number of decimals to show on the percentage progress
    :param length: The length of the progress bar
    :param fill: The character to fill the progress bar with
    """
    percent = ("{0:." + str(decimals) + "f}").format(100 * (iteration / float(total)))
    filled_length = int(length * iteration // total)
    bar = fill * filled_length + '-' * (length - filled_length)
    print(f'\r{prefix} |{bar}| {percent}% {suffix}', end='')
    # Print New Line on Complete
    if iteration == total:
        print()


def load(config_path: str):
    """Load in json data and returns to user, assuming it has already been validated.

    :param config_path: the string path to load up
    :return: json data (usually dict or list)
    """
    with open(config_path, "r") as handle:
        return json.load(handle)


def ensure_dir(directory):
    """Ensure that a directory exists. If it does not, create it.

    :param directory: the string path to the directory
    """
    os.makedirs(directory, exist_ok=True)


def auto_compile(override: bool = False):
    """Compile NEURON files if they have not been compiled yet.

    :param override: if True, compile regardless of whether the files have already been compiled
    :return: True if ran compilation, False if not
    """
    if (
        (not os.path.exists(os.path.join('MOD_Files', 'x86_64', 'special')) and OS == 'UNIX-LIKE')
        or (not os.path.exists(os.path.join('MOD_Files', 'nrnmech.dll')) and OS == 'WINDOWS')
        or override
    ):
        print('compiling')
        os.chdir(os.path.join('MOD_Files'))
        exit_data = subprocess.run(['nrnivmodl'], shell=True, capture_output=True, text=True)
        if exit_data.returncode != 0:
            print(exit_data.stderr)
            sys.exit("Error in compiling of NEURON files. Exiting...")
        os.chdir('..')
        compiled = True
    else:
        print('skipped compile')
        compiled = False
    return compiled


def get_diameter(my_inner_fiber_diam_key, my_inner_ind, my_fiber_ind):
    """Get the diameter of the fiber from the inner fiber diameter key.

    :param my_inner_fiber_diam_key: the key for the fiber diameters
    :param my_inner_ind: the index of the inner
    :param my_fiber_ind: the index of the fiber within the inner
    :return: the diameter for this fiber
    """
    for item in my_inner_fiber_diam_key:
        if item[0] == my_inner_ind and item[1] == my_fiber_ind:
            my_diameter = item[2]
            break
        else:
            continue
    if isinstance(my_diameter, list) and len(my_diameter) == 1:
        my_diameter = my_diameter[0]

    return my_diameter


def get_deltaz(fiber_model, diameter):
    """Get the deltaz (node spacing) for a given fiber model and diameter.

    :param fiber_model: the string name of the fiber model
    :param diameter: the diameter of the fiber in microns
    :return: the deltaz for this fiber, the neuron flag for the fiber model
    """
    fiber_z_config = load(os.path.join('config', 'system', 'fiber_z.json'))
    fiber_model_info: dict = fiber_z_config['fiber_type_parameters'][fiber_model]

    if fiber_model_info.get("geom_determination_method") == 0:
        diameters, delta_zs, paranodal_length_2s = (
            fiber_model_info[key] for key in ('diameters', 'delta_zs', 'paranodal_length_2s')
        )
        diameter_index = diameters.index(diameter)
        delta_z = delta_zs[diameter_index]

    elif fiber_model_info.get("geom_determination_method") == 1:
        paranodal_length_2_str, delta_z_str, inter_length_str = (
            fiber_model_info[key] for key in ('paranodal_length_2', 'delta_z', 'inter_length')
        )

        if diameter >= 5.643:
            delta_z = eval(delta_z_str["diameter_greater_or_equal_5.643um"])
        else:
            delta_z = eval(delta_z_str["diameter_less_5.643um"])

    elif fiber_model_info.get("neuron_flag") == 3:  # C Fiber
        delta_z = fiber_model_info["delta_zs"]

    neuron_flag = fiber_model_info.get("neuron_flag")

    return delta_z, neuron_flag


def get_thresh_bounds(sim_dir: str, sim_name: str, inner_ind: int):
    """Get threshold bounds (upper and lower) for this simulation.

    :param sim_dir: the string path to the simulation directory
    :param sim_name: the string name of the n_sim
    :param inner_ind: the index of the inner this fiber is in
    :return: the upper and lower threshold bounds
    """
    top, bottom = None, None

    sample = sim_name.split('_')[0]
    n_sim = sim_name.split('_')[3]

    sim_config = load(os.path.join(sim_dir, sim_name, f'{n_sim}.json'))

    if sim_config['protocol']['mode'] == 'ACTIVATION_THRESHOLD' or sim_config['protocol']['mode'] == 'BLOCK_THRESHOLD':
        if 'scout' in sim_config['protocol']['bounds_search']:
            # load in threshold from scout_sim (example use: run centroid first, then any other xy-mode after)
            scout = sim_config['protocol']['bounds_search']['scout']
            scout_sim_dir = os.path.join('n_sims')
            scout_sim_name = f"{sample}_{scout['model']}_{scout['sim']}_{n_sim}"
            scout_sim_path = os.path.join(scout_sim_dir, scout_sim_name)
            scout_output_path = os.path.abspath(os.path.join(scout_sim_path, 'data', 'outputs'))
            scout_thresh_path = os.path.join(scout_output_path, f'thresh_inner{inner_ind}_fiber{0}.dat')

            if os.path.exists(scout_thresh_path):
                stimamp = np.loadtxt(scout_thresh_path)

                if len(np.atleast_1d(stimamp)) > 1:
                    stimamp = stimamp[-1]

                step = sim_config['protocol']['bounds_search']['step'] / 100
                top = (1 + step) * stimamp
                bottom = (1 - step) * stimamp

                unused_protocol_keys = ['top', 'bottom']

                if any(
                    unused_protocol_key in sim_config['protocol']['bounds_search']
                    for unused_protocol_key in unused_protocol_keys
                ):
                    if args.verbose:
                        warnings.warn(
                            'WARNING: scout_sim is defined in Sim, so not using "top" or "bottom" '
                            'which you also defined \n'
                        )
                    else:
                        WarnOnlyOnce.warn(
                            'WARNING: scout_sim is defined in Sim, so not using "top" or "bottom" '
                            'which you also defined \n'
                        )

            else:
                if args.verbose:
                    warnings.warn(
                        f"No fiber threshold exists for scout sim: "
                        f"inner{inner_ind} fiber0, using standard top and bottom"
                    )
                else:
                    WarnOnlyOnce.warn(
                        "Missing at least one scout threshold, using standard top and bottom. "
                        "Rerun with --verbose flag for specific inner index."
                    )

                top = sim_config['protocol']['bounds_search']['top']
                bottom = sim_config['protocol']['bounds_search']['bottom']

        else:
            top = sim_config['protocol']['bounds_search']['top']
            bottom = sim_config['protocol']['bounds_search']['bottom']

    elif sim_config['protocol']['mode'] == 'FINITE_AMPLITUDES':
        top, bottom = 0, 0

    return top, bottom


def make_task(
    sub_con: str,
    my_os: str,
    start_p: str,
    sim_p: str,
    inner: int,
    fiber: int,
    top: float,
    bottom: float,
    diam: float,
    deltaz: float,
    axonnodes: int,
):
    """Create shell script used to run a fiber simulation.

    :param sub_con: the string name of the submission context.
    :param my_os: the string name of the operating system
    :param start_p: the string path to the start_dir
    :param sim_p: the string path to the sim_dir
    :param inner: the index of the inner this fiber is in
    :param fiber: the index of the fiber this simulation is for
    :param top: the upper threshold bound
    :param bottom: the lower threshold bound
    :param diam: the diameter of the fiber
    :param deltaz: the deltaz for the fiber
    :param axonnodes: the number of axon nodes
    """
    with open(start_p, 'w+') as handle:
        if my_os == 'UNIX-LIKE':
            lines = [
                '#!/bin/bash\n',
                f'cd "{sim_p}\"\n',
                'chmod a+rwx special\n',
                './special -nobanner '
                '-c \"strdef sim_path\" '
                f'-c \"sim_path=\\\"{sim_p}\\\"\" '
                f'-c \"inner_ind={inner}\" '
                f'-c \"fiber_ind={fiber}\" '
                f'-c \"stimamp_top={top}\" '
                f'-c \"stimamp_bottom={bottom}\" '
                f'-c \"fiberD={diam:.1f}\" '
                f'-c \"deltaz={deltaz:.4f}\" '
                f'-c \"axonnodes={axonnodes}\" '
                '-c \"saveflag_end_ap_times=0\" '  # for backwards compatible, overwritten in launch.hoc if 1
                '-c \"saveflag_runtime=0\" '  # for backwards compatible, overwritten in launch.hoc if 1
                '-c \"load_file(\\\"launch.hoc\\\")\" blank.hoc\n',
            ]
            if sub_con != 'cluster':
                lines.remove(f'cd "{sim_p}\"\n')

            # copy special files ahead of time to avoid 'text file busy error'
            if not os.path.exists('special'):
                shutil.copy(os.path.join('MOD_Files', 'x86_64', 'special'), sim_p)

        else:  # OS is 'WINDOWS'
            sim_path_win = os.path.join(*sim_p.split(os.pathsep)).replace('\\', '\\\\')
            lines = [
                'nrniv -nobanner '
                f'-dll \"{os.getcwd()}/MOD_Files/nrnmech.dll\" '
                '-c \"strdef sim_path\" '
                f'-c \"sim_path=\\\"{sim_path_win}\"\" '
                f'-c \"inner_ind={inner}\" '
                f'-c \"fiber_ind={fiber}\" '
                f'-c \"stimamp_top={top}\" '
                f'-c \"stimamp_bottom={bottom}\" '
                f'-c \"fiberD={diam:.1f}\" '
                f'-c \"deltaz={deltaz:.4f}\" '
                f'-c \"axonnodes={axonnodes}\" '
                '-c \"saveflag_end_ap_times=0\" '  # for backwards compatible, overwritten in launch.hoc if 1
                '-c \"saveflag_runtime=0\" '  # for backwards compatible, overwritten in launch.hoc if 1
                '-c \"saveflag_ap_loctime=0\" '  # for backwards compatible, overwritten in launch.hoc if 1
<<<<<<< HEAD
                '-c \"load_file(\\\"launch.hoc\\\")\" blank.hoc\n'.format(os.getcwd(),
                                                                          sim_path_win,
                                                                          inner,
                                                                          fiber,
                                                                          top,
                                                                          bottom,
                                                                          diam,
                                                                          deltaz,
                                                                          axonnodes)
=======
                '-c \"load_file(\\\"launch.hoc\\\")\" blank.hoc\n'
>>>>>>> 1f9cce43
            ]

        handle.writelines(lines)
        handle.close()


def local_submit(fiber_data: dict):
    """Submit a fiber simulation to the local machine.

    :param fiber_data: the dictionary of fiber data for suvbmission
    """
    a = fiber_data["job_number"]
    out_path = os.path.join('logs', 'out', f'{a}.log')
    err_path = os.path.join('logs', 'err', f'{a}.log')
    start = os.path.join('start_scripts', f'start_{a}')
    with open(out_path, "w+") as fo, open(err_path, "w+") as fe:
        subprocess.run(['bash', start + '.sh'] if OS == 'UNIX-LIKE' else [start + '.bat'], stdout=fo, stderr=fe)

    # print fiber completion
    if fiber_data['verbose']:
        print(f'Completed NEURON simulation for inner {fiber_data["inner"]} fiber {fiber_data["fiber"]}.')


def submit_fibers(submission_context, submission_data):
    """Submit fiber simulations, either locally or to a cluster.

    :param submission_context: the string name of the submission_context
    :param submission_data: the dictionary of data for fiber submission
    :raises ValueError: IF the specified cpu count is higher than the number of cores on the machine
    """
    # configuration is not empty
    ran_fibers = 0
    sim_dir = os.path.join('n_sims')
    n_fibers = sum(len(v) for v in submission_data.values())

    for sim_name, runfibers in submission_data.items():
        if args.verbose:
            print(f'\n\n################ {sim_name} ################\n\n')
        # skip if no fibers to run for this nsim
        if len(runfibers) == 0:
            continue
        sim_path = os.path.join(sim_dir, sim_name)
        start_dir = os.path.join(sim_path, 'start_scripts')
        start_path_base = os.path.join(start_dir, 'start_')

        if submission_context == 'cluster':
            cluster_submit(runfibers, sim_name, sim_path, start_path_base)
            ran_fibers += len(runfibers)
            if not args.verbose:
                print_progress_bar(ran_fibers, n_fibers, length=40, prefix=f'Fibers submitted: {ran_fibers}/{n_fibers}')
        else:
            if args.num_cpu is not None:
                cpus = args.num_cpu

                if cpus > multiprocessing.cpu_count() - 1:
                    raise ValueError('num_cpu argument is more than cpu_count-1 CPUs')

                print(f"Submitting locally to {cpus} CPUs")

            else:
                cpus = multiprocessing.cpu_count() - 1
                warnings.warn(
                    f"You did not define number of cores to use (-n), so proceeding with cpu_core_count-1={cpus}"
                )
            os.chdir(sim_path)
            with multiprocessing.Pool(cpus) as p:
                for x in runfibers:
                    x['verbose'] = args.verbose
                if not args.verbose:
                    print_progress_bar(
                        0,
                        len(runfibers),
                        length=40,
                        prefix='Sample {}, Model {}, Sim {}, n_sim {}:'.format(*sim_name.split('_')),  # noqa FS002
                    )
                # open pool instance, set up progress bar, and iterate over each job
                for i, _ in enumerate(p.imap_unordered(local_submit, runfibers, 1)):
                    if not args.verbose:
                        print_progress_bar(
                            i + 1,
                            len(runfibers),
                            length=40,
                            prefix='Sample {}, Model {}, Sim {}, n_sim {}:'.format(*sim_name.split('_')),  # noqa FS002
                        )
            os.chdir("../..")


def cluster_submit(runfibers, sim_name, sim_path, start_path_base):
    """Submit fiber simulations on a slurm-based high performance computing cluster.

    :param runfibers: the list of fiber data for submission
    :param sim_name: the string name of the n_sim
    :param sim_path: the string path to the simulation
    :param start_path_base: the string prefix for all start scripts
    """
    slurm_params = load(os.path.join('config', 'system', 'slurm_params.json'))
    out_dir = os.path.abspath(os.path.join(sim_path, 'logs', 'out', '%a.log'))
    err_dir = os.path.abspath(os.path.join(sim_path, 'logs', 'err', '%a.log'))
    # assign params for array submission
    partition = slurm_params['partition'] if args.partition is None else args.partition
    njobs = slurm_params['jobs_per_array'] if args.num_jobs is None else args.num_jobs
    mem = slurm_params['memory_per_fiber'] if args.job_mem is None else args.job_mem
    array_fibertasks = [runfibers[x : x + njobs] for x in range(0, len(runfibers), njobs)]
    for tasklist in array_fibertasks:
        array_indices = [task['job_number'] for task in tasklist]

        # print fiber submission
        if args.verbose:
            for task in tasklist:
                print(f"RUNNING inner ({task['inner']}) fiber ({task['fiber']})")
                time.sleep(1)

        # submit batch job for fiber

        command = [
            'sbatch',
            *([args.slurm_params] if args.slurm_params else []),
            f'--job-name={sim_name}',
            f'--output={out_dir}',
            f'--error={err_dir}',
            f"--array={','.join([str(x) for x in array_indices])}",
            f'--mem={mem}',
            f'--partition={partition}',
            '--cpus-per-task=1',
            'array_launch.slurm',
            start_path_base,
        ]

        if not args.verbose:
            exit_data = subprocess.run(command, capture_output=True, text=True)
        else:
            exit_data = subprocess.run(command, capture_output=True, text=True)
            print(exit_data.stdout)
        if exit_data.returncode != 0:
            print(exit_data.stderr)
            sys.exit('Non-zero exit code during job array submission. Exiting.')

        # allow job to start before removing slurm file
        time.sleep(1.0)


<<<<<<< HEAD
                            if args.verbose:
                                print('========= SUBMITTING SOLO: {} ==========='.format(job_name))

                            command = [
                                'sbatch{}'.format(' ' + args.slurm_params if args.slurm_params is not None else ''),
                                '--job-name={}'.format(job_name),
                                '--output={}'.format(output_log),
                                '--error={}'.format(error_log),
                                '--mem={}'.format(mem),
                                '-p', partition,
                                '-c', '1',
                                start_path_solo
                            ]
                            if not args.verbose:
                                with open(os.devnull, 'wb') as devnull:
                                    comp = subprocess.run(command, stdout=devnull)
                            else:
                                comp = subprocess.run(command)
                            if comp.returncode != 0:
                                sys.exit('Non-zero exit code during job submission. Exiting.')

                            # allow job to start before removing slurm file
                            time.sleep(1.0)
                        else:
                            sys.exit('Top and bottom bounds not defined for threshold search. Exiting.')
=======
def make_fiber_tasks(submission_list, submission_context):
    """Create all shell scripts for fiber submission tasks.
>>>>>>> 1f9cce43

    :param submission_list: the list of fibers to be submitted
    :param submission_context: the string name of the submission_context
    """
    # assign appropriate configuration data
    sim_dir = os.path.join('n_sims')
    for sim_name, runfibers in submission_list.items():
        sim_path = os.path.join(sim_dir, sim_name)
        fibers_path = os.path.abspath(os.path.join(sim_path, 'data', 'inputs'))
        output_path = os.path.abspath(os.path.join(sim_path, 'data', 'outputs'))
        start_dir = os.path.join(sim_path, 'start_scripts')
        start_path_base = os.path.join(start_dir, 'start_')

        # ensure log directories exist
        out_dir = os.path.abspath(os.path.join(sim_path, 'logs', 'out', ''))
        err_dir = os.path.abspath(os.path.join(sim_path, 'logs', 'err', ''))
        for cur_dir in [
            fibers_path,
            output_path,
            out_dir,
            err_dir,
            start_dir,
        ]:
            ensure_dir(cur_dir)

        # ensure blank.hoc exists
        blank_path = os.path.join(sim_path, 'blank.hoc')
        if not os.path.exists(blank_path):
            with open(blank_path, 'w'):
                pass

        # load JSON file with bisection search amplitudes
        n_sim = sim_name.split('_')[-1]
        sim_config = load(os.path.join(sim_path, f'{n_sim}.json'))
        fiber_model = sim_config['fibers']['mode']

        # load the inner x fiber -> diam key saved in the n_sim folder
        inner_fiber_diam_key_file = os.path.join(fibers_path, 'inner_fiber_diam_key.obj')
        inner_fiber_diam_key = None
        if os.path.exists(inner_fiber_diam_key_file):
            with open(inner_fiber_diam_key_file, 'rb') as f:
                inner_fiber_diam_key = pickle.load(f)
            f.close()
        else:
            diameter = sim_config['fibers']['z_parameters']['diameter']

        for fiber_data in runfibers:
            inner_ind, fiber_ind = fiber_data['inner'], fiber_data['fiber']

            if inner_fiber_diam_key is not None:
                diameter = get_diameter(inner_fiber_diam_key, inner_ind, fiber_ind)
            deltaz, neuron_flag = get_deltaz(fiber_model, diameter)

            # get the axonnodes from data/inputs/inner{}_fiber{}.dat top line
            fiber_ve_path = os.path.join(
                fibers_path,
                f'inner{inner_ind}_fiber{fiber_ind}.dat',
            )
            fiber_ve = np.loadtxt(fiber_ve_path)
            n_fiber_coords = int(fiber_ve[0])

            if neuron_flag == 2:
                axonnodes = int(1 + (n_fiber_coords - 1) / 11)
            elif neuron_flag == 3:
                axonnodes = int(n_fiber_coords)

            start_path = f"{start_path_base}{fiber_data['job_number']}{'.sh' if OS == 'UNIX-LIKE' else '.bat'}"

            stimamp_top, stimamp_bottom = get_thresh_bounds(sim_dir, sim_name, inner_ind)
            if stimamp_top is not None and stimamp_bottom is not None:
                make_task(
                    submission_context,
                    OS,
                    start_path,
                    sim_path,
                    inner_ind,
                    fiber_ind,
                    stimamp_top,
                    stimamp_bottom,
                    diameter,
                    deltaz,
                    axonnodes,
                )


def make_run_sub_list(run_number: int):
    """Create a list of all fiber simulations to be run. Skips fiber sims with existing output.

    :param run_number: the number of the run
    :return: a dict of all fiber simulations to be run
    """
    # build configuration filename
    filename: str = os.path.join('runs', f'{run_number}.json')
    # load in configuration data
    run = load(filename)

    submit_list = {}

    # assign appropriate configuration data
    samples = [run.get('sample', [])]
    models = run.get('models', [])
    sims = run.get('sims', [])

    for sample in samples:
        # loop models, sims
        for model in models:
            for sim in sims:
                sim_dir = os.path.join('n_sims')
                sim_name_base = f'{sample}_{model}_{sim}_'
                nsim_list = [x for x in os.listdir(sim_dir) if x.startswith(sim_name_base)]
                for sim_name in nsim_list:
                    submit_list[sim_name] = []

                    sim_path = os.path.join(sim_dir, sim_name)
                    fibers_path = os.path.abspath(os.path.join(sim_path, 'data', 'inputs'))
                    output_path = os.path.abspath(os.path.join(sim_path, 'data', 'outputs'))

                    n_sim = sim_name.split('_')[-1]
                    sim_config = load(os.path.join(sim_path, f'{n_sim}.json'))

                    fibers_files = [x for x in os.listdir(fibers_path) if re.match('inner[0-9]+_fiber[0-9]+\\.dat', x)]

                    for i, fiber_filename in enumerate(fibers_files):
                        master_fiber_name = str(fiber_filename.split('.')[0])
                        inner_name, fiber_name = tuple(master_fiber_name.split('_'))
                        inner_ind = int(inner_name.split('inner')[-1])
                        fiber_ind = int(fiber_name.split('fiber')[-1])

                        if sim_config['protocol']['mode'] == 'FINITE_AMPLITUDES':
                            n_amp = len(sim_config['protocol']['amplitudes'])
                            search_path = os.path.join(
                                output_path,
                                f'activation_inner{inner_ind}_fiber{fiber_ind}_amp{n_amp - 1}.dat',
                            )
                        else:
                            search_path = os.path.join(
                                output_path,
                                f"thresh_inner{inner_ind}_fiber{fiber_ind}.dat",
                            )

                        if os.path.exists(search_path):
                            if args.verbose:
                                print(f'Found {search_path} -->\t\tskipping inner ({inner_ind}) fiber ({fiber_ind})')
                                time.sleep(1)
                            continue

                        submit_list[sim_name].append({"job_number": i, "inner": inner_ind, "fiber": fiber_ind})
                    # save_submit list as csv
                    pd.DataFrame(submit_list[sim_name]).to_csv(os.path.join(sim_path, 'out_err_key.csv'), index=False)

    return submit_list


def confirm_submission(n_fibers, rundata, submission_context):
    """Confirm that the user wants to submit the simulations.

    :param n_fibers: the number of fibers to be run
    :param rundata: the run data (JSON config)
    :param submission_context: the submission context (e.g. cluster or local)
    """
    if n_fibers == 0:
        sys.exit('No fibers to run. Exiting...')
    if not args.skip_summary:
        # format run data
        df = pd.DataFrame(rundata)
        df.RUN = df.RUN.astype(int)
        df = df.sort_values('RUN')
        # print out and check that the user is happy
        print(f'Submitting the following runs (submission_context={submission_context}):')
        print(df.to_string(index=False))
        print(f'Will result in running {n_fibers} fiber simulations')
        proceed = input('\t Would you like to proceed?\n' '\t\t 0 = NO\n' '\t\t 1 = YES\n')
        if int(proceed) != 1:
            sys.exit()
        else:
            print('Proceeding...')
    else:
        print(f'Skipping summary, submitting {n_fibers} fibers...')


def get_submission_list(run_inds):
    """Get the list of simulations to be submitte for all runs.

    :param run_inds: the list of run indices
    :return: summary of runs, a list of all simulations to be submitted
    """
    rundata = []
    submission_list = {}
    for run_number in run_inds:
        # build configuration filename
        filename = os.path.join('runs', f'{run_number}.json')

        # configuration file exists
        assert os.path.exists(filename), f'Run configuration not found: {run_number}'

        # load in configuration data
        run = load(filename)

        # configuration is not empty
        assert len(run.items()) > 0, f'Encountered empty run configuration: {filename}'

        print(f'Generating run list for run {run_number}')
        # sleep to make it not too fast
        time.sleep(1)
        # get list of fibers to run
        submission_addition = make_run_sub_list(run_number)
        # check for duplicate nsims
        if any([x in submission_list for x in submission_addition.keys()]):
            warnings.warn(f'Duplicate nsims found in run {run_number}. Continuing')
        submission_list.update(submission_addition)
        rundata.append(
            {
                'RUN': run_number,
                'SAMPLE': run['sample'],
                'MODELS': run['models'],
                'SIMS': run['sims'],
            }
        )
    return rundata, submission_list


def pre_submit_setup():
    """Perform setup for submitting simulations.

    :return: the list of runs to be submitted, submission_context
    """
    # validate inputs
    global args
    args = parser.parse_args()
    if args.all_runs is True:
        if len(args.run_indices) > 0:
            sys.exit('Error: Cannot use -A/--run-all argument and pass run indices.')
        args.run_indices = [int(os.path.splitext(file)[0]) for file in os.listdir('runs') if file.endswith('.json')]
    if len(args.run_indices) == 0:
        sys.exit("Error: No run indices to use.")
    run_inds = args.run_indices
    # compile MOD files if they have not yet been compiled
    auto_compile(args.force_recompile)
    # check for submission context
    if args.cluster_submit:
        submission_context = 'cluster'
    elif args.local_submit:
        submission_context = 'local'
    else:
        submission_context = 'cluster' if shutil.which('sbatch') is not None else 'local'

    return run_inds, submission_context


# main
def main():
    """Prepare fiber submissions and run NEURON sims."""
    # pre submit setup
    run_inds, submission_context = pre_submit_setup()
    # get list of simulations to be submitted
    rundata, submission_list = get_submission_list(run_inds)
    # confirm that the user wants to submit the simulations
    n_fibers = sum([len(x) for x in submission_list.values()])
    confirm_submission(n_fibers, rundata, submission_context)
    # make shell scripts for fiber submission
    print('Performing setup for fiber submission...')
    make_fiber_tasks(submission_list, submission_context)
    # submit fibers
    print('Submitting...')
    submit_fibers(submission_context, submission_list)


if __name__ == "__main__":  # Allows for the safe importing of the main module
    main()
    print('done')<|MERGE_RESOLUTION|>--- conflicted
+++ resolved
@@ -430,19 +430,7 @@
                 '-c \"saveflag_end_ap_times=0\" '  # for backwards compatible, overwritten in launch.hoc if 1
                 '-c \"saveflag_runtime=0\" '  # for backwards compatible, overwritten in launch.hoc if 1
                 '-c \"saveflag_ap_loctime=0\" '  # for backwards compatible, overwritten in launch.hoc if 1
-<<<<<<< HEAD
-                '-c \"load_file(\\\"launch.hoc\\\")\" blank.hoc\n'.format(os.getcwd(),
-                                                                          sim_path_win,
-                                                                          inner,
-                                                                          fiber,
-                                                                          top,
-                                                                          bottom,
-                                                                          diam,
-                                                                          deltaz,
-                                                                          axonnodes)
-=======
                 '-c \"load_file(\\\"launch.hoc\\\")\" blank.hoc\n'
->>>>>>> 1f9cce43
             ]
 
         handle.writelines(lines)
@@ -584,36 +572,8 @@
         time.sleep(1.0)
 
 
-<<<<<<< HEAD
-                            if args.verbose:
-                                print('========= SUBMITTING SOLO: {} ==========='.format(job_name))
-
-                            command = [
-                                'sbatch{}'.format(' ' + args.slurm_params if args.slurm_params is not None else ''),
-                                '--job-name={}'.format(job_name),
-                                '--output={}'.format(output_log),
-                                '--error={}'.format(error_log),
-                                '--mem={}'.format(mem),
-                                '-p', partition,
-                                '-c', '1',
-                                start_path_solo
-                            ]
-                            if not args.verbose:
-                                with open(os.devnull, 'wb') as devnull:
-                                    comp = subprocess.run(command, stdout=devnull)
-                            else:
-                                comp = subprocess.run(command)
-                            if comp.returncode != 0:
-                                sys.exit('Non-zero exit code during job submission. Exiting.')
-
-                            # allow job to start before removing slurm file
-                            time.sleep(1.0)
-                        else:
-                            sys.exit('Top and bottom bounds not defined for threshold search. Exiting.')
-=======
 def make_fiber_tasks(submission_list, submission_context):
     """Create all shell scripts for fiber submission tasks.
->>>>>>> 1f9cce43
 
     :param submission_list: the list of fibers to be submitted
     :param submission_context: the string name of the submission_context
