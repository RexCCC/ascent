#!/usr/bin/env python3.7

"""
The copyrights of this software are owned by Duke University.
Please refer to the LICENSE and README.md files for licensing instructions.
The source code can be found on the following GitHub repository: https://github.com/wmglab-duke/ascent
"""

import multiprocessing
import os
import shutil
import subprocess
import sys
import re
import json
import time
import numpy as np
import warnings
import pickle
import argparse
import pandas as pd
#Set up parser and top level args
parser = argparse.ArgumentParser(description='ASCENT: Automated Simulations to Characterize Electrical Nerve Thresholds')
<<<<<<< HEAD
parser.add_argument('run_indices', nargs = '+', help = 'Space separated indices to submit NEURON sims for')
parser.add_argument('-p','--partition', help = 'If submitting on a cluster, overrides slurm_params.json')
parser.add_argument('-n','--num-cpu', type=int, help = 'For local submission: set number of CPUs to use, overrides run.json')
parser.add_argument('-m','--job-mem', type=int, help = 'For cluster submission: set amount of RAM per job (in MB), overrides slurm_params.json')
parser.add_argument('-j','--num-jobs', type=int, help = 'For cluster submission: set number of jobs per array, overrides slurm_params.json')
submit_context_group = parser.add_mutually_exclusive_group()
submit_context_group.add_argument('-L','--local-submit', action='store_true', help = 'Set submission context to local, overrides run.json')
submit_context_group.add_argument('-C','--cluster-submit', action='store_true', help = 'Set submission context to cluster, overrides run.json')
=======
parser.add_argument('run_indices', type=int, nargs = '+', help = 'Space separated indices to submit NEURON sims for')
parser.add_argument('-p','--partition', help = 'If submitting on a cluster, overrides default partition assignment')

>>>>>>> a5baa048

ALLOWED_SUBMISSION_CONTEXTS = ['cluster', 'local','auto']
OS = 'UNIX-LIKE' if any([s in sys.platform for s in ['darwin', 'linux']]) else 'WINDOWS'


def load(config_path: str):
    """
    Loads in json data and returns to user, assuming it has already been validated.
    :param config_path: the string path to load up
    :return: json data (usually dict or list)
    """
    with open(config_path, "r") as handle:
        # print('load "{}" --> key "{}"'.format(config, key))
        return json.load(handle)


def auto_compile(override: bool = False):
    if (not os.path.exists(os.path.join('MOD_Files/x86_64')) and OS == 'UNIX-LIKE') or \
            (not os.path.exists(os.path.join('MOD_Files', 'nrnmech.dll')) and OS == 'WINDOWS') or override:
        print('compile')
        os.chdir(os.path.join('MOD_Files'))
        subprocess.run(['nrnivmodl'], shell=True)
        os.chdir('..')
        compiled = True
    else:
        print('skipped compile')
        compiled = False
    return compiled


def get_diameter(my_inner_fiber_diam_key, my_inner_ind, my_fiber_ind):
    for item in my_inner_fiber_diam_key:
        if item[0] == my_inner_ind and item[1] == my_fiber_ind:
            my_diameter = item[2]
            break
        else:
            continue
    if isinstance(my_diameter, list) and len(my_diameter)==1:
        my_diameter = my_diameter[0]

    return my_diameter


def get_deltaz(fiber_model, diameter):
    fiber_z_config = load(os.path.join('config', 'system', 'fiber_z.json'))
    fiber_model_info: dict = fiber_z_config['fiber_type_parameters'][fiber_model]

    if fiber_model_info.get("geom_determination_method") == 0:
        diameters, delta_zs, paranodal_length_2s = (
            fiber_model_info[key]
            for key in ('diameters', 'delta_zs', 'paranodal_length_2s')
        )
        diameter_index = diameters.index(diameter)
        delta_z = delta_zs[diameter_index]

    elif fiber_model_info.get("geom_determination_method") == 1:
        paranodal_length_2_str, delta_z_str, inter_length_str = (
            fiber_model_info[key]
            for key in ('paranodal_length_2', 'delta_z', 'inter_length')
        )

        if diameter >= 5.643:
            delta_z = eval(delta_z_str["diameter_greater_or_equal_5.643um"])
        else:
            delta_z = eval(delta_z_str["diameter_less_5.643um"])

    elif fiber_model_info.get("neuron_flag") == 3:  # C Fiber
        delta_z = fiber_model_info["delta_zs"]

    neuron_flag = fiber_model_info.get("neuron_flag")

    return delta_z, neuron_flag


def get_thresh_bounds(sim_dir: str, sim_name: str, inner_ind: int):
    top, bottom = None, None

    sample = sim_name.split('_')[0]
    model = sim_name.split('_')[1]
    sim = sim_name.split('_')[2]
    n_sim = sim_name.split('_')[3]

    sim_config = load(os.path.join(sim_dir, sim_name, '{}.json'.format(n_sim)))

    if sim_config['protocol']['mode'] == 'ACTIVATION_THRESHOLD' or sim_config['protocol']['mode'] == 'BLOCK_THRESHOLD':
        if 'scout_sim' in sim_config['protocol']['bounds_search'].keys() and sim_config['protocol']['bounds_search']['scout_sim']==True:
            # load in threshold from scout_sim (example use: run centroid first, then any other xy-mode after)

            scout_sim = sim_config['protocol']['bounds_search']['scout_sim']
            scout_sim_dir = os.path.join('n_sims')
            scout_sim_name = '{}_{}_{}_{}'.format(sample, model, scout_sim, n_sim)
            scout_sim_path = os.path.join(scout_sim_dir, scout_sim_name)
            scout_output_path = os.path.abspath(os.path.join(scout_sim_path, 'data', 'outputs'))
            scout_thresh_path = os.path.join(scout_output_path, 'thresh_inner{}_fiber{}.dat'.format(inner_ind, 0))

            if os.path.exists(scout_thresh_path):
                stimamp = abs(np.loadtxt(scout_thresh_path))

                if len(np.atleast_1d(stimamp)) > 1:
                    stimamp = stimamp[-1]

                step = sim_config['protocol']['bounds_search']['step'] / 100
                top = (1 + step) * stimamp
                bottom = (1 - step) * stimamp

                unused_protocol_keys = ['top', 'bottom']

                if any(unused_protocol_key in sim_config['protocol']['bounds_search'].keys()
                       for unused_protocol_key in unused_protocol_keys):
                    warnings.warn('WARNING: scout_sim is defined in Sim, so not using "top" or "bottom" '
                                  'which you also defined \n')

            else:
                warnings.warn(f"No fiber threshold exists for scout sim: inner{inner_ind} fiber0")

        else:
            top = sim_config['protocol']['bounds_search']['top']
            bottom = sim_config['protocol']['bounds_search']['bottom']

    elif sim_config['protocol']['mode'] == 'FINITE_AMPLITUDES':
        top, bottom = 0, 0

    return top, bottom


def make_task(my_os: str, start_p: str, sim_p: str, inner: int, fiber: int, top: float, bottom: float,
              diam: float, deltaz: float, axonnodes: int):
    with open(start_p, 'w+') as handle:
        if my_os == 'UNIX-LIKE':
            lines = [
                '#!/bin/bash\n',
                'cd \"{}\"\n'.format(sim_p),
                'chmod a+rwx special\n',
                './special -nobanner '
                '-c \"strdef sim_path\" '
                '-c \"sim_path=\\\"{}\\\"\" '
                '-c \"inner_ind={}\" '
                '-c \"fiber_ind={}\" '
                '-c \"stimamp_top={}\" '
                '-c \"stimamp_bottom={}\" '
                '-c \"fiberD={:.1f}\" '
                '-c \"deltaz={:.4f}\" '
                '-c \"axonnodes={}\" '
                '-c \"saveflag_end_ap_times=0\" '  # for backwards compatible, overwritten in launch.hoc if 1
                '-c \"saveflag_runtime=0\" '  # for backwards compatible, overwritten in launch.hoc if 1
                '-c \"load_file(\\\"launch.hoc\\\")\" blank.hoc\n'.format(sim_p,
                                                                          inner,
                                                                          fiber,
                                                                          top,
                                                                          bottom,
                                                                          diam,
                                                                          deltaz,
                                                                          axonnodes)
            ]

            # copy special files ahead of time to avoid 'text file busy error'
            if not os.path.exists('special'):
                shutil.copy(os.path.join('MOD_Files', 'x86_64', 'special'), sim_p)

        else:  # OS is 'WINDOWS'
            sim_path_win = os.path.join(*sim_p.split(os.pathsep)).replace('\\', '\\\\')
            lines = [
                'nrniv -nobanner '
                '-dll \"{}/MOD_Files/nrnmech.dll\" '
                '-c \"strdef sim_path\" '
                '-c \"sim_path=\\\"{}\"\" '
                '-c \"inner_ind={}\" '
                '-c \"fiber_ind={}\" '
                '-c \"stimamp_top={}\" '
                '-c \"stimamp_bottom={}\" '
                '-c \"fiberD={}\" '
                '-c \"deltaz={:.4f}\" '
                '-c \"axonnodes={}\" '
                '-c \"saveflag_end_ap_times=0\" '  # for backwards compatible, overwritten in launch.hoc if 1
                '-c \"saveflag_runtime=0\" '  # for backwards compatible, overwritten in launch.hoc if 1
                '-c \"load_file(\\\"launch.hoc\\\")\" blank.hoc\n'.format(os.getcwd(),
                                                                          sim_path_win,
                                                                          inner,
                                                                          fiber,
                                                                          top,
                                                                          bottom,
                                                                          diam,
                                                                          deltaz,
                                                                          axonnodes)
            ]

        handle.writelines(lines)
        handle.close()


def local_submit(my_local_args: dict):
    sim_path = my_local_args['sim_path']
    os.chdir(sim_path)

    start = my_local_args['start']
    out_filename = my_local_args['output_log']
    err_filename = my_local_args['error_log']

    with open(out_filename, "w+") as fo, open(err_filename, "w+") as fe:
        p = subprocess.call(['bash', start] if OS == 'UNIX-LIKE' else [start], stdout=fo, stderr=fe)


def cluster_submit(run_number: int, partition: str, mem: int=2000, array_length_max: int = 10):
    # configuration is not empty
    assert array_length_max > 0, 'SLURM Job Array length is not > 0: array_length_max={}'.format(array_length_max)

    # build configuration filename
    filename: str = os.path.join('runs', run_number + '.json')

    # load in configuration data
    run: dict = load(filename)

    # assign appropriate configuration data
    sample = run.get('sample', [])
    models = run.get('models', [])
    sims = run.get('sims', [])

    job_count = 1
    data = [[], [], []]

    # loop models, sims
    for model in models:
        for sim in sims:
            sim_dir = os.path.join('n_sims')
            sim_name_base = '{}_{}_{}_'.format(sample, model, sim)

            for sim_name in [x for x in os.listdir(sim_dir) if x.startswith(sim_name_base)]:
                print('\n\n################ {} ################\n\n'.format(sim_name))

                sim_path = os.path.join(sim_dir, sim_name)
                fibers_path = os.path.abspath(os.path.join(sim_path, 'data', 'inputs'))
                output_path = os.path.abspath(os.path.join(sim_path, 'data', 'outputs'))
                start_path_base = os.path.join(sim_path, 'start_')

                n_sim = sim_name.split('_')[3]
                sim_config = load(os.path.join(sim_dir, sim_name, '{}.json'.format(n_sim)))

                fiber_model = sim_config['fibers']['mode']

                # ensure log directories exist
                out_dir = os.path.join(sim_path, 'logs', 'out', '')
                err_dir = os.path.join(sim_path, 'logs', 'err', '')
                for cur_dir in [out_dir, err_dir]:
                    if not os.path.exists(cur_dir):
                        os.makedirs(cur_dir)

                # ensure blank.hoc exists
                blank_path = os.path.join(sim_path, 'blank.hoc')
                if not os.path.exists(blank_path):
                    open(blank_path, 'w').close()

                fibers_files = [x for x in os.listdir(fibers_path) if re.match('inner[0-9]+_fiber[0-9]+\\.dat', x)]
                max_fibers_files_ind = len(fibers_files) - 1

                start_paths_list = []
                sim_array_batch = 1
                inner_index_tally = []
                fiber_index_tally = []
                missing_total = 0

                inner_fiber_diam_key_file = os.path.join(fibers_path, 'inner_fiber_diam_key.obj')
                inner_fiber_diam_key = None
                if os.path.exists(inner_fiber_diam_key_file):
                    with open(inner_fiber_diam_key_file, 'rb') as f:
                        inner_fiber_diam_key = pickle.load(f)
                    f.close()
                else:
                    diameter = sim_config['fibers']['z_parameters']['diameter']

                for fiber_file_ind, fiber_filename in enumerate(fibers_files):
                    master_fiber_name = str(fiber_filename.split('.')[0])
                    inner_name, fiber_name = tuple(master_fiber_name.split('_'))
                    inner_ind = int(inner_name.split('inner')[-1])
                    fiber_ind = int(fiber_name.split('fiber')[-1])

                    thresh_path = os.path.join(output_path, f"thresh_inner{inner_ind}_fiber{fiber_ind}.dat")
                    if os.path.exists(thresh_path):
                        continue
                    else:
                        missing_total += 1
                        inner_ind_solo = inner_ind
                        fiber_ind_solo = fiber_ind
                        master_fiber_name_solo = master_fiber_name

                if missing_total == 0:
                    continue

                elif missing_total == 1:
                    stimamp_top, stimamp_bottom = get_thresh_bounds(sim_dir, sim_name, inner_ind_solo)
                    start_path_solo = os.path.join(sim_path, 'start{}'.format('.sh' if OS == 'UNIX-LIKE' else '.bat'))

                    if inner_fiber_diam_key is not None:
                        diameter = get_diameter(inner_fiber_diam_key, inner_ind, fiber_ind)

                    deltaz, neuron_flag = get_deltaz(fiber_model, diameter)

                    if stimamp_top is not None and stimamp_bottom is not None:

                        # get the axonnodes from data/inputs/inner{}_fiber{}.dat top line
                        fiber_ve_path = os.path.join(fibers_path,
                                                     'inner{}_fiber{}.dat'.format(inner_ind_solo, fiber_ind_solo))
                        fiber_ve = np.loadtxt(fiber_ve_path)
                        n_fiber_coords = int(fiber_ve[0])

                        if neuron_flag == 2:
                            axonnodes = int(1 + (n_fiber_coords - 1) / 11)
                        elif neuron_flag == 3:
                            axonnodes = int(n_fiber_coords)

                        make_task(OS, start_path_solo, sim_path, inner_ind_solo, fiber_ind_solo, stimamp_top, stimamp_bottom,
                                  diameter, deltaz, axonnodes)

                        # submit batch job for fiber
                        job_name = '{}_{}'.format(sim_name, master_fiber_name_solo)
                        output_log = os.path.join(out_dir, '{}{}'.format(master_fiber_name_solo, '.log'))
                        error_log = os.path.join(err_dir, '{}{}'.format(master_fiber_name_solo, '.log'))

                        print('========= SUBMITTING SOLO: {} ==========='.format(job_name))

                        command = ' '.join([
                            'sbatch',
                            '--job-name={}'.format(job_name),
                            '--output={}'.format(output_log),
                            '--error={}'.format(error_log),
                            '--mem={}'.format(mem),
                            '-p', partition,
                            '-c', '1',
                            start_path_solo
                        ])
                        os.system(command)

                        # allow job to start before removing slurm file
                        time.sleep(1.0)
                    else:
                        print(
                            '========================== MISSING DEFINITION OF TOP AND BOTTOM ==========================')
                        continue

                else:

                    print('================= ARRAY SUBMITTING ====================')
                    array_index = 0
                    for fiber_file_ind, fiber_filename in enumerate(fibers_files):
                        master_fiber_name = str(fiber_filename.split('.')[0])
                        inner_name, fiber_name = tuple(master_fiber_name.split('_'))
                        inner_ind = int(inner_name.split('inner')[-1])
                        fiber_ind = int(fiber_name.split('fiber')[-1])

                        thresh_path = os.path.join(output_path, f"thresh_inner{inner_ind}_fiber{fiber_ind}.dat")
                        if os.path.exists(thresh_path):
                            # print(f"Found {thresh_path} -->\t\tskipping inner ({inner_ind}) fiber ({fiber_ind})")
                            continue

                        else:
                            print(f"RUNNING inner ({inner_ind}) fiber ({fiber_ind})  -->  {thresh_path}")
                            #time.sleep(1)

                            if inner_fiber_diam_key is not None:
                                diameter = get_diameter(inner_fiber_diam_key, inner_ind, fiber_ind)
                            deltaz, neuron_flag = get_deltaz(fiber_model, diameter)

                            # get the axonnodes from data/inputs/inner{}_fiber{}.dat top line
                            fiber_ve_path = os.path.join(fibers_path,
                                                         'inner{}_fiber{}.dat'.format(inner_ind, fiber_ind))
                            fiber_ve = np.loadtxt(fiber_ve_path)
                            n_fiber_coords = int(fiber_ve[0])

                            if neuron_flag == 2:
                                axonnodes = int(1 + (n_fiber_coords - 1) / 11)
                            elif neuron_flag == 3:
                                axonnodes = int(n_fiber_coords)

                            start_path = '{}{}{}'.format(start_path_base, job_count,
                                                         '.sh' if OS == 'UNIX-LIKE' else '.bat')
                            start_paths_list.append(start_path)

                            inner_index_tally.append(inner_ind)
                            fiber_index_tally.append(fiber_ind)

                            stimamp_top, stimamp_bottom = get_thresh_bounds(sim_dir, sim_name, inner_ind)
                            if stimamp_top is not None and stimamp_bottom is not None:
                                make_task(OS, start_path, sim_path, inner_ind, fiber_ind, stimamp_top, stimamp_bottom,
                                          diameter, deltaz, axonnodes)
                                array_index += 1
                                job_count += 1

                        if array_index == array_length_max or fiber_file_ind == max_fibers_files_ind:
                            # output key, since we lose this in array method
                            start = job_count - len(start_paths_list)

                            key_file = os.path.join(sim_path, 'out_err_key.txt')

                            data[0].append([x for x in range(start, job_count)])  # note: last value is job_count - 1
                            data[1].append(inner_index_tally)
                            data[2].append(fiber_index_tally)

                            if fiber_file_ind == max_fibers_files_ind:
                                with open(key_file, "ab") as f:
                                    np.savetxt(f,
                                               ([x for xs in data[0] for x in xs],
                                                [y for ys in data[1] for y in ys],
                                                [z for zs in data[2] for z in zs]),
                                               fmt='%d')

                                data = [[], [], []]

                            # submit batch job for fiber
                            job_name = f"{sim_name}_{sim_array_batch}"

                            os.system(f"sbatch --job-name={job_name} --output={out_dir}%a.log "
                                      f"--error={err_dir}%a.log --array={start}-{job_count - 1} "
                                      f"--mem={mem} --cpus-per-task=1 "
                                      f"--partition={partition} array_launch.slurm {start_path_base}")

                            # allow job to start before removing slurm file
                            time.sleep(1.0)

                            array_index = 0
                            sim_array_batch += 1
                            start_paths_list = []
                            inner_index_tally = []
                            fiber_index_tally = []


def make_local_submission_list(run_number: int,printout = True):
    # build configuration filename
    filename = os.path.join('runs', run_number + '.json')

    # create empty list of args (for local submission with parallelization) for each Run
    local_args_list = []

    # load in configuration data
    run = load(filename)

    # keys required for each local submission
    local_run_keys = ['start', 'output_log', 'error_log', 'sim_path']

    # assign appropriate configuration data
    sample = run.get('sample', [])
    models = run.get('models', [])
    sims = run.get('sims', [])

    # loop models, sims
    for model in models:
        for sim in sims:
            sim_dir = os.path.join('n_sims')
            sim_name_base = '{}_{}_{}_'.format(sample, model, sim)

            for sim_name in [x for x in os.listdir(sim_dir) if sim_name_base in x]:
                if printout: print('\n\n################ {} ################\n\n'.format(sim_name))

                sim_path = os.path.join(sim_dir, sim_name)
                fibers_path = os.path.abspath(os.path.join(sim_path, 'data', 'inputs'))
                output_path = os.path.abspath(os.path.join(sim_path, 'data', 'outputs'))


                out_dir = os.path.abspath(os.path.join(sim_path, 'logs', 'out'))
                err_dir = os.path.abspath(os.path.join(sim_path, 'logs', 'err'))

                # ensure necessary directories exist
                for cur_dir in [fibers_path, output_path, out_dir, err_dir]:
                    if not os.path.exists(cur_dir):
                        os.makedirs(cur_dir)
                # ensure blank.hoc exists
                blank_path = os.path.join(sim_path, 'blank.hoc')
                if not os.path.exists(blank_path):
                    open(blank_path, 'w').close()

                # load JSON file with binary search amplitudes
                n_sim = sim_name.split('_')[-1]
                sim_config = load(os.path.join(sim_path, '{}.json'.format(n_sim)))
                fiber_model = sim_config['fibers']['mode']

                # load the inner x fiber -> diam key saved in the n_sim folder
                inner_fiber_diam_key_file = os.path.join(fibers_path, 'inner_fiber_diam_key.obj')
                inner_fiber_diam_key = None
                if os.path.exists(inner_fiber_diam_key_file):
                    with open(inner_fiber_diam_key_file, 'rb') as f:
                        inner_fiber_diam_key = pickle.load(f)
                    f.close()
                else:
                    diameter = sim_config['fibers']['z_parameters']['diameter']

                for fiber_filename in [x for x in os.listdir(fibers_path) if re.match('inner[0-9]+_fiber['
                                                                                      '0-9]+\\.dat', x)]:
                    master_fiber_name = str(fiber_filename.split('.')[0])
                    inner_name, fiber_name = tuple(master_fiber_name.split('_'))
                    inner_ind = int(inner_name.split('inner')[-1])
                    fiber_ind = int(fiber_name.split('fiber')[-1])

                    thresh_path = os.path.join(output_path,
                                               'thresh_inner{}_fiber{}.dat'.format(inner_ind, fiber_ind))
                    if os.path.exists(thresh_path):
                        if printout: print('Found {} -->\t\tskipping inner ({}) fiber ({})'.format(thresh_path, inner_ind,
                                                                                      fiber_ind))
                        continue

                    # local
                    start_path = os.path.join(sim_path, '{}_{}_start{}'.format(inner_ind, fiber_ind,
                                                                               '.sh' if OS == 'UNIX-LIKE'
                                                                               else '.bat'))
                    stimamp_top, stimamp_bottom = get_thresh_bounds(sim_dir, sim_name, inner_ind)
                    if inner_fiber_diam_key is not None:
                        diameter = get_diameter(inner_fiber_diam_key, inner_ind, fiber_ind)
                    deltaz, neuron_flag = get_deltaz(fiber_model, diameter)
                    fiber_ve_path = os.path.join(fibers_path, 'inner{}_fiber{}.dat'.format(inner_ind, fiber_ind))
                    fiber_ve = np.loadtxt(fiber_ve_path)
                    n_fiber_coords = int(fiber_ve[0])

                    if neuron_flag == 2:
                        axonnodes = int(1 + (n_fiber_coords - 1) / 11)
                    elif neuron_flag == 3:
                        axonnodes = int(n_fiber_coords)

                    make_task(OS, start_path, sim_path, inner_ind, fiber_ind, stimamp_top, stimamp_bottom,
                              diameter, deltaz, axonnodes)

                    # submit batch job for fiber
                    output_log = os.path.join(out_dir, '{}{}'.format(master_fiber_name, '.log'))
                    error_log = os.path.join(err_dir, '{}{}'.format(master_fiber_name, '.log'))

                    local_args = dict.fromkeys(local_run_keys, [])
                    local_args['start'] = start_path.split(os.path.sep)[-1]
                    local_args['output_log'] = os.path.join('logs', 'out', output_log.split(os.path.sep)[-1])
                    local_args['error_log'] = os.path.join('logs', 'err', error_log.split(os.path.sep)[-1])
                    local_args['sim_path'] = os.path.abspath(sim_path)
                    local_args_list.append(local_args.copy())

    return local_args_list

def main():

    #validate inputs
    args = parser.parse_args()
    run_inds = args.run_indices
    runs = []
    submission_contexts = []
    auto_compile_flags = []

    # compile MOD files if they have not yet been compiled
    compiled: bool = False
    compiled = auto_compile()

    summary = []
    rundata = []

    for run_number in run_inds:
        # run number is numeric
        assert re.search('[0-9]+', run_number), 'Encountered non-number run number argument: {}'.format(run_number)

        # build configuration filename
        filename = os.path.join('runs', run_number + '.json')
        runs.append(run_number)

        # configuration file exists
        assert os.path.exists(filename), 'Run configuration not found: {}'.format(run_number)

        # load in configuration data
        run = load(filename)

        # configuration is not empty
        assert len(run.items()) > 0, 'Encountered empty run configuration: {}'.format(filename)

        submission_context = run.get('submission_context', 'cluster')

        # submission context is valid
        assert submission_context in ALLOWED_SUBMISSION_CONTEXTS, 'Invalid submission context: {}'.format(
            submission_context)

        #check for auto submission context
        if submission_context == 'auto':
            host = os.environ.get("HOSTNAME")
            prefix = run.get('hostname_prefix')
            if host is not None and host.startswith(prefix):
                submission_context = 'cluster'
            else:
                submission_context = 'local'

        submission_contexts.append(submission_context)

        auto_compile_flag = run.get('override_compiled_mods', False)
        auto_compile_flags.append(auto_compile_flag)

        #get list of fibers to run
        print('Generating run list for run {}'.format(run_number))
        summary.append(make_local_submission_list(run_number, printout=False))
        rundata.append({'RUN':run_number,
             'SAMPLE':run['sample'],
             'MODELS':run['models'],
             'SIMS':run['sims']})
    #check that all submission contexts are the same
    if args.local_submit==True:
        submission_contexts=['local' for i in submission_contexts]
    if args.cluster_submit==True:
        submission_contexts=['cluster' for i in submission_contexts]
    if not np.all([x==submission_contexts[0] for x in submission_contexts]):
        sys.exit('Runs with different submission contexts cannot be submitted at the same time')

    #format run data
    n_fibers = sum([len(x) for x in summary])
    df = pd.DataFrame(rundata)
    df.RUN = df.RUN.astype(int)
    df = df.sort_values('RUN')
    #print out and check that the user is happy
    print('Submitting the following runs (submission_context={}):'.format(submission_contexts[0]))
    print(df.to_string(index = False))
    print('Will result in running {} fiber simulations'.format(n_fibers))
    proceed = input('\t Would you like to proceed?\n'
                '\t\t 0 = NO\n'
                '\t\t 1 = YES\n')
    if not int(proceed)==1:
        quit()
    else:
        print('Proceeding...')

    # submit_lists, sub_contexts, run_filenames = make_submission_list()
    for sub_context, run_index, auto_compile_flag in zip(submission_contexts, runs, auto_compile_flags):

        if auto_compile_flag and not compiled:
            auto_compile(override=True)

        if sub_context == 'local':
            filename = os.path.join('runs', run_index + '.json')
            run = load(filename)

            if args.num_cpu is not None:
                cpus = args.num_cpu

                if cpus > multiprocessing.cpu_count() - 1:
                    raise ValueError('num_cpu argument is more than cpu_count-1 CPUs')

                print(f"Submitting Run {run_index} locally to {cpus} CPUs (defined by num_cpu argument)")

            elif 'local_avail_cpus' in run:
                cpus = run.get('local_avail_cpus')

                if cpus > multiprocessing.cpu_count() - 1:
                    raise ValueError('local_avail_cpus in Run asking for more than cpu_count-1 CPUs')

                print(f"Submitting Run {run_index} locally to {cpus} CPUs (defined by local_avail_cpus in Run)")

            else:
                cpus = multiprocessing.cpu_count() - 1
                print(f"local_avail_cpus not defined in Run, so proceeding with cpu_count-1={cpus} CPUs")

            submit_list = make_local_submission_list(run_index)
            pool = multiprocessing.Pool(cpus)
            result = pool.map(local_submit, submit_list)

        elif sub_context == 'cluster':
            #load slurm params
            slurm_params = load(os.path.join('config', 'system', 'slurm_params.json'))

            #assign params for array submission
            partition = slurm_params['partition'] if args.partition is None else args.partition
            njobs = slurm_params['jobs_per_array'] if args.num_jobs is None else args.num_jobs
            mem = slurm_params['memory_per_fiber'] if args.job_mem is None else args.job_mem

            cluster_submit(run_index,partition,array_length_max=njobs,mem=mem)

        else:
            # something went horribly wrong
            pass

if __name__ == "__main__":  # Allows for the safe importing of the main module
    main()
    print('done')<|MERGE_RESOLUTION|>--- conflicted
+++ resolved
@@ -21,8 +21,7 @@
 import pandas as pd
 #Set up parser and top level args
 parser = argparse.ArgumentParser(description='ASCENT: Automated Simulations to Characterize Electrical Nerve Thresholds')
-<<<<<<< HEAD
-parser.add_argument('run_indices', nargs = '+', help = 'Space separated indices to submit NEURON sims for')
+parser.add_argument('run_indices', type=int, nargs = '+', help = 'Space separated indices to submit NEURON sims for')
 parser.add_argument('-p','--partition', help = 'If submitting on a cluster, overrides slurm_params.json')
 parser.add_argument('-n','--num-cpu', type=int, help = 'For local submission: set number of CPUs to use, overrides run.json')
 parser.add_argument('-m','--job-mem', type=int, help = 'For cluster submission: set amount of RAM per job (in MB), overrides slurm_params.json')
@@ -30,11 +29,6 @@
 submit_context_group = parser.add_mutually_exclusive_group()
 submit_context_group.add_argument('-L','--local-submit', action='store_true', help = 'Set submission context to local, overrides run.json')
 submit_context_group.add_argument('-C','--cluster-submit', action='store_true', help = 'Set submission context to cluster, overrides run.json')
-=======
-parser.add_argument('run_indices', type=int, nargs = '+', help = 'Space separated indices to submit NEURON sims for')
-parser.add_argument('-p','--partition', help = 'If submitting on a cluster, overrides default partition assignment')
-
->>>>>>> a5baa048
 
 ALLOWED_SUBMISSION_CONTEXTS = ['cluster', 'local','auto']
 OS = 'UNIX-LIKE' if any([s in sys.platform for s in ['darwin', 'linux']]) else 'WINDOWS'
