--- conflicted
+++ resolved
@@ -2469,14 +2469,10 @@
         partInstance.label(instanceLabel);
         partInstance.set("part", mw.im.get(pseudonym));
 
-<<<<<<< HEAD
-        partInstance.set("displ", new String[]{name+"_"+index+"_cuff_shift_x", name+"_"+index+"_cuff_shift_y", name+"_"+index+"_cuff_shift_z"}); // moves cuff around the nerve
-=======
         partInstance.set("displ", new String[]{
                 name+"_"+index+"_cuff_shift_x",
                 name+"_"+index+"_cuff_shift_y",
                 name+"_"+index+"_cuff_shift_z"}); // moves cuff around the nerve
->>>>>>> 08c5ad5f
         partInstance.set("rot", name+"_"+index+"_cuff_rot");
 
         JSONObject itemObject = instanceParams.getJSONObject("def");
@@ -2750,11 +2746,7 @@
 
                 }
 
-<<<<<<< HEAD
-                partInstance.set("rot", name+"_cuff_rot + corr_LN");
-=======
                 partInstance.set("rot", name+"_"+index+"_cuff_rot + corr_LN");
->>>>>>> 08c5ad5f
 
                 model.component("comp1").geom("geom1").feature(instanceID).setEntry("inputexpr", "Center", (String) itemObject.get("Center"));
 
@@ -2800,11 +2792,7 @@
 
                 }
 
-<<<<<<< HEAD
-                partInstance.set("rot", name+"_cuff_rot + corr_LN");
-=======
                 partInstance.set("rot", name+"_"+index+"_cuff_rot + corr_LN");
->>>>>>> 08c5ad5f
 
                 model.component("comp1").geom("geom1").feature(instanceID).setEntry("inputexpr", "Center", (String) itemObject.get("Center"));
 
