--- conflicted
+++ resolved
@@ -586,109 +586,12 @@
 
                     assert rec_fiberset_list != null;
 
-<<<<<<< HEAD
-                        String[] fiber_file_parts = fiber_coords.split("\\.");
-                        Integer fiber_file_ind = Integer.parseInt(fiber_file_parts[0]);
-
-                        String coord_path = String.join("/", new String[]{
-                                fiberset_dir, fiber_coords
-                        }); // build path to coordinates
-
-                        fibers[fiber_file_ind] = extractPotentials(basis, coord_path);
-
-                    }
-                }
-            }
-            // remove basis from memory
-            ModelUtil.remove(basis.tag());
-        }
-
-        //Check if cuff is a json array (multiple cuffs) or a json object (single cuff)
-        String cuff="";
-        Object cuffObject = modelData.get("cuff");
-        if (cuffObject instanceof JSONArray) {
-            // It's an array
-            System.out.println("Potential extraction not implemented for multi-cuff. Exiting...");
-            System.exit(0);
-        } else if (cuffObject instanceof JSONObject) {
-            // It's an object
-            cuff = modelData.getJSONObject("cuff").getString("preset");
-        }
-
-
-        // COMBINE AND MAKE POTENTIALS FOR N_SIMS FROM BASES
-        double[][][][] final_ve = new double[sims_list.length()][][][];
-        for (int basis_ind = 0; basis_ind < bases_paths.length; basis_ind++) { // loop over bases
-            for (int sim_ind = 0; sim_ind < sims_list.length(); sim_ind++) { // loop over sims
-                // get sim number for index in sims list and load sim configuration data
-                int sim_num = (int) sims_list.get(sim_ind);
-                // build path to sim config file, load sim configuration data
-                String sim_config_path = String.join("/", new String[]{
-                        projectPath, "config", "user", "sims", sim_num + ".json"
-                });
-                JSONObject simData = JSONio.read(sim_config_path);
-
-                // get array of contact combo weightings
-                JSONObject active_srcs = simData.getJSONObject("active_srcs");
-
-                // if the active_srcs weightings have been assigned, use the ones that match the cuff,
-                // otherwise, attempt to use "default"
-                JSONArray src_combo_list;
-                if (active_srcs.has(cuff)) {
-                    src_combo_list = active_srcs.getJSONArray(cuff);
-                    System.out.println("\tFound the assigned contact weighting for " + cuff + " in sim " + sim_num + " config file");
-                } else {
-                    src_combo_list = active_srcs.getJSONArray("default");
-                    System.out.println("\tWARNING: did NOT find the assigned contact weighting for " + cuff +
-                            " in sim " + sim_num + " config file, moving forward with DEFAULT (use with caution)");
-                }
-
-                // build path to directory of sim
-                String sim_dir = String.join("/", new String[]{
-                        projectPath, "samples", Integer.toString(sample), "models", modelStr,
-                        "sims", Integer.toString(sim_num)
-                });
-
-                // build path to directory of fibersets
-                String coord_dir = String.join("/", new String[]{
-                        sim_dir, "fibersets"
-                });
-
-                // build path to directory of key (fiberset x srcs) file
-                String key_path = String.join("/", new String[]{ // build path to key (fiberset x srcs) file
-                        sim_dir, "potentials", "key.dat"
-                });
-
-                // load key (fiberset x srcs) file
-                File f_key = new File(key_path);
-                Scanner scan_key = new Scanner(f_key);
-
-                // save rows (number of coords) at top line... so number of lines in file is (number of coords +1)
-                String products = scan_key.nextLine();
-                int n_products = Integer.parseInt(products.trim());
-
-                // pre-allocated array of doubles for products in file
-                // (2 columns by default for (active_src_select,fiberset_select)
-                int[][] prods = new int[n_products][2];
-                int row_ind = 0;
-                // assign contents of key (fiberset x srcs) file to array
-                String thisLine;
-                while (scan_key.hasNextLine()) { // while there are more lines to scan
-                    thisLine = scan_key.nextLine();
-                    String[] parts = thisLine.split("\\s+");
-                    for (int i = 0; i < parts.length; i++) {
-                        prods[row_ind][i] = Integer.parseInt(parts[i]);
-                    }
-                    row_ind++;
-                }
-=======
                     for (int rec_fiberset_ind = 0; rec_fiberset_ind < rec_fiberset_list.length; rec_fiberset_ind++) { //
                         String rec_coord_dir = String.join("/", new String[]{
                                 coord_dir, Integer.toString(rec_fiberset_ind)
                         });
                         File rec_f_coords = new File(rec_coord_dir);
                         String[] rec_fiber_coords_list = rec_f_coords.list();
->>>>>>> 08c5ad5f
 
                         rec_fiberset[0] = new double[rec_fiber_coords_list.length][];
                         double[][] rec_fibers = rec_fiberset[0]; // pointer
@@ -1535,12 +1438,8 @@
                                 allCuffSpec = new JSONArray();
                                 allCuffSpec.put(cuffObject);
                             }
-<<<<<<< HEAD
-                        
-=======
 
                             Integer cuff_index;
->>>>>>> 08c5ad5f
                             for (int i = 0; i < allCuffSpec.length(); i++) {
                                 // Read cuff to build from model.json (cuff.preset) which links to JSON containing instantiations of parts
                                 JSONObject cuffSpec = allCuffSpec.getJSONObject(i);
@@ -1550,12 +1449,8 @@
                                 mw.addCuffPartPrimitives(cuff);
 
                                 // add PART INSTANCES for cuff
-<<<<<<< HEAD
-                                mw.addCuffPartInstances(cuff, modelData,i);
-=======
                                 cuff_index = cuffSpec.getInt("index");
                                 mw.addCuffPartInstances(cuff, modelData, cuff_index);
->>>>>>> 08c5ad5f
 
                                 //Set cuff conformation parameters
                                 String cuff_shift_unit = "[micrometer]";
