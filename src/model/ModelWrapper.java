/*
The copyrights of this software are owned by Duke University.
Please refer to the LICENSE and README.md files for licensing instructions.
The source code can be found on the following GitHub repository: https://github.com/wmglab-duke/ascent
*/

package model;

import com.comsol.model.*;
import com.comsol.model.physics.PhysicsFeature;
import com.comsol.model.util.ModelUtil;
import com.comsol.util.exceptions.FlException;
import java.io.*;
import java.util.*;
import java.util.concurrent.TimeUnit;
import java.util.regex.Pattern;
import org.json.JSONArray;
import org.json.JSONObject;

/**
 * model.ModelWrapper
 * Master high-level class for managing a model, its metadata, and various critical operations such as creating parts,
 * assigning physics, and extracting potentials. This class houses the "meaty" operations of actually interacting with
 * the model object when creating parts in the static class model. Parts.
 */

@SuppressWarnings({ "FieldMayBeFinal", "path" })
public class ModelWrapper {

    // UNION PSEUDONYM CONSTANTS
    public static final String ALL_NERVE_PARTS_UNION = "allNervePartsUnion";
    public static final String ENDO_UNION = "endoUnion";
    public static final String PERI_UNION = "periUnion";

    // if these change, also need to change in createEnvironmentPartInstance
    public static final String DISTAL_MEDIUM = "DistalMedium";
    public static final String PROXIMAL_MEDIUM = "ProximalMedium";

    public static final String[] ALL_UNIONS = new String[] {
        ModelWrapper.ENDO_UNION,
        ModelWrapper.ALL_NERVE_PARTS_UNION,
        ModelWrapper.PERI_UNION,
    };
    // associated union contributors for above constants
    private HashMap<String, ArrayList<String>> unionContributors = new HashMap<>();

    // INSTANCE VARIABLES
    private Model model; // model

    public IdentifierManager im = new IdentifierManager(); // top level identifier manager
    public static IdentifierManager ve_im = new IdentifierManager(); // top level identifier manager

    private HashMap<String, IdentifierManager> partPrimitiveIMs = new HashMap<>(); // for managing parts within COMSOL

    // directory structure
    private String root;

    // CONSTRUCTORS
    /**
     * Default constructor (minimum of 2 arguments)
     * @param model com.comsol.model.Model object is REQUIRED
     * @param projectRoot the root directory of the project (might remove if unnecessary)
     */
    ModelWrapper(Model model, String projectRoot) {
        this.model = model;
        this.root = projectRoot;
        this.initUnionContributors();
    }

    // ACCESSOR/MUTATOR METHODS
    /**
     * @return the model
     */
    public Model getModel() {
        return model;
    }

    /**
     * @return the root of the project (String path)
     */
    public String getRoot() {
        return root;
    }

    /**
     * @param root set the project root (String path)
     */
    public void setRoot(String root) {
        this.root = root;
    }

    // OTHER METHODS
    /**
     * Call method on im (IdentifierManager)... see class for details
     */
    public String next(String key) {
        return this.im.next(key);
    }

    /**
     * Call method on im (IdentifierManager)... see class for details
     */
    public String next(String key, String pseudonym) {
        return this.im.next(key, pseudonym);
    }

    /**
     * Call method on im (IdentifierManager)... see class for details
     */
    public String get(String psuedonym) {
        return this.im.get(psuedonym);
    }

    /**
     * @param partPrimitiveLabel the name of the part primitive (i.e. "TubeCuff_Primitive")
     * @return the associated IdentifierManager, for correct intra-part indexing
     */
    public IdentifierManager getPartPrimitiveIM(String partPrimitiveLabel) {
        return this.partPrimitiveIMs.get(partPrimitiveLabel);
    }

    /**
     * @param destination full path to save to
     * @return success indicator
     */
    public boolean save(String destination) {
        try {
            this.model.save(destination);
            return true;
        } catch (IOException e) {
            e.printStackTrace();
            return false;
        }
    }

    /**
     * Create the required primitives for a given cuff json
     *
     * @param name json filename WITH extension (i.e. "LivaNova2000.json")
     */
    public void addCuffPartPrimitives(String name) {
        // extract data from json
        try {
            // Only add primitives if this is the first time for this cuff // this if statement check is from cap branch
            if (!this.im.hasPseudonym(name)) {
                JSONObject cuffData = JSONio.read(
                    String.join("/", new String[] { this.root, "config", "system", "cuffs", name })
                );

                // get the id for the next "par" (i.e., parameters section), and give it a name from the JSON file name. */
                String id = this.next("par", name);
                model.param().group().create(id);
                model.param(id).label(name.split("\\.")[0] + " Parameters");

                // loop through all parameters in file, and set in parameters
                for (Object item : (JSONArray) cuffData.get("params")) {
                    JSONObject itemObject = (JSONObject) item;
                    model
                        .param(id)
                        .set(
                            (String) itemObject.get("name"),
                            (String) itemObject.get("expression"),
                            (String) itemObject.get("description")
                        );
                }

                // for each required part primitive, create it (if not already existing)
                for (Object item : (JSONArray) cuffData.get("instances")) {
                    JSONObject itemObject = (JSONObject) item;
                    String partPrimitiveName = (String) itemObject.get("type"); // quick cast to String

                    // create the part primitive if it has not already been created
                    if (!this.im.hasPseudonym(partPrimitiveName)) {
                        // get next available (TOP LEVEL) "part" id
                        String partID = this.im.next("part", partPrimitiveName);
                        try {
                            // TRY to create the part primitive (catch error if no existing implementation)
                            IdentifierManager partPrimitiveIM = Part.createCuffPartPrimitive(
                                partID,
                                partPrimitiveName,
                                this
                            );

                            // add the returned id manager to the HashMap of IMs with the partName as its key
                            this.partPrimitiveIMs.put(partPrimitiveName, partPrimitiveIM);
                        } catch (IllegalArgumentException e) {
                            e.printStackTrace();
                        }
                    }
                }
            }
        } catch (FileNotFoundException e) {
            e.printStackTrace();
        }
    }

    /**
     * Instantiate required primitives for given cuff
     * NOTE: addCuffPartPrimitives() MUST be called first or there will be no primitives to instantiate.
     *
     * @param name same formatting as in addCuffPartPrimitives()
     */
    public void addCuffPartInstances(String name, int index) {
        // public void addCuffPartInstances(String name) { // TODO: master branch
        // extract data from json (name is something like Enteromedics.json)
        try {
            JSONObject cuffData = JSONio.read(
                String.join("/", new String[] { this.root, "config", "system", "cuffs", name })
            );

            // loop through all part instances
            for (Object item : (JSONArray) cuffData.get("instances")) {
                JSONObject itemObject = (JSONObject) item;

                // add cuff index to instance label
                String instanceLabel = (String) "Cuff " + index + "_" + itemObject.get("label");
                String instanceID = this.im.next("pi", instanceLabel);
                String type = (String) itemObject.get("type");
                String cuffname = name.split("\\.")[0]; // from edgar cap branch
                Part.createCuffPartInstance(
                    instanceID,
                    instanceLabel,
                    type,
                    this,
                    itemObject,
                    cuffname,
                    index
                );
                // Part.createCuffPartInstance(instanceID, instanceLabel, type, this, itemObject); //TODO: master
            }
        } catch (FileNotFoundException e) {
            e.printStackTrace();
        }
    }

    /**
     * Assign previously defined materials to domains in part instances
     *
     * @param cuffData is loaded JSON data for a defined cuff
     */
    // index is cuff index defined in active_recs dictionary entry in sim file.
    public void addCuffPartMaterialAssignments(JSONObject cuffData, int index) {
        // public void addCuffPartMaterialAssignments(JSONObject cuffData) { //TODO: from master
        // extract data from json, its name is something like Enteromedics.json
        // loop through all part instances
        for (Object item : (JSONArray) cuffData.get("instances")) {
            JSONObject itemObject = (JSONObject) item;

            //add cuff index to instance label
            String instanceLabel = (String) "Cuff " + index + "_" + itemObject.get("label");
            String type = (String) itemObject.get("type");

            Part.addCuffPartMaterialAssignment(instanceLabel, type, this, itemObject);
        }
    }

    /**
     * Create materials necessary for fascicles, nerve, surrounding media, etc.
     */
    public void addMaterialDefinitions(
        ArrayList<String> materials,
        JSONObject modelData,
        ModelParamGroup materialParams
    ) {
        try {
            // load system defined materials JSON into memory
            JSONObject materialsData = JSONio.read(
                String.join("/", new String[] { this.root, "config", "system", "materials.json" })
            );

            // add material definition for those materials that are needed in the instantiated parts
            for (String function : materials) {
                if (!this.im.hasPseudonym(function)) {
                    String materialID = this.im.next("mat", function);
                    Part.defineMaterial(
                        materialID,
                        function,
                        modelData,
                        materialsData,
                        this,
                        materialParams
                    );
                }
            }
        } catch (FileNotFoundException e) {
            e.printStackTrace();
        }
    }

    /**
     * @return success indicator
     */
    public static double[] extractPotentials(Model model, String coords_path) throws IOException {
        // Load coordinates (x,y,z) from file in form: top line is number of rows of coords (int)
        //                                             coordinates[0][i] = [x] in micron, (double)
        //                                             coordinates[1][i] = [y] in micron, (double)
        //                                             coordinates[2][i] = [z] in micron  (double)

        // read in coords for axon segments as defined and saved to file in Python.
        double[][] coordinatesLoaded;
        coordinatesLoaded = readCoords(coords_path);

        // transpose saved coordinates (we like to save (x,y,z) as column vectors, but COMSOL wants as rows)
        double[][] coordinates;
        assert coordinatesLoaded != null;
        coordinates = transposeMatrix(coordinatesLoaded);

        // get Ve from COMSOL

        String id = ve_im.next("interp");
        model.result().numerical().create(id, "Interp");
        model.result().numerical(id).set("expr", "V");
        model.result().numerical(id).set("recover", "pprint");
        model.result().numerical(id).set("matherr", "on");
        model.result().numerical(id).setInterpolationCoordinates(coordinates);
        double[][][] ve_pre = model.result().numerical(id).getData();
        int len = ve_pre[0][0].length; // number of coordinates

        double[] ve = new double[len];
        System.arraycopy(ve_pre[0][0], 0, ve, 0, len);
        return ve;
    }

    /**
     * For each fiber set created on the Python side of things, extract potentials and save to file
     * @param projectPath Path of ASCENT root
     * @param run_path Path of run config
     */
    public static void extractAllPotentials(String projectPath, String run_path, String modelStr)
        throws IOException {
        System.out.println("\tExtracting/writing all potentials - skips if file already exists");

        // READ IN RUN CONFIGURATION DATA
        JSONObject runData = JSONio.read(run_path);
        // get sample number
        int sample = runData.getInt("sample");
        // get sims list
        JSONArray sims_list = runData.getJSONArray("sims");

        // GET BASES FOR EACH MODEL (SET UP SO THAT LOADS EACH BASE MPH FILE ONLY ONCE → SPEED)
        // load model config data.
        String model_path = String.join(
            "/",
            new String[] { // build path to sim config file
                projectPath,
                "samples",
                Integer.toString(sample),
                "models",
                modelStr,
            }
        );

        // Check if cuff is a json array (multiple cuffs) or a json object (single cuff)
        // String cuff="";
        // Object cuffObject = modelData.get("cuff");
        // Boolean cap_potentials = null;

        // construct bases path (to MPH)
        String bases_directory = String.join("/", new String[] { model_path, "bases" });

        // get bases at the bases MPH path
        String[] bases_files = new File(bases_directory).list();
        assert bases_files != null;
        bases_files =
            Arrays
                .stream(bases_files)
                .filter(s -> Pattern.matches("Cuff\\s[0-9]+_[a-zA-Z0-9 ]+\\.mph", s))
                .toArray(String[]::new);

        //TODO: Loop over cuffs

        // LOOP OVER BASES
        for (int basis_ind = 0; basis_ind < bases_files.length; basis_ind++) {
            // LOAD BASIS MPH MODEL
            String basis_dir = String.join(
                "/",
                new String[] { bases_directory, bases_files[basis_ind] } // + ".mph" }
            );

            File basis_file = new File(basis_dir);
            while (!basis_file.canWrite() || !basis_file.canRead()) {
                System.out.println("\twaiting");
            }
            String model_tag = ModelUtil.uniquetag("Model");
            Model basis = ModelUtil.load(model_tag, basis_dir);

            // LOOP OVER SIMS
            for (int sim_ind = 0; sim_ind < sims_list.length(); sim_ind++) { // loop over sims
                int sim_num = (int) sims_list.get(sim_ind); // get sim number for index in sims list
                // build path to directory of sim
                String sim_dir = String.join(
                    "/",
                    new String[] { model_path, "sims", Integer.toString(sim_num) }
                );
                // String sim_config_path = String.join("/", new String[]{ // build path to sim config file
                //     projectPath, "config", "user", "sims", sim_num + ".json"
                // });
                // JSONObject simData = JSONio.read(sim_config_path); // load sim configuration data
                // if (simData.has("active_recs")) {
                //     cap_potentials = true;
                // } else {
                //     cap_potentials = false;
                // }

                // GET FIBERSETS
                // build path to directory of fibersetS, make sure they have fibers
                String fibersets_dir = String.join("/", new String[] { sim_dir, "fibersets" });
                File fibersets_file = new File(fibersets_dir);
                File[] fibersets_file_list = fibersets_file.listFiles();
                assert fibersets_file_list != null;

                // build path to directory of ve for each fiberset (all bases)
                String fibersets_bases_dir = String.join(
                    "/",
                    new String[] { sim_dir, "fibersets_bases" }
                );
                // SUPER SAMPLING COORDS
                // build path to direction of ss_coords
                String ss_coords_dir = String.join("/", new String[] { sim_dir, "ss_coords" });
                File ss_coords_file = new File(ss_coords_dir);
                // are we super sampling in this Sim?
                Boolean do_ss = ss_coords_file.isDirectory();

                // directory for ss_basis
                String ss_basis_dir = String.join(
                    "/",
                    new String[] { sim_dir, "ss_bases", String.valueOf(basis_ind) } // TODO: change output bases directories to also have descriptive names instead of indices?
                );

                // LOOP OVER FIBERSETS
                for (
                    int fiberset_ind = 0;
                    fiberset_ind < fibersets_file_list.length;
                    fiberset_ind++
                ) {
                    // build path to directory of fiberseT
                    String fiberset_dir = String.join(
                        "/",
                        new String[] { fibersets_dir, Integer.toString(fiberset_ind) }
                    );
                    File fiberset_file = new File(fiberset_dir);

                    String[] fiberset_file_list = fiberset_file.list();
                    assert fiberset_file_list != null;

                    // build path to directory of fiberset basis
                    String ve_fiberset_basis_dir = String.join(
                        "/",
                        new String[] {
                            fibersets_bases_dir,
                            Integer.toString(fiberset_ind),
                            Integer.toString(basis_ind),
                        }
                    );

                    // if fiberset_basis_potentials directory does not yet exist, make it
                    File ve_fiberset_basis_file = new File(ve_fiberset_basis_dir);
                    if (!ve_fiberset_basis_file.exists()) {
                        boolean success = ve_fiberset_basis_file.mkdirs();
                        assert success;
                    }

                    // LOOP OVER FIBERS IN FIBERSET
                    for (String fiber_file : fiberset_file_list) {
                        if (
                            !fiber_file.contains("diams.txt") && !fiber_file.contains("offsets.txt")
                        ) {
                            // build path to fibeR
                            String[] fiber_file_parts = fiber_file.split("\\.");
                            Integer fiber_file_ind = Integer.parseInt(fiber_file_parts[0]);

                            manageExtractPotentials(
                                basis,
                                fiber_file_ind,
                                fiberset_dir,
                                ve_fiberset_basis_dir,
                                do_ss,
                                ss_coords_dir,
                                ss_basis_dir
                            );
                        }
                    }
                }
            }
            // remove basis from memory
            ModelUtil.remove(basis.tag());
        }
    }

    private static void manageExtractPotentials(
        Model basis,
        Integer fiber_file_ind,
        String fiberset_dir,
        String ve_fiberset_basis_dir,
        Boolean do_ss,
        String ss_coords_dir,
        String ss_basis_dir
    ) throws IOException {
        String fiber_ve_path = String.join(
            "/",
            new String[] { ve_fiberset_basis_dir, fiber_file_ind + ".dat" }
        );
        // DEAL WITH EXTRACTING POTENTIALS (FOR BASIS) FOR SUPERSAMPLING COORDS
        // Skip if file already exists
        if (!new File(fiber_ve_path).exists()) {
            // EXTRACT POTENTIALS (FOR BASIS) FOR FIBER
            String coords_path = String.join(
                "/",
                new String[] { fiberset_dir, fiber_file_ind + ".dat" }
            ); // build path to coordinates

            // GET POTENTIALS COMSOL
            double[] ve = extractPotentials(basis, coords_path);

            // SAVE POTENTIALS FROM COMSOL
            writeVe(ve, fiber_ve_path);

            if (do_ss) {
                // if ss_basis_potentials directory does not yet exist, make it
                File ss_basis_file = new File(ss_basis_dir);
                if (!ss_basis_file.exists()) {
                    boolean success = ss_basis_file.mkdirs();
                    assert success;
                }

                // check if super sampled basis exists
                String ss_ve_path = String.join(
                    "/",
                    new String[] { ss_basis_dir, fiber_file_ind + ".dat" }
                );

                // If the potentials for this fiberset/basis/fiber have been created, move on
                if (!new File(ss_ve_path).exists()) {
                    // EXTRACT POTENTIALS FOR SUPERSAMPLED COORDS
                    String ss_coords_path = String.join(
                        "/",
                        new String[] { ss_coords_dir, fiber_file_ind + ".dat" }
                    ); // build path to ss coordinates

                    // GET POTENTIALS FROM COMSOL
                    double[] ss_ve = extractPotentials(basis, ss_coords_path);

                    // SAVE POTENTIALS FROM COMSOL
                    writeVe(ss_ve, ss_ve_path);
                }
            }
        }
    }

    public static double[][] transposeMatrix(double[][] m) {
        // pre-allocated array of doubles for transposed matrix
        double[][] temp = new double[m[0].length][m.length];

        for (int i = 0; i < m.length; i++) for (int j = 0; j < m[0].length; j++) temp[j][i] =
            m[i][j];
        return temp;
    }

    private static void writeVe(double[] ve, String ve_path) throws IOException {
        PrintWriter printWriter = new PrintWriter(ve_path);
        int len = ve.length; // number of coordinates

        // write to file: number of coordintates top line,
        // then one Ve value for each coordinate  (x,y,z) for subsequent lines
        printWriter.println(len);
        for (double v : ve) {
            printWriter.println(v);
        }
        printWriter.close(); // close printWriter
    }

    public static double[][] readCoords(String coords_path) throws FileNotFoundException {
        File f = new File(coords_path);
        Scanner scan = new Scanner(f);

        String thisLine;
        try {
            // save rows (number of coords) at top line... so number of lines in file is (number of coords +1)
            String rows = scan.nextLine();
            int n_rows = Integer.parseInt(rows.trim());

            // pre-allocated array of doubles for coords in file (3 columns by default for (x,y,z)
            double[][] coords = new double[n_rows][3];
            int row_ind = 0;

            // while there are more lines to scan
            while (scan.hasNextLine()) {
                thisLine = scan.nextLine();
                String[] parts = thisLine.split("\\s+");
                for (int i = 0; i < parts.length; i++) {
                    coords[row_ind][i] = Double.parseDouble(parts[i]);
                }
                row_ind++;
            }

            if (n_rows != row_ind) {
                throw new Exception(
                    "Number of coordinates (rows) in coords file " +
                    "does not match header in file: " +
                    coords_path
                );
            }

            scan.close();
            return coords;
        } catch (Exception e) {
            e.printStackTrace();
            return null;
        }
    }

    /**
     * Add all fascicles to model.
     */
    public void addNerve(String sample, ModelParamGroup nerveParams, JSONObject modelData) {
        // define global nerve part names (MUST BE IDENTICAL IN Part)
        String[] fascicleTypes = new String[] { "FascicleCI", "FascicleMesh" };

        // Load configuration file
        try {
            JSONObject sampleData = JSONio.read(
                String.join("/", new String[] { this.root, "samples", sample, "sample.json" })
            );

            // Build path to fascicles
            String fasciclesPath = String.join(
                "/",
                new String[] {
                    this.root,
                    "samples",
                    sample,
                    "slides",
                    "0",
                    "0",
                    "sectionwise2d",
                    "fascicles",
                }
            );
            // Build path to nerve trace
            String nervePath = String.join(
                "/",
                new String[] {
                    this.root,
                    "samples",
                    sample,
                    "slides",
                    "0",
                    "0",
                    "sectionwise2d",
                    "nerve",
                    "0",
                }
            );

            // nerve trace filename
            HashMap<String, String[]> ndata = new HashMap<>();
            ndata.put("nerve", new String[] { "0.txt" });

            // Add epineurium
            String nerveMode = (String) sampleData.getJSONObject("modes").get("nerve");
            String reshapenerveMode = (String) sampleData
                .getJSONObject("modes")
                .get("reshape_nerve");

            // backwards compatibility
            double deform_ratio = 0;
            if (sampleData.has("deform_ratio")) {
                deform_ratio = sampleData.getDouble("deform_ratio");
            } else {
                if (reshapenerveMode.equals("CIRCLE")) {
                    deform_ratio = 1;
                } else if (reshapenerveMode.equals("NONE")) {
                    deform_ratio = 0;
                }
            }

            if (
                nerveMode.equals("PRESENT") &&
                !(reshapenerveMode.equals("CIRCLE") || reshapenerveMode.equals("NONE"))
            ) {
                System.out.println(
                    "Modeling Sample with epineurium (i.e., Nerve Trace) that is not deformed toward a" +
                    "CIRCLE (or NONE) is not yet implemented"
                );
                System.exit(0);
            }

            if (nerveMode.equals("PRESENT")) {
                if (deform_ratio == 1 && reshapenerveMode.equals("CIRCLE")) { //Use a circle otherwise
                    Part.createNervePartInstance(
                        "Epi_circle",
                        0,
                        null,
                        this,
                        null,
                        sampleData,
                        nerveParams,
                        modelData
                    );
                } else { //Use trace
                    Part.createNervePartInstance(
                        "Epi_trace",
                        0,
                        nervePath,
                        this,
                        ndata,
                        sampleData,
                        nerveParams,
                        modelData
                    );
                }
            }

            // Loop over all fascicle dirs
            String[] dirs = new File(fasciclesPath).list();

            JSONObject modelModes = modelData.getJSONObject("modes"); //

            if (dirs != null) {
                for (String dir : dirs) {
                    if (!dir.contains(".")) {
                        int index = Integer.parseInt(dir);
                        // Initialize data to send to Part.createPartInstance
                        HashMap<String, String[]> data = new HashMap<>();
                        // Add inners and outer files to array
                        String path = String.join("/", new String[] { fasciclesPath, dir });
                        for (String type : new String[] { "inners", "outer" }) {
                            data.put(
                                type,
                                new File(String.join("/", new String[] { path, type })).list()
                            );
                        }

                        // Quick loop to make sure there are at least one of each inner and outer
                        for (String[] arr : data.values()) {
                            if (arr.length < 1) throw new IllegalStateException(
                                "There must be at least one of each inner and outer for fascicle " +
                                index
                            );
                        }

                        String fascicleType;
                        if (modelModes.has("use_ci") && !modelModes.getBoolean("use_ci")) {
                            fascicleType = fascicleTypes[1]; // "FascicleMesh"
                        } else {
                            // do "FascicleCI" if only one inner, "FascicleMesh" otherwise
                            fascicleType =
                                data.get("inners").length == 1
                                    ? fascicleTypes[0]
                                    : fascicleTypes[1];
                        }

                        // hand off to Part to build instance of fascicle
                        Part.createNervePartInstance(
                            fascicleType,
                            index,
                            path,
                            this,
                            data,
                            sampleData,
                            nerveParams,
                            modelData
                        );
                    }
                }
            }
        } catch (Exception e) {
            e.printStackTrace();
        }
    }

    /**
     * Pre-built for-loop to iterate through all current sources in model (added in Part)
     * Can be super useful for quickly setting different currents and possibly sweeping currents
     */
    public void loopCurrents(
        JSONObject modelData,
        String projectPath,
        String sample,
        String modelStr,
        Boolean skipMesh,
        boolean pre_solve_break,
        boolean[] basesValid
    ) {
        long runSolStartTime = System.nanoTime();
        // int index = 0;

        Set<Integer> s;
        s = this.im.currentIDs.keySet();

        for (int key_on_int = 0; key_on_int < s.size(); key_on_int++) {
            String key_on;
            String src;
            //TODO: revisit this if breaks code. from cap branhc.
            // JSONObject key_on_obj = this.im.currentIDs.get(key_on_int + 1);
            // key_on = key_on_obj.getString("name");
            // src = key_on_obj.getString("pcs");
            // Get key_on and src from currentIDs
            // JSONObject key_on_obj;

            if (skipMesh) {
                String key_on_int_str = Integer.toString(key_on_int + 1);
                Map key_on_obj = (Map) this.im.currentIDs.get(key_on_int_str);
                key_on = (String) key_on_obj.get("name");
                src = (String) key_on_obj.get("pcs");
            } else {
                JSONObject key_on_obj = this.im.currentIDs.get(key_on_int + 1);
                key_on = (String) key_on_obj.getString("name");
                src = (String) key_on_obj.get("pcs");
            }

            PhysicsFeature current_on = model.physics("ec").feature(src);
            current_on.set("Qjp", 0.001); // turn on current

            String bases_directory = String.join(
                "/",
                new String[] { projectPath, "samples", sample, "models", modelStr, "bases" }
            );

            // if bases directory does not yet exist, make it
            File basesPathFile = new File(bases_directory);
            if (!basesPathFile.exists()) {
                boolean success = basesPathFile.mkdirs();
                assert success;
            }

            String mphFile = String.join(
                "/",
                new String[] {
                    projectPath,
                    "samples",
                    sample,
                    "models",
                    modelStr,
                    "bases",
                    key_on + ".mph",
                }
            );

            //if no bases are valid, must resolve all, even if file exists
            boolean resolveAll = !anyTrue(basesValid);
            System.out.println(basesValid);
            System.out.println("\tSolving electric currents for " + key_on + ".");

            boolean save = true;
            if (!new File(mphFile).exists() || resolveAll) {
                if (!pre_solve_break) {
                    model.sol("sol1").runAll();
                    model.component("comp1").mesh("mesh1").clearMesh();
                } else {
                    System.out.println(
                        "\tSkipped solving for basis " +
                        key_on +
                        " because encountered pre_solve breakpoint. Basis MPH will be saved with no solution."
                    );
                }
            } else {
                save = false;
                System.out.println(
                    "\tSkipping solving and saving for basis " +
                    key_on +
                    " because found existing file: " +
                    mphFile
                );
            }

            try {
                if (save) {
                    System.out.println("\tSaving MPH (mesh and solution) file to: " + mphFile);
                    model.save(mphFile);

                    File mphFileFile = new File(mphFile);

                    while (!mphFileFile.canWrite() || !mphFileFile.canRead()) {
                        System.out.println("\twaiting");
                        // wait!
                    }
                }
            } catch (IOException e) {
                e.printStackTrace();
            }

            current_on.set("Qjp", 0.000); // reset current
            // index += 1;
        }

        JSONObject solution = new JSONObject();
        long estimatedRunSolTime = System.nanoTime() - runSolStartTime;
        solution.put("sol_time", estimatedRunSolTime / Math.pow(10, 6)); // convert nanos to millis, this is for solving all contacts
        String version = ModelUtil.getComsolVersion(); //The getComsolVersion method returns the current COMSOL Multiphysics
        solution.put("name", version);
        modelData.put("solution", solution);
    }

    /**
     * Call only from initializer!
     * Initialize the ArrayLists in the unionContributors HashMap
     */
    public void initUnionContributors() {
        for (String unionLabel : ModelWrapper.ALL_UNIONS) {
            this.unionContributors.put(unionLabel, new ArrayList<>());
        }
    }

    /**
     * Add string id for COMSOL element to the listed unions (which have not been "created" in COMSOL yet)
     * @param contributor the string id to add (use actual id, not pseudonym)
     * @param unions which unions to add it to  (use static pseudonym constants at top of class)
     */
    public void contributeToUnions(String contributor, String[] unions) {
        for (String union : unions) {
            this.unionContributors.get(union).add(contributor);
        }
    }

    /**
     * @param union which union to from of which to get the contributors
     * @return String array of the COMSOL id's of contributors (likely ext# or csel#)
     */
    public String[] getUnionContributors(String union) {
        if (!this.unionContributors.containsKey(union)) throw new IllegalArgumentException(
            "No such union: " + union
        );
        return this.unionContributors.get(union).toArray(new String[0]);
    }

    /**
     * Actually create the unions by looping through all defined ArrayLists and adding contents to a new union.
     * Will not create a union of no elements in associated ArrayList (i.e. no Peri union if only contact impedance)
     */
    public void createUnions() {
        for (String union : ModelWrapper.ALL_UNIONS) {
            String[] contributors = this.getUnionContributors(union);

            if (contributors.length > 0) {
                GeomFeature uni = model
                    .component("comp1")
                    .geom("geom1")
                    .create(im.next("uni", union), "Union");
                uni.set("keep", true);
                uni.selection("input").set(contributors);
                uni.label(union);

                String unionCselLabel = union + "Csel";
                GeomObjectSelectionFeature csel = model
                    .component("comp1")
                    .geom("geom1")
                    .selection()
                    .create(im.next("csel", unionCselLabel), "CumulativeSelection");
                csel.label(unionCselLabel);

                uni.set("contributeto", im.get(unionCselLabel));
            }
        }
    }

    static boolean deleteDir(File file) {
        File[] contents = file.listFiles();
        if (contents != null) {
            for (File f : contents) {
                deleteDir(f);
            }
        }
        return file.delete();
    }

    /**
     * Master procedure to run!
     * @param args command line arguments
     */
    public static void main(String[] args) throws InterruptedException {
        JSONObject cli_args = getCLI(args);

        //connect to comsol server
        ModelWrapper.serverConnect();

        setShowProgress(cli_args);

        //checkout comsol license
        if (cli_args.has("wait_for_license") && !cli_args.isNull("wait_for_license")) {
            long waitHours = cli_args.getLong("wait_for_license");
            ModelWrapper.licenseCheckout(waitHours);
        }

        // Take projectPath input to ModelWrapper and assign to string.
        String projectPath = args[0];

        // Load RUN configuration data
        String runPath = args[1]; // Take runPath input to ModelWrapper and assign to string

        JSONObject run = null;
        try {
            run = JSONio.read(runPath);
        } catch (FileNotFoundException e) {
            e.printStackTrace();
        }

        assert run != null;
        JSONArray models_list = run.getJSONArray("models"); // get array of COMSOL models
        String break_point = null;
        if (!cli_args.isNull("break_point")) {
            break_point = cli_args.getString("break_point");
        }
        boolean endo_only_solution = false;
        if (cli_args.has("endo_only_solution") && cli_args.getBoolean("endo_only_solution")) {
            endo_only_solution = true;
        } else if (run.has("endo_only_solution") && run.getBoolean("endo_only_solution")) {
            endo_only_solution = true;
        }

        boolean nerve_only = false;
        boolean cuff_only = false;
        if (!cli_args.isNull("partial_fem")) {
            if (cli_args.getString("partial_fem").equals("cuff_only")) {
                cuff_only = true;
            } else if (cli_args.getString("partial_fem").equals("nerve_only")) {
                nerve_only = true;
            }
        }

        String sample;
        JSONObject sampleData = null;
        String sampleFile;
        // Load SAMPLE configuration data
        sample = String.valueOf(Objects.requireNonNull(run).getInt("sample"));
        sampleFile = String.join("/", new String[] { "samples", sample, "sample.json" });
        try {
            sampleData = JSONio.read(projectPath + "/" + sampleFile);
        } catch (FileNotFoundException e) {
            e.printStackTrace();
        }

        // Load mesh_dependence_model configuration data
        JSONObject meshReferenceData = null;
        try {
            meshReferenceData =
                JSONio.read(
                    String.join(
                        "/",
                        new String[] {
                            projectPath,
                            "config",
                            "system",
                            "mesh_dependent_model.json",
                        }
                    )
                );
        } catch (FileNotFoundException e) {
            e.printStackTrace();
        }

        // variables for optimization looping
        boolean skipMesh;

        // loop MODELS
        boolean[] models_exit_status = new boolean[models_list.length()];
        for (int model_index = 0; model_index < models_list.length(); model_index++) {
            try {
                Model model = null;
                ModelWrapper mw = null;
                skipMesh = false;

                String modelStr = String.valueOf(models_list.get(model_index));
                String bases_directory = String.join(
                    "/",
                    new String[] { projectPath, "samples", sample, "models", modelStr, "bases" }
                );

                System.out.println("BEGIN RUN - Model " + modelStr);

                // if bases directory does not yet exist, make it. If it exists, check that the bases are valid
                File basesPathFile = new File(bases_directory);
                boolean[] basesValid = areBasesValid(
                    projectPath,
                    sample,
                    modelStr,
                    bases_directory,
                    basesPathFile
                );

                String modelFile;
                if ((!allTrue(basesValid)) || nerve_only || cuff_only) {
                    // Load MODEL configuration data
                    modelFile =
                        String.join(
                            "/",
                            new String[] { "samples", sample, "models", modelStr, "model.json" }
                        );
                    JSONObject modelData = null;
                    try {
                        modelData = JSONio.read(projectPath + "/" + modelFile);
                    } catch (FileNotFoundException e) {
                        System.out.println("\tFailed to read MODEL config data.");
                        e.printStackTrace();
                    }

                    assert modelData != null;
                    modelData.put("solution", JSONObject.NULL);

                    try (FileWriter file = new FileWriter(projectPath + "/" + modelFile)) {
                        String output = modelData.toString(2);
                        file.write(output);
                    } catch (IOException e) {
                        e.printStackTrace();
                    }

                    // if optimizing
                    boolean recycle_meshes = false;
                    if (run.has("recycle_meshes") && !nerve_only && !cuff_only) {
                        recycle_meshes = run.getBoolean("recycle_meshes");
                    }

                    if (recycle_meshes) {
                        System.out.println("\tEntering mesh recycling logic.");
                        try {
                            ModelSearcher modelSearcher = new ModelSearcher(
                                String.join(
                                    "/",
                                    new String[] { projectPath, "samples", sample, "models" }
                                )
                            );
                            ModelSearcher.Match meshMatch = modelSearcher.searchMeshMatch(
                                modelData,
                                meshReferenceData
                            );

                            // if there was a mesh match
                            if (meshMatch != null) {
                                model = meshMatch.getMph();
                                mw = new ModelWrapper(model, projectPath);
                                mw.im =
                                    IdentifierManager.fromJSONObject(
                                        new JSONObject(meshMatch.getIdm().toJSONObject().toString())
                                    );
                                mw.partPrimitiveIMs = meshMatch.getPartPrimitiveIMs();

                                skipMesh = true;
                            }
                        } catch (IOException e) {
                            System.out.println("\tIssue in mesh recycling logic. Rebuilding mesh.");
                            e.printStackTrace();
                        }
                        System.out.println("\tEnd mesh recycling logic.");
                    }

                    String mediumPrimitiveString = "Medium_Primitive";
                    String instanceLabelDistalMedium = DISTAL_MEDIUM;
                    String instanceLabelProximalMedium = PROXIMAL_MEDIUM;

                    String geomFile = String.join(
                        "/",
                        new String[] {
                            projectPath,
                            "samples",
                            sample,
                            "models",
                            modelStr,
                            "debug_geom.mph",
                        }
                    );
                    String meshPath = String.join(
                        "/",
                        new String[] { projectPath, "samples", sample, "models", modelStr, "mesh" }
                    );
                    String meshFile = String.join("/", new String[] { meshPath, "mesh.mph" });

                    // START PRE MESH
                    if (!skipMesh) {
                        System.out.println("\tRunning pre-mesh procedure.");

                        // Define model object
                        model = ModelUtil.createUnique("Model");
                        // Add component node 1
                        model.component().create("comp1", true);
                        // Add 3D geom to component node 1
                        model.component("comp1").geom().create("geom1", 3);
                        // Set default length units to micron
                        model.component("comp1").geom("geom1").lengthUnit("um");
                        // Add materials node to component node 1
                        model.component("comp1").physics().create("ec", "ConductiveMedia", "geom1");
                        // and mesh node to component node 1
                        model.component("comp1").mesh().create("mesh1");
                        //set geometry order
                        String geometry_order;
                        try {
                            geometry_order =
                                modelData.getJSONObject("mesh").getString("shape_order");
                        } catch (Exception e) {
                            System.out.println(
                                "\tWARNING: Invalid geometry shape order, or geometry shape order not specified. Proceeding with default order of quadratic"
                            );
                            geometry_order = "quadratic";
                        }
                        model.component("comp1").sorder(geometry_order);
                        //set solution order
                        int solution_order;
                        try {
                            solution_order = modelData.getJSONObject("solver").getInt("sorder");
                        } catch (Exception e) {
                            System.out.println(
                                "\tWARNING: Invalid solution shape order, or solution shape order not specified. Proceeding with default order of 2 (quadratic)"
                            );
                            solution_order = 2;
                        }
                        model
                            .component("comp1")
                            .physics("ec")
                            .prop("ShapeProperty")
                            .set("order_electricpotential", solution_order);

                        // Define ModelWrapper class instance for model and projectPath
                        mw = new ModelWrapper(model, projectPath);

                        //Clear mesh stats
                        modelData.getJSONObject("mesh").put("stats", JSONObject.NULL);

                        try (FileWriter file = new FileWriter(projectPath + "/" + modelFile)) {
                            String output = modelData.toString(2);
                            file.write(output);
                        } catch (IOException e) {
                            e.printStackTrace();
                        }

                        // FEM MODEL GEOMETRY
                        // Set MEDIUM parameters
                        JSONObject distalMedium = modelData
                            .getJSONObject("medium")
                            .getJSONObject("distal");
                        JSONObject proximalMedium = modelData
                            .getJSONObject("medium")
                            .getJSONObject("proximal");
                        JSONObject meshTimes = new JSONObject();

                        setMediumParams(model, distalMedium, proximalMedium);

                        // Create PART PRIMITIVE for MEDIUM
                        String partID = mw.im.next("part", mediumPrimitiveString);
                        IdentifierManager partPrimitiveIM = null;
                        try {
                            partPrimitiveIM =
                                Part.createEnvironmentPartPrimitive(
                                    partID,
                                    mediumPrimitiveString,
                                    mw
                                );
                            mw.partPrimitiveIMs.put(mediumPrimitiveString, partPrimitiveIM);
                        } catch (IllegalArgumentException e) {
                            e.printStackTrace();
                        }

                        // Create PART INSTANCES for MEDIUM (Distal and Proximal)
                        String mediumProximal_instanceID = mw.im.next(
                            "pi",
                            instanceLabelProximalMedium
                        );
                        mw.addMediumInstances(
                            mediumPrimitiveString,
                            instanceLabelDistalMedium,
                            instanceLabelProximalMedium,
                            distalMedium,
                            proximalMedium,
                            mediumProximal_instanceID
                        );

                        ModelParamGroup nerveParams;
                        // Set NERVE MORPHOLOGY parameters
                        assert sampleData != null;
                        JSONObject morphology = (JSONObject) sampleData.get("Morphology");
                        String morphology_unit = "um";
                        String nerveParamsLabal = "Nerve Parameters";
                        nerveParams = model.param().group().create(nerveParamsLabal);
                        nerveParams.label(nerveParamsLabal);

                        if (!cuff_only) {
                            addNerveParams(
                                projectPath,
                                sampleData,
                                modelData,
                                nerveParams,
                                morphology,
                                morphology_unit
                            );
                            model
                                .nodeGroup()
                                .create(mw.im.next("grp", "Contact Impedances"), "Physics", "ec");
                            model
                                .nodeGroup(mw.im.get("Contact Impedances"))
                                .label("Contact Impedances");
                            // there are no primitives/instances for nerve parts, just build them
                            mw.addNerve(sample, nerveParams, modelData);
                        } else {
                            nerveParams.set("a_nerve", "NaN");
                            nerveParams.set(
                                "r_nerve",
                                modelData.getDouble("min_radius_enclosing_circle") +
                                " [" +
                                morphology_unit +
                                "]"
                            );
                        }

                        if (!nerve_only) {
                            // Set CUFF POSITIONING parameters
                            String cuffConformationParamsLabel = "Cuff Conformation Parameters";
                            ModelParamGroup cuffConformationParams = model
                                .param()
                                .group()
                                .create(cuffConformationParamsLabel);
                            cuffConformationParams.label(cuffConformationParamsLabel);

                            //Check if there are multiple cuffs (array) or only a single cuff (json object)
                            Object cuffObject = modelData.get("cuff");
                            JSONArray allCuffSpec = null;
                            if (cuffObject instanceof JSONArray) {
                                // It's an array
                                allCuffSpec = (JSONArray) cuffObject;
                            } else if (cuffObject instanceof JSONObject) {
                                // It's an object
                                cuffObject = (JSONObject) cuffObject;
                                allCuffSpec = new JSONArray();
                                allCuffSpec.put(cuffObject);
                            }

                            for (int i = 0; i < allCuffSpec.length(); i++) {
                                // Read cuff to build from model.json (cuff.preset) which links to JSON containing instantiations of parts
                                JSONObject cuffSpec = allCuffSpec.getJSONObject(i);
                                addCuffParams(mw, cuffConformationParams, cuffSpec);
                            }
                        }

                        // create UNIONS
                        mw.createUnions();

                        // Saved model pre-run geometry for debugging
                        try {
                            System.out.println("\tSaving MPH (pre-geom_run) file to: " + geomFile);
                            model.save(geomFile);
                        } catch (IOException e) {
                            e.printStackTrace();
                        }

                        // break point "pre_geom_run"
                        if ("pre_geom_run".equals(break_point)) {
                            models_exit_status[model_index] = false;
                            System.out.println(
                                "\tpre_geom_run is the first break point encountered, moving on with next model index"
                            );
                            continue;
                        }

                        // BUILD GEOMETRY
                        System.out.println("\tBuilding the FEM geometry.");

                        try {
                            model.component("comp1").geom("geom1").run("fin");
                        } catch (Exception e) {
                            System.out.println(
                                "\tFailed to run geometry for Model Index " +
                                modelStr +
                                ", continuing " +
                                "to any remaining Models"
                            );
                            e.printStackTrace();
                            continue;
                        }

                        // Saved model post-run geometry for debugging
                        try {
                            System.out.println("\tSaving MPH (post-geom_run) file to: " + geomFile);
                            model.save(geomFile);
                        } catch (IOException e) {
                            e.printStackTrace();
                        }

                        // break point "post_geom_run"
                        if ("post_geom_run".equals(break_point) || nerve_only || cuff_only) {
                            models_exit_status[model_index] = false;
                            System.out.println(
                                "\tpost_geom_run is the first break point encountered, moving on with next model index"
                            );
                            continue;
                        }

                        // MESH
                        // ensure that the path for mesh files can be created
                        File meshPathFile = new File(meshPath);
                        if (!meshPathFile.exists()) {
                            boolean success = meshPathFile.mkdirs();
                            assert success;
                        }

                        // ditto for ppims
                        System.out.println("\tCreating PPIM dirs");
                        String ppimPath = meshPath + "/ppim";
                        File ppimPathFile = new File(ppimPath);
                        if (!ppimPathFile.exists()) {
                            boolean success = ppimPathFile.mkdirs();
                            assert success;
                        }

                        // define MESH for PROXIMAL
                        // swept: name (Sweep) and im (swe), facemethod (tri)
                        // free triangular: name (FreeTet) and im (ftet)
                        JSONObject proximalMeshParams = modelData
                            .getJSONObject("mesh")
                            .getJSONObject("proximal");
                        String meshProximalLabel = "Mesh Proximal";
                        String meshProximalKey = proximalMeshParams
                            .getJSONObject("type")
                            .getString("im");
                        String meshProximalName = proximalMeshParams
                            .getJSONObject("type")
                            .getString("name");
                        MeshFeature meshProximal = model
                            .component("comp1")
                            .mesh("mesh1")
                            .create(
                                mw.im.next(meshProximalKey, meshProximalLabel),
                                meshProximalName
                            );
                        meshProximal.selection().geom("geom1", 3);
                        assert partPrimitiveIM != null;
                        System.out.println(
                            "1 - Proximal: " +
                            mediumProximal_instanceID +
                            "_" +
                            partPrimitiveIM.get("MEDIUM") +
                            "_dom"
                        );
                        meshProximal
                            .selection()
                            .named(
                                "geom1" +
                                "_" +
                                mediumProximal_instanceID +
                                "_" +
                                partPrimitiveIM.get("MEDIUM") +
                                "_dom"
                            );

                        // if using a swept mesh, you need to define the face method
                        if (meshProximalKey.equals("swe")) {
                            String meshProximalFace = proximalMeshParams
                                .getJSONObject("type")
                                .getString("facemethod"); // (tri)
                            meshProximal.set("facemethod", meshProximalFace);
                        }
                        meshProximal.label(meshProximalLabel);

                        String meshProximalSizeInfoLabel = "Mesh Proximal Size Info";
                        MeshFeature meshProximalSizeInfo = meshProximal.create(
                            mw.im.next("size", meshProximalSizeInfoLabel),
                            "Size"
                        );
                        meshProximalSizeInfo.label(meshProximalSizeInfoLabel);
                        meshProximalSizeInfo.set("custom", true);
                        meshProximalSizeInfo.set("hmaxactive", true);
                        meshProximalSizeInfo.set("hmax", proximalMeshParams.getDouble("hmax"));
                        meshProximalSizeInfo.set("hminactive", true);
                        meshProximalSizeInfo.set("hmin", proximalMeshParams.getDouble("hmin"));
                        meshProximalSizeInfo.set("hgradactive", true);
                        meshProximalSizeInfo.set("hgrad", proximalMeshParams.getDouble("hgrad"));
                        meshProximalSizeInfo.set("hcurveactive", true);
                        meshProximalSizeInfo.set("hcurve", proximalMeshParams.getDouble("hcurve"));
                        meshProximalSizeInfo.set("hnarrowactive", true);
                        meshProximalSizeInfo.set(
                            "hnarrow",
                            proximalMeshParams.getDouble("hnarrow")
                        );

                        // Saved model pre-mesh for debugging
                        try {
                            System.out.println(
                                "\tSaving MPH (pre-proximal mesh) file to: " + meshFile
                            );
                            model.save(meshFile);
                        } catch (IOException e) {
                            System.out.println(
                                "\tFailed to save geometry for Model Index " +
                                modelStr +
                                ", continuing " +
                                "to any remaining Models"
                            );
                            e.printStackTrace();
                            continue;
                        }

                        // break point "pre_mesh_proximal"
                        if ("pre_mesh_proximal".equals(break_point)) {
                            models_exit_status[model_index] = false;
                            System.out.println(
                                "\tpre_mesh_proximal is the first break point encountered, moving on with next model index"
                            );
                            continue;
                        }

                        System.out.println("\tMeshing proximal parts... will take a while");

                        long proximalMeshStartTime = System.nanoTime();
                        try {
                            model
                                .component("comp1")
                                .mesh("mesh1")
                                .run(mw.im.get(meshProximalLabel));
                        } catch (Exception e) {
                            System.out.println(
                                "\tFailed to mesh proximal geometry for Model Index " +
                                modelStr +
                                ", continuing to any remaining Models"
                            );
                            e.printStackTrace();
                            continue;
                        }

                        long estimatedProximalMeshTime = System.nanoTime() - proximalMeshStartTime;
                        meshTimes.put("proximal", estimatedProximalMeshTime / Math.pow(10, 6)); // convert nanos to millis

                        // put nerve to mesh, rest to mesh, mesh to modelData
                        JSONObject mesh = modelData.getJSONObject("mesh");

                        TimeUnit.SECONDS.sleep(1);

                        // Saved model pre-mesh for debugging
                        model.save(meshFile);
                        TimeUnit.SECONDS.sleep(5);

                        // break point "post_mesh_proximal"
                        if ("post_mesh_proximal".equals(break_point)) {
                            models_exit_status[model_index] = false;
                            System.out.println(
                                "\tpost_mesh_proximal is the first break point encountered, moving on with next model index"
                            );
                            continue;
                        }

                        // define MESH for DISTAL
                        // swept: name (Sweep) and im (swe), facemethod (tri)
                        // free triangular: name (FreeTet) and im (ftet)
                        if (distalMedium.getBoolean("exist")) {
                            String meshDistalLabel = "Mesh Distal";
                            JSONObject distalMeshParams = modelData
                                .getJSONObject("mesh")
                                .getJSONObject("distal");
                            String meshDistalKey = distalMeshParams
                                .getJSONObject("type")
                                .getString("im");
                            String meshDistalName = distalMeshParams
                                .getJSONObject("type")
                                .getString("name");
                            MeshFeature meshDistal = model
                                .component("comp1")
                                .mesh("mesh1")
                                .create(mw.im.next(meshDistalKey, meshDistalLabel), meshDistalName);
                            meshDistal.selection().geom("geom1", 3);
                            meshDistal.selection().remaining();
                            meshDistal.label(meshDistalLabel);

                            String meshDistalSizeInfoLabel = "Mesh Distal Size Info";
                            MeshFeature meshDistalSizeInfo = meshDistal.create(
                                mw.im.next("size", meshDistalSizeInfoLabel),
                                "Size"
                            );
                            meshDistalSizeInfo.label(meshDistalSizeInfoLabel);

                            meshDistalSizeInfo.set("custom", true);
                            meshDistalSizeInfo.set("hmaxactive", true);
                            meshDistalSizeInfo.set("hmax", distalMeshParams.getDouble("hmax"));
                            meshDistalSizeInfo.set("hminactive", true);
                            meshDistalSizeInfo.set("hmin", distalMeshParams.getDouble("hmin"));
                            meshDistalSizeInfo.set("hgradactive", true);
                            meshDistalSizeInfo.set("hgrad", distalMeshParams.getDouble("hgrad"));
                            meshDistalSizeInfo.set("hcurveactive", true);
                            meshDistalSizeInfo.set("hcurve", distalMeshParams.getDouble("hcurve"));
                            meshDistalSizeInfo.set("hnarrowactive", true);
                            meshDistalSizeInfo.set(
                                "hnarrow",
                                distalMeshParams.getDouble("hnarrow")
                            );

                            // Saved model pre-mesh for debugging
                            try {
                                System.out.println(
                                    "\tSaving MPH (pre-distal mesh) file to: " + meshFile
                                );
                                model.save(meshFile);
                            } catch (IOException e) {
                                System.out.println(
                                    "\tFailed to save geometry for Model Index " +
                                    modelStr +
                                    ", continuing " +
                                    "to any remaining Models"
                                );
                                e.printStackTrace();
                                continue;
                            }

                            // break point "pre_mesh_distal"
                            if ("pre_mesh_distal".equals(break_point)) {
                                models_exit_status[model_index] = false;
                                System.out.println(
                                    "\tpre_mesh_distal is the first break point encountered, moving on with next model index"
                                );
                                continue;
                            }

                            System.out.println("\tMeshing the distal parts... will take a while");
                            long distalMeshStartTime = System.nanoTime();
                            try {
                                model
                                    .component("comp1")
                                    .mesh("mesh1")
                                    .run(mw.im.get(meshDistalLabel));
                            } catch (Exception e) {
                                System.out.println(
                                    "\tFailed to mesh distal geometry for Model Index " +
                                    modelStr +
                                    ", continuing to any remaining Models"
                                );
                                e.printStackTrace();
                                continue;
                            }
                            long estimatedRestMeshTime = System.nanoTime() - distalMeshStartTime;
                            meshTimes.put("distal", estimatedRestMeshTime / Math.pow(10, 6)); // convert nanos to millis

                            // Saved model post-mesh distal for debugging
                            try {
                                System.out.println(
                                    "\tSaving MPH (post-distal mesh) file to: " + meshFile
                                );
                                model.save(meshFile);
                            } catch (IOException e) {
                                System.out.println(
                                    "\tFailed to save geometry for Model Index " +
                                    modelStr +
                                    ", continuing " +
                                    "to any remaining Models"
                                );
                                e.printStackTrace();
                                continue;
                            }

                            // break point "post_mesh_distal"
                            if ("post_mesh_distal".equals(break_point)) {
                                models_exit_status[model_index] = false;
                                System.out.println(
                                    "\tpost_mesh_distal is the first break point encountered, moving on with next model index"
                                );
                                continue;
                            }
                        }

                        System.out.println("\tSaving mesh statistics.");

                        saveMeshStats(model, modelFile, modelData, meshTimes, mesh);

                        System.out.println("\tDONE MESHING");

                        try {
                            // save mesh.mph
                            System.out.println("\tSaving MPH (post-mesh) file to: " + meshFile);
                            model.save(meshFile);
                        } catch (IOException e) {
                            System.out.println(
                                "\tFailed to save mesh.mph file for Model Index " +
                                modelStr +
                                ", continuing to any remaining Models"
                            );
                            e.printStackTrace();
                        }

                        String imFile = String.join(
                            "/",
                            new String[] {
                                projectPath,
                                "samples",
                                sample,
                                "models",
                                modelStr,
                                "mesh",
                                "im.json",
                            }
                        );

                        // save IM !!!!
                        JSONio.write(imFile, mw.im.toJSONObject()); // write to file

                        // save ppIMs !!!!
                        for (String name : mw.partPrimitiveIMs.keySet()) {
                            JSONio.write(
                                ppimPath + "/" + name + ".json",
                                mw.partPrimitiveIMs.get(name).toJSONObject()
                            );
                        }

                        boolean keep_debug_geom;
                        if (run.has("keep") && run.getJSONObject("keep").has("debug_geom")) {
                            keep_debug_geom = run.getJSONObject("keep").getBoolean("debug_geom");
                        } else {
                            keep_debug_geom = true;
                        }

                        if (!keep_debug_geom) {
                            File debug_geom_file = new File(geomFile);
                            boolean delSuccess = debug_geom_file.delete();
                            if (delSuccess) {
                                System.out.println(
                                    "\tSuccessfully saved mesh.mph and ppim's, therefore deleted debug_geom.mph file."
                                );
                            } else {
                                System.out.println(
                                    "\tSuccessfully saved mesh.mph and ppim's; could not delete debug_geom.mph file."
                                );
                            }
                        }
                    }

                    //////////////// START POST MESH
                    // IMPORTANT THAT MODEL IS NOT NULL HERE!!
                    assert model != null;
                    assert sampleData != null;

                    // add MATERIAL DEFINITIONS
                    String materialParamsLabel = "Material Parameters";
                    ModelParamGroup materialParams = model
                        .param()
                        .group()
                        .create(materialParamsLabel);
                    materialParams.label(materialParamsLabel);

                    String nerveMode = (String) sampleData.getJSONObject("modes").get("nerve");
                    ArrayList<String> bio_materials = new ArrayList<>(
                        Arrays.asList("medium", "perineurium", "endoneurium")
                    );
                    if (nerveMode.equals("PRESENT")) {
                        bio_materials.add("epineurium");
                    }
                    mw.addMaterialDefinitions(bio_materials, modelData, materialParams);

                    // Add material assignments (links)
                    // DOMAIN
                    // Note: Domain assignment must come before cuffs to accurately override materials in COMSOL.
                    mw.addDomainMaterialAssignments(
                        model,
                        modelData,
                        mediumPrimitiveString,
                        instanceLabelDistalMedium,
                        instanceLabelProximalMedium
                    );

                    // CUFFS
                    ///////// TODO: keep this code below to replace in master. could potential update some functions to stay like master branch.
                    //// Add material definitions and assignments for CUFFs
                    // Check if multiple cuffs (array) or single cuff (json object)
                    Object cuffObject = modelData.get("cuff");
                    JSONArray allCuffSpec = null;
                    if (cuffObject instanceof JSONArray) { // Stim only cuffs - single cuff type configuration defined in model.json
                        allCuffSpec = (JSONArray) cuffObject;
                    } else if (cuffObject instanceof JSONObject) { // Stim and Rec cuffs - multi cuff type configurations defined in model.json
                        cuffObject = (JSONObject) cuffObject;
                        allCuffSpec = new JSONArray();
                        allCuffSpec.put(cuffObject);
                    }

                    //Loop through all cuffs
                    for (int i = 0; i < allCuffSpec.length(); i++) {
                        // Read cuff to build from model.json (cuff.preset) which links to JSON containing instantiations of parts
                        JSONObject cuffSpec = allCuffSpec.getJSONObject(i);

                        String cuff = cuffSpec.getString("preset");

                        JSONObject cuffData = JSONio.read(
                            String.join(
                                "/",
                                new String[] { mw.root, "config", "system", "cuffs", cuff }
                            )
                        );

                        ArrayList<String> cuff_materials = new ArrayList<>();
                        // loop through all part instances
                        for (Object item : (JSONArray) cuffData.get("instances")) {
                            JSONObject itemObject = (JSONObject) item;
                            for (Object function : itemObject.getJSONArray("materials")) {
                                JSONObject functionObject = (JSONObject) function;
                                cuff_materials.add(functionObject.getString("info"));
                            }
                        }
                        mw.addMaterialDefinitions(cuff_materials, modelData, materialParams);
                        mw.addCuffPartMaterialAssignments(cuffData, i);
                    }

                    // NERVE
                    mw.addNerveMaterialAssignments(model, nerveMode);

                    // break point "post_mesh_distal"
                    if ("post_material_assign".equals(break_point)) {
                        models_exit_status[model_index] = false;
                        System.out.println(
                            "\tpost_material_assign is the first break point encountered, moving on with next model index"
                        );
                        continue;
                    }

                    mw.solutionSetup(model, modelData, endo_only_solution);

                    // break point "post_mesh_distal"
                    if ("pre_loop_currents".equals(break_point)) {
                        models_exit_status[model_index] = false;
                        System.out.println(
                            "\tpre_loop_currents is the first break point encountered, moving on with next model index"
                        );
                        continue;
                    }
                    // break point "post_mesh_distal"
                    boolean pre_solve_break;
                    pre_solve_break = "pre_solve".equals(break_point);

                    mw.loopCurrents(
                        modelData,
                        projectPath,
                        sample,
                        modelStr,
                        skipMesh,
                        pre_solve_break,
                        basesValid
                    );

                    if (pre_solve_break) {
                        models_exit_status[model_index] = false;
                        System.out.println(
                            "\tpre_solve is the first break point encountered, moving on with next model index\n"
                        );
                        continue;
                    }

                    ModelUtil.remove(model.tag());

                    boolean keep_mesh;
                    if (run.has("keep") && run.getJSONObject("keep").has("mesh")) {
                        keep_mesh = run.getJSONObject("keep").getBoolean("mesh");
                    } else {
                        keep_mesh = true;
                    }

                    if (!keep_mesh) {
                        File mesh_path = new File(meshPath);
                        boolean delSuccess = deleteDir(mesh_path);
                        if (delSuccess) {
                            System.out.println(
                                "\tSuccessfully solved for /bases, therefore deleted /mesh directory."
                            );
                        } else {
                            System.out.println(
                                "\tSuccessfully solved for /bases; an issue occurred during deletion of mesh directory."
                            );
                        }
                    }

                    try (FileWriter file = new FileWriter(projectPath + "/" + modelFile)) {
                        String output = modelData.toString(2);
                        file.write(output);
                    } catch (IOException e) {
                        e.printStackTrace();
                    }
                }

                // If no Sim configs, SKIP
                JSONArray sims_list = run.getJSONArray("sims");
                if (sims_list.length() >= 1) {
                    try {
                        extractAllPotentials(projectPath, runPath, modelStr);
                    } catch (Exception e) {
                        System.out.println(
                            "\tFailed to extract potentials for Model Index " +
                            modelStr +
                            ", continuing to any remaining Models"
                        );
                        e.printStackTrace();
                        continue;
                    }
                }

                String model_path = String.join(
                    "/",
                    new String[] { // build path to sim config file
                        projectPath,
                        "samples",
                        sample,
                        "models",
                        modelStr,
                    }
                );

                // construct bases path (to MPH)
                String basesPath = String.join("/", new String[] { model_path, "bases" });

                boolean keep_bases;
                if (run.has("keep") && run.getJSONObject("keep").has("bases")) {
                    keep_bases = run.getJSONObject("keep").getBoolean("bases");
                } else {
                    keep_bases = true;
                }

                if (!keep_bases) {
                    File bases_path = new File(basesPath);
                    boolean delSuccess = deleteDir(bases_path);
                    if (delSuccess) {
                        System.out.println(
                            "\tSuccessfully extracted potentials, therefore deleted /bases directory."
                        );
                    } else {
                        System.out.println(
                            "\tSuccessfully extracted potentials; an issue occurred during deletion of bases directory."
                        );
                    }
                }

                models_exit_status[model_index] = true;
            } catch (Exception e) {
                models_exit_status[model_index] = false;
                System.out.println(
                    "\tFailed to mesh/solve/extract potentials for model " +
                    models_list.get(model_index)
                );
                e.printStackTrace();
            }
        }
        // keep track of successful and failed model indices, continue in Python for successes only

        ModelUtil.disconnect();
        System.out.println("Disconnected from COMSOL Server");
        run.put("models_exit_status", models_exit_status);

        try (FileWriter file = new FileWriter(runPath)) {
            String output = run.toString(2);
            file.write(output);
        } catch (IOException e) {
            e.printStackTrace();
        }

        System.exit(0);
    }

    private static void setShowProgress(JSONObject cli_args) {
        if (cli_args.has("comsol_progress") && cli_args.getBoolean("comsol_progress")) {
            ModelUtil.showProgress(null); // if you want to see COMSOL progress (as it makes all geometry, runs, etc.)
        }

        if (cli_args.has("comsol_progress_popup") && cli_args.getBoolean("comsol_progress_popup")) {
            ModelUtil.showProgress(true); // if you want to see COMSOL progress (as it makes all geometry, runs, etc.)
        }
    }

    private static JSONObject getCLI(String[] args) {
        //Load CLI args
        byte[] decodedBytes = Base64.getDecoder().decode(args[2]);
        String decodedString = new String(decodedBytes);
        return new JSONObject(decodedString);
    }

    private static void saveMeshStats(
        Model model,
        String modelFile,
        JSONObject modelData,
        JSONObject meshTimes,
        JSONObject mesh
    ) {
        // MESH STATISTICS
        String quality_measure;
        if (modelData.getJSONObject("mesh").has("quality_measure")) {
            quality_measure = modelData.getJSONObject("mesh").getString("quality_measure");
        } else {
            quality_measure = "vollength";
            System.out.println("\tNo quality measure for mesh, using default (vollength)");
        }

        model.component("comp1").mesh("mesh1").stat().setQualityMeasure(quality_measure);
        // could use: skewness, maxangle, volcircum, vollength, condition, growth...

        Integer number_elements = model.component("comp1").mesh("mesh1").getNumElem("all");
        Double min_quality = model.component("comp1").mesh("mesh1").getMinQuality("all");
        Double mean_quality = model.component("comp1").mesh("mesh1").getMeanQuality("all");
        Double min_volume = model.component("comp1").mesh("mesh1").getMinVolume("all");
        Double volume = model.component("comp1").mesh("mesh1").getVolume("all");

        JSONObject meshStats = new JSONObject();
        meshStats.put("mesh_times", meshTimes);
        meshStats.put("number_elements", number_elements);
        meshStats.put("min_quality", min_quality);
        meshStats.put("mean_quality", mean_quality);
        meshStats.put("mean_quality", mean_quality);
        meshStats.put("min_volume", min_volume);
        meshStats.put("volume", volume);
        meshStats.put("quality_measure_used", quality_measure);
        meshStats.put("name", ModelUtil.getComsolVersion());
        mesh.put("stats", meshStats);
        modelData.put("mesh", mesh);

        try (FileWriter file = new FileWriter("../" + modelFile)) {
            String output = modelData.toString(2);
            file.write(output);
        } catch (IOException e) {
            e.printStackTrace();
        }
    }

    private static void addCuffParams(
        ModelWrapper mw,
        ModelParamGroup cuffConformationParams,
        JSONObject cuffSpec
    ) {
        // add PART PRIMITIVES for CUFF
        String cuff = cuffSpec.getString("preset");
        mw.addCuffPartPrimitives(cuff);

        // add PART INSTANCES for cuff
        Integer cuff_index = cuffSpec.getInt("index");
        mw.addCuffPartInstances(cuff, cuff_index);

        //Set cuff conformation parameters
        String cuff_shift_unit = "[micrometer]";
        String cuff_rot_unit = "[degree]";
        Double cuff_shift_x = cuffSpec.getJSONObject("shift").getDouble("x");
        Double cuff_shift_y = cuffSpec.getJSONObject("shift").getDouble("y");
        Double cuff_shift_z = cuffSpec.getJSONObject("shift").getDouble("z");
        Double cuff_rot_pos = cuffSpec.getJSONObject("rotate").getDouble("pos_ang");
        Double cuff_rot_add = cuffSpec.getJSONObject("rotate").getDouble("add_ang");

<<<<<<< HEAD
        String cuffname = cuff.split("\\.")[0] + "_" + cuff_index;

        cuffConformationParams.set(
            cuffname + "_cuff_shift_x",
            cuff_shift_x + " " + cuff_shift_unit
        );
        cuffConformationParams.set(
            cuffname + "_cuff_shift_y",
            cuff_shift_y + " " + cuff_shift_unit
        );
        cuffConformationParams.set(
            cuffname + "_cuff_shift_z",
            cuff_shift_z + " " + cuff_shift_unit
        );
        cuffConformationParams.set(
            cuffname + "_cuff_rot",
            cuff_rot_pos + cuff_rot_add + " " + cuff_rot_unit
        );
=======
        cuffConformationParams.set("cuff_shift_x", cuff_shift_x + " " + cuff_shift_unit);
        cuffConformationParams.set("cuff_shift_y", cuff_shift_y + " " + cuff_shift_unit);
        cuffConformationParams.set("cuff_shift_z", cuff_shift_z + " " + cuff_shift_unit);
        cuffConformationParams.set("cuff_rot", cuff_rot_pos + cuff_rot_add + " " + cuff_rot_unit);
>>>>>>> 429521b8
    }

    private static void addNerveParams(
        String projectPath,
        JSONObject sampleData,
        JSONObject modelData,
        ModelParamGroup nerveParams,
        JSONObject morphology,
        String morphology_unit
    ) {
        // add NERVE (Fascicles CI/MESH and EPINEURIUM)
        if (morphology.isNull("Nerve")) { //Monofascicle, no-epineurium case
            nerveParams.set("a_nerve", "NaN");
            nerveParams.set(
                "r_nerve",
                modelData.getDouble("min_radius_enclosing_circle") + " [" + morphology_unit + "]"
            );
        } else {
            JSONObject nerve = (JSONObject) morphology.get("Nerve");
            nerveParams.set("a_nerve", nerve.get("area") + " [" + morphology_unit + "^2]");

            // backwards compatibility
            String reshapenerveMode = (String) sampleData
                .getJSONObject("modes")
                .get("reshape_nerve");
            double deform_ratio = 0;
            if (sampleData.has("deform_ratio")) {
                deform_ratio = sampleData.getDouble("deform_ratio");
            } else {
                if (reshapenerveMode.equals("CIRCLE")) {
                    deform_ratio = 1;
                } else if (reshapenerveMode.equals("NONE")) {
                    deform_ratio = 0;
                }
            }
            //

            if (deform_ratio < 1) { //Use trace
                nerveParams.set(
                    "r_nerve",
                    modelData.getDouble("min_radius_enclosing_circle") +
                    " [" +
                    morphology_unit +
                    "]"
                );
            } else { //Use area of nerve
                nerveParams.set("r_nerve", "sqrt(a_nerve/pi)");
            }
        }

        String ciCoeffsFile = String.join(
            "/",
            new String[] { "config", "system", "ci_peri_thickness.json" }
        );

        JSONObject ciCoeffsData = null;
        try {
            ciCoeffsData = JSONio.read(projectPath + "/" + ciCoeffsFile);
        } catch (FileNotFoundException e) {
            e.printStackTrace();
        }

        String ci_mode = sampleData.getJSONObject("modes").getString("ci_perineurium_thickness");
        if (ci_mode.compareTo("MEASURED") != 0) {
            assert ciCoeffsData != null;
            JSONObject myCICoeffs = ciCoeffsData
                .getJSONObject("ci_perineurium_thickness_parameters")
                .getJSONObject(ci_mode);
            nerveParams.set("ci_a", myCICoeffs.getDouble("a") + " [micrometer/micrometer]");
            nerveParams.set("ci_b", myCICoeffs.getDouble("b") + " [micrometer]");
        }
    }

    private void addMediumInstances(
        String mediumPrimitiveString,
        String instanceLabelDistalMedium,
        String instanceLabelProximalMedium,
        JSONObject distalMedium,
        JSONObject proximalMedium,
        String mediumProximal_instanceID
    ) {
        if (distalMedium.getBoolean("exist")) {
            String mediumDistal_instanceID = this.im.next("pi", instanceLabelDistalMedium);

            if (proximalMedium.getBoolean("distant_ground")) {
                System.out.println(
                    "\tWARNING: you have a distal domain, as well as a proximal domain " +
                    "that is grounded... make sure this is something you actually want to do..."
                );
            }

            try {
                Part.createEnvironmentPartInstance(
                    mediumDistal_instanceID,
                    instanceLabelDistalMedium,
                    mediumPrimitiveString,
                    this,
                    distalMedium
                );
            } catch (IllegalArgumentException e) {
                e.printStackTrace();
            }
        }

        try {
            Part.createEnvironmentPartInstance(
                mediumProximal_instanceID,
                instanceLabelProximalMedium,
                mediumPrimitiveString,
                this,
                proximalMedium
            );
        } catch (IllegalArgumentException e) {
            e.printStackTrace();
        }
    }

    private static void setMediumParams(
        Model model,
        JSONObject distalMedium,
        JSONObject proximalMedium
    ) {
        String mediumParamsLabel = "Medium Parameters";
        ModelParamGroup mediumParams = model.param().group().create(mediumParamsLabel);
        mediumParams.label(mediumParamsLabel);

        double proximal_length = proximalMedium.getDouble("length");
        double proximal_radius = proximalMedium.getDouble("radius");

        String bounds_unit = "[um]";
        mediumParams.set("z_nerve", proximal_length + " " + bounds_unit);
        mediumParams.set("r_proximal", proximal_radius + " " + bounds_unit);

        if (distalMedium.getBoolean("exist")) {
            double distal_length = distalMedium.getDouble("length");
            double distal_radius = distalMedium.getDouble("radius");
            double distal_x = distalMedium.getJSONObject("shift").getDouble("x");
            double distal_y = distalMedium.getJSONObject("shift").getDouble("y");
            double distal_z = distalMedium.getJSONObject("shift").getDouble("z");

            mediumParams.set("z_distal", distal_length + " " + bounds_unit);
            mediumParams.set("r_distal", distal_radius + " " + bounds_unit);
            mediumParams.set("distal_shift_x", distal_x + " " + bounds_unit);
            mediumParams.set("distal_shift_y", distal_y + " " + bounds_unit);
            mediumParams.set("distal_shift_z", distal_z + " " + bounds_unit);
        }
    }

    //Check if bases are valid and return a boolean array specifying the bases which need to be resolved
    private static boolean[] areBasesValid(
        String projectPath,
        String sample,
        String modelStr,
        String bases_directory,
        File basesPathFile
    ) {
        boolean[] basesValid;
        if (basesPathFile.exists()) {
            String imFile = String.join(
                "/",
                new String[] {
                    projectPath,
                    "samples",
                    sample,
                    "models",
                    modelStr,
                    "mesh",
                    "im.json",
                }
            );
            try {
                JSONObject imdata = JSONio.read(imFile);
                //TODO: make currentIDs variable
                basesValid = new boolean[imdata.getJSONObject("currentIDs").length()];
                for (int cu = 0; cu < imdata.getJSONObject("currentIDs").length(); cu++) {
<<<<<<< HEAD
                    String bases_name = imdata
                        .getJSONObject("currentIDs")
                        .getJSONObject(Integer.toString(cu + 1))
                        .getString("name");
                    File basisFile = new File(bases_directory + "/" + bases_name + ".mph");
                    if (!basisFile.exists()) {
                        basesValid[cu] = false;
                    } else {
                        basesValid[cu] = true;
                    }
=======
                    File basisFile = new File(bases_directory + "/" + cu + ".mph");
                    basesValid[cu] = basisFile.exists();
>>>>>>> 429521b8
                }
            } catch (FileNotFoundException e) {
                System.out.println(
                    "\tCould not validate bases because no identifier manager record exists (mesh/im.json). Resolving all bases."
                );
                basesValid = new boolean[] { false };
            }
        } else {
            basesValid = new boolean[] { false };
        }
        return basesValid;
    }

    private void addDomainMaterialAssignments(
        Model model,
        JSONObject modelData,
        String mediumPrimitiveString,
        String instanceLabelDistalMedium,
        String instanceLabelProximalMedium
    ) {
        JSONObject distalMedium = modelData.getJSONObject("medium").getJSONObject("distal");
        String mediumMaterial = this.im.get("medium");
        IdentifierManager myIM = this.getPartPrimitiveIM(mediumPrimitiveString);
        if (myIM == null) throw new IllegalArgumentException(
            "IdentifierManager not created for name: " + mediumPrimitiveString
        );
        String[] myLabels = myIM.labels; // may be null, but that is ok if not used
        String selection = myLabels[0];

        if (distalMedium.getBoolean("exist")) {
            String linkLabel = String.join(
                "/",
                new String[] { instanceLabelDistalMedium, selection, "medium" }
            );
            System.out.println(
                "2 - Distal: " +
                this.im.get(instanceLabelDistalMedium) +
                "_" +
                myIM.get(selection) +
                "_dom"
            );
            Material mat = model
                .component("comp1")
                .material()
                .create(this.im.next("matlnk", linkLabel), "Link");
            mat.label(linkLabel);
            mat.set("link", mediumMaterial);
            mat
                .selection()
                .named(
                    "geom1_" +
                    this.im.get(instanceLabelDistalMedium) +
                    "_" +
                    myIM.get(selection) +
                    "_dom"
                );
        } else {
            String linkLabel = String.join(
                "/",
                new String[] { instanceLabelProximalMedium, selection, "medium" }
            );
            System.out.println(
                "3 - Proximal: " +
                this.im.get(instanceLabelProximalMedium) +
                "_" +
                myIM.get(selection) +
                "_dom"
            );
            Material mat = model
                .component("comp1")
                .material()
                .create(this.im.next("matlnk", linkLabel), "Link");
            mat.label(linkLabel);
            mat.set("link", mediumMaterial);
            mat
                .selection()
                .named(
                    "geom1_" +
                    this.im.get(instanceLabelProximalMedium) +
                    "_" +
                    myIM.get(selection) +
                    "_dom"
                );
        }
    }

    private void addNerveMaterialAssignments(Model model, String nerveMode) {
        // Add epineurium only if NerveMode == PRESENT
        if (nerveMode.equals("PRESENT")) {
            String epineuriumMatLinkLabel = "epineurium material";
            PropFeature epineuriumMatLink = model
                .component("comp1")
                .material()
                .create(this.im.next("matlnk", epineuriumMatLinkLabel), "Link");
            epineuriumMatLink.selection().named("geom1" + "_" + this.im.get("EPINEURIUM") + "_dom");
            epineuriumMatLink.label(epineuriumMatLinkLabel);
            epineuriumMatLink.set("link", this.im.get("epineurium"));
        }

        // Add perineurium material only if there are any fascicles being meshed
        if (this.im.get("periUnionCsel") != null) {
            String perineuriumMatLinkLabel = "perineurium material";
            PropFeature perineuriumMatLink = model
                .component("comp1")
                .material()
                .create(this.im.next("matlnk", perineuriumMatLinkLabel), "Link");
            perineuriumMatLink
                .selection()
                .named("geom1" + "_" + this.im.get("periUnionCsel") + "_dom");
            perineuriumMatLink.label(perineuriumMatLinkLabel);
            perineuriumMatLink.set("link", this.im.get("perineurium"));
        }

        // Will always need to add endoneurium material
        String fascicleMatLinkLabel = "endoneurium material";
        PropFeature fascicleMatLink = model
            .component("comp1")
            .material()
            .create(this.im.next("matlnk", fascicleMatLinkLabel), "Link");
        fascicleMatLink.selection().named("geom1" + "_" + this.im.get("endoUnionCsel") + "_dom");
        fascicleMatLink.label(fascicleMatLinkLabel);
        fascicleMatLink.set("link", this.im.get("endoneurium"));
    }

    private void solutionSetup(Model model, JSONObject modelData, boolean endo_only_solution) {
        // Solve
        model.study().create("std1");
        model.study("std1").setGenConv(true);
        model.study("std1").create("stat", "Stationary");
        model.study("std1").feature("stat").activate("ec", true);

        model.sol().create("sol1");
        model.sol("sol1").study("std1");

        model.study("std1").feature("stat").set("notlistsolnum", 1);
        model.study("std1").feature("stat").set("notsolnum", "1");
        model.study("std1").feature("stat").set("listsolnum", 1);
        model.study("std1").feature("stat").set("solnum", "1");
        if (endo_only_solution) {
            model.study("std1").feature("stat").set("usestoresel", "selection");
            model
                .study("std1")
                .feature("stat")
                .set("storesel", new String[] { "geom1_" + this.im.get("endoUnionCsel") + "_dom" });
        }

        model.sol("sol1").create("st1", "StudyStep");
        model.sol("sol1").feature("st1").set("study", "std1");
        model.sol("sol1").feature("st1").set("studystep", "stat");
        model.sol("sol1").create("v1", "Variables");
        model.sol("sol1").feature("v1").set("control", "stat");

        model.sol("sol1").create("s1", "Stationary");
        model.sol("sol1").feature("s1").create("fc1", "FullyCoupled");
        model.sol("sol1").feature("s1").create("i1", "Iterative");
        model.sol("sol1").feature("s1").feature("i1").set("linsolver", "cg");
        model.sol("sol1").feature("s1").feature("i1").create("mg1", "Multigrid");
        model.sol("sol1").feature("s1").feature("i1").feature("mg1").set("prefun", "amg");
        model.sol("sol1").feature("s1").feature("fc1").set("linsolver", "i1");
        model.sol("sol1").feature("s1").feature().remove("fcDef");

        // check for solver type and select appropriate option
        if (modelData.getJSONObject("solver").has("type")) {
            String solverType = modelData.getJSONObject("solver").getString("type");
            if (solverType.equals("direct")) {
                model.sol("sol1").feature("s1").feature("dDef").active(true);
            } else if (!solverType.equals("iterative")) System.out.println(
                "Invalid solver type, proceeding with default (iterative)."
            );
        } else {
            System.out.println("\tSolver type not specified, proceeding with default (iterative).");
        }

        model.sol("sol1").attach("std1");
    }

    private static void licenseCheckout(long waitHours) throws InterruptedException {
        System.out.println(
            "Attempting to check out COMSOL license. System will wait up to " +
            waitHours +
            " hours for an available license seat."
        );
        boolean lic = false;
        long start = System.currentTimeMillis();
        long stop = waitHours * 60 * 60 * 1000 + start;
        while (System.currentTimeMillis() < stop) {
            lic = ModelUtil.checkoutLicense("COMSOL");
            if (lic) {
                long now = System.currentTimeMillis();
                double elapsed =
                    (Long.valueOf(now).doubleValue() - Long.valueOf(start).doubleValue()) /
                    (60 * 60 * 1000);
                System.out.printf("COMSOL license seat obtained (took %.3f hours).%n", elapsed);
                break;
            } else {
                TimeUnit.SECONDS.sleep(600);
            }
        }
        if (!lic) {
            System.out.println(
                "A COMSOL license did not become available within the specified time window. Exiting..."
            );
            System.exit(0);
        }
    }

    private static void serverConnect() throws InterruptedException {
        // Try to connect to comsol server (5 minutes)
        long connectTime = (long) 5 * 60 * 1000 + System.currentTimeMillis();
        while (true) {
            try {
                ModelUtil.connect("localhost", 2036);
                break;
            } catch (FlException e) {
                System.out.println(
                    "Could not connect to COMSOL server on port 2036, trying on port 2037..."
                );
                try {
                    ModelUtil.connect("localhost", 2037);
                    break;
                } catch (FlException exc) {
                    System.out.println(
                        "Could not connect to COMSOL server on port 2037, trying without specifying a port..."
                    );
                    try {
                        ModelUtil.connect();
                        break;
                    } catch (Exception except) {
                        if (System.currentTimeMillis() > connectTime) {
                            except.printStackTrace();
                            System.out.println("Could not connect to COMSOL server, exiting...");
                            System.exit(1);
                        }
                        System.out.println(
                            "Could not connect to COMSOL server, trying again in 60 seconds..."
                        );
                        TimeUnit.SECONDS.sleep(60);
                    }
                }
            }
        }
    }

    public static boolean allTrue(boolean[] array) {
        for (boolean b : array) if (!b) return false;
        return true;
    }

    public static boolean anyTrue(boolean[] array) {
        for (boolean b : array) if (b) return true;
        return false;
    }
}<|MERGE_RESOLUTION|>--- conflicted
+++ resolved
@@ -2025,7 +2025,6 @@
         Double cuff_rot_pos = cuffSpec.getJSONObject("rotate").getDouble("pos_ang");
         Double cuff_rot_add = cuffSpec.getJSONObject("rotate").getDouble("add_ang");
 
-<<<<<<< HEAD
         String cuffname = cuff.split("\\.")[0] + "_" + cuff_index;
 
         cuffConformationParams.set(
@@ -2044,12 +2043,6 @@
             cuffname + "_cuff_rot",
             cuff_rot_pos + cuff_rot_add + " " + cuff_rot_unit
         );
-=======
-        cuffConformationParams.set("cuff_shift_x", cuff_shift_x + " " + cuff_shift_unit);
-        cuffConformationParams.set("cuff_shift_y", cuff_shift_y + " " + cuff_shift_unit);
-        cuffConformationParams.set("cuff_shift_z", cuff_shift_z + " " + cuff_shift_unit);
-        cuffConformationParams.set("cuff_rot", cuff_rot_pos + cuff_rot_add + " " + cuff_rot_unit);
->>>>>>> 429521b8
     }
 
     private static void addNerveParams(
@@ -2225,21 +2218,12 @@
                 //TODO: make currentIDs variable
                 basesValid = new boolean[imdata.getJSONObject("currentIDs").length()];
                 for (int cu = 0; cu < imdata.getJSONObject("currentIDs").length(); cu++) {
-<<<<<<< HEAD
                     String bases_name = imdata
                         .getJSONObject("currentIDs")
                         .getJSONObject(Integer.toString(cu + 1))
                         .getString("name");
                     File basisFile = new File(bases_directory + "/" + bases_name + ".mph");
-                    if (!basisFile.exists()) {
-                        basesValid[cu] = false;
-                    } else {
-                        basesValid[cu] = true;
-                    }
-=======
-                    File basisFile = new File(bases_directory + "/" + cu + ".mph");
                     basesValid[cu] = basisFile.exists();
->>>>>>> 429521b8
                 }
             } catch (FileNotFoundException e) {
                 System.out.println(
