{
  "pseudonym":"template_run",
  "submission_context": "local",
  "sample": 62,
  "models": [0],
  "sims": [99],
  "recycle_meshes": true,
  "break_points": {
    "pre_java": false,
    "pre_geom_run": false,
    "post_geom_run": false,
    "pre_mesh_proximal": false,
    "post_mesh_proximal": false,
    "pre_mesh_distal": false,
    "post_mesh_distal": false,
    "post_material_assign": false,
    "pre_loop_currents": false
  },
  "models_exit_status": [true],
  "endo_only_solution":true,
  "keep": {
    "debug_geom": true,
    "mesh": true,
    "bases": true
  },
  "partial_fem": {
    "cuff_only": false,
    "nerve_only": false
  },
  "local_avail_cpus": 3,
<<<<<<< HEAD
  "popup_plots": false,
=======
  "export_behavior": "selective",
>>>>>>> e62112fb
  "override_compiled_mods": false
}<|MERGE_RESOLUTION|>--- conflicted
+++ resolved
@@ -28,10 +28,7 @@
     "nerve_only": false
   },
   "local_avail_cpus": 3,
-<<<<<<< HEAD
   "popup_plots": false,
-=======
   "export_behavior": "selective",
->>>>>>> e62112fb
   "override_compiled_mods": false
 }