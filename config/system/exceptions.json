[
  {
    "code": 0,
    "text": "Invalid code (out of bounds starting at index 1)."
  },
  {
    "code": 1,
    "text": "Path must be full file name if not generating new map."
  },
  {
    "code": 2,
    "text": "This is a test error!"
  },
  {
    "code": 3,
    "text": "Vector provided must be of shape (3) (i.e. 1-dim)"
  },
  {
    "code": 4,
    "text": "Write mode not supported or invalid"
  },
  {
    "code": 5,
    "text": "Points to append must have 3 columns (x y z)"
  },
  {
    "code": 6,
    "text": "Current implementation requires that all points in Trace have same z-value to create contour"
  },
  {
    "code": 7,
    "text": "Exception while writing"
  },
  {
    "code": 8,
    "text": "Not all inner Traces fall within outer Trace"
  },
  {
    "code": 9,
    "text": "Intersecting traces found"
  },
  {
    "code": 10,
    "text": "Fascicle-fascicle intersection found"
  },
  {
    "code": 11,
    "text": "Fascicle-nerve intersection found"
  },
  {
    "code": 12,
    "text": "Not all fascicles fall within nerve"
  },
  {
    "code": 13,
    "text": "Nonspecific validation failed"
  },
  {
    "code": 14,
    "text": "Outer scale must be set if only one trace provided"
  },
  {
    "code": 15,
    "text": "Scale factor must be greater than 1"
  },
  {
    "code": 16,
    "text": "Invalid reshape mode."
  },
  {
    "code": 17,
    "text": "Invalid scale center string."
  },
  {
    "code": 18,
    "text": "Raw nerve micrograph does not exist."
  },
  {
    "code": 19,
    "text": "Scale bar for nerve micrograph does not exist."
  },
  {
    "code": 20,
    "text": "Outers only has not yet been developed."
  },
  {
    "code": 21,
    "text": "Inner mask required for input mode INNERS."
  },
  {
    "code": 22,
    "text": "Inner AND outer masks required for input mode INNER_AND_OUTER_SEPARATE."
  },
  {
    "code": 23,
    "text": "Compiled masks required for input mode INNER_AND_OUTER_COMPILED."
  },
  {
    "code": 24,
    "text": "NerveMode.NOT_PRESENT is not implemented."
  },
  {
    "code": 25,
    "text": "Invalid path to write Fascicle to."
  },
  {
    "code": 26,
    "text": "Invalid path to write Slide to."
  },
  {
    "code": 27,
    "text": "Path to slide must have already been created."
  },
  {
    "code": 28,
    "text": "Unimplemented write mode."
  },
  {
    "code": 29,
    "text": "Either factor or distance MUST be provided."
  },
  {
    "code": 30,
    "text": "That FiberZMode is not yet implemented."
  },
  {
    "code": 31,
    "text": "That FiberZMode is not yet implemented."
  },
  {
    "code": 32,
    "text": "t_start t_on t_off t_stop must be in order."
  },
  {
    "code": 33,
    "text": "dt is too large to create waveforms."
  },
  {
    "code": 34,
    "text": "WaveformMode chosen not yet implemented."
  },
  {
    "code": 35,
    "text": "Pulse is longer than period (2x for biphasic)."
  },
  {
    "code": 36,
    "text": "2*Pulse + Interphase is longer than period."
  },
  {
    "code": 37,
    "text": "Missing config required by run configuration! See path the program looked for before Traceback."
  },
  {
    "code": 38,
    "text": "Missing Config.SAMPLE configuration!"
  },
  {
    "code": 39,
    "text": "Cannot deform monofascicle"
  },
  {
    "code": 40,
    "text": "Cannot reposition without NerveMode.PRESENT"
  },
  {
    "code": 41,
    "text": "Method fascicles_too_close does not apply for monofascicle nerves"
  },
  {
    "code": 42,
    "text": "TBD"
  },
  {
    "code": 43,
    "text": "Method fascicle_nerve_intersection does not apply for monofascicle nerves"
  },
  {
    "code": 44,
    "text": "Method fascicles_outside_nerve does not apply for monofascicle nerves"
  },
  {
    "code": 45,
    "text": "Method reshaped_nerve does not apply for monofascicle nerves"
  },
  {
    "code": 46,
    "text": "Temperature required in degrees celsius"
  },
  {
    "code": 47,
    "text": "Temperature dependent perineurium not yet implemented for high frequencies"
  },
  {
    "code": 48,
    "text": "Rho perineurium method not implemented"
  },
  {
    "code": 49,
    "text": "active_srcs_list provided does not abide by current conservation"
  },
  {
    "code": 50,
    "text": "active_srcs_list provided does not abide by unitary current input response"
  },
  {
    "code": 51,
    "text": "cuff chosen is too small for nerve sample provided"
  },
  {
    "code": 52,
    "text": "Invalid query config file (either does not exist or does not end in '.json')"
  },
  {
    "code": 53,
    "text": "Must call Query.run() before fetching result via Query.summary()"
  },
  {
    "code": 54,
    "text": "Criterion key not found in data (see above)"
  },
  {
    "code": 55,
    "text": "Building path not supported for given mode (see above)"
  },
  {
    "code": 56,
    "text": "Conflicting input arguments for std_fasc_diam and n_std_diam_limit for TRUNCNORM method"
  },
  {
    "code": 57,
    "text": "lower_fasc_diam must be defined as >= 0 for TRUNCNORM method"
  },
  {
    "code": 58,
    "text": "Conflicting input arguments for std_fasc_ecc and n_std_ecc_limit for TRUNCNORM method"
  },
  {
    "code": 59,
    "text": "Mean eccentricity value exceeds 1. Eccentricity only defined in range [01) for TRUNCNORM method"
  },
  {
    "code": 60,
    "text": "lower_fasc_diam bound must be positive length for UNIFORM method"
  },
  {
    "code": 61,
    "text": "upper_fasc_diam bound must be >= lower_fasc_diam bound for UNIFORM method"
  },
  {
    "code": 62,
    "text": "Ellipse eccentricity lower_fasc_ecc must be >= 0 for UNIFORM method"
  },
  {
    "code": 63,
    "text": "Ellipse eccentricity upper_fasc_ecc must be < 1 for UNIFORM method"
  },
  {
    "code": 64,
    "text": "Explicit fascicle positions are too close to each other the nerve boundary or are outside the boundary for EXPLICIT method"
  },
  {
    "code": 65,
    "text": "Length of fascicle colors list must match length of fascicles list."
  },
  {
    "code": 66,
    "text": "Query.run() must be called before calling analysis methods."
  },
  {
    "code": 67,
    "text": "There must be the same number of model indices and model labels"
  },
  {
    "code": 68,
    "text": "Encountered multidimensional sim - ILLEGAL"
  },
  {
    "code": 69,
    "text": "Inconsistent factor found in sims - ILLEGAL"
  },
  {
    "code": 70,
    "text": "There must be the same number of sample indices and labels labels"
  },
  {
    "code": 71,
    "text": "An explicitly chosen fiber (xy)-location (in explicit.txt) is not in any inner"
  },
  {
    "code": 72,
    "text": "Need Sim and Model configs to init_post_config a Waveform class"
  },
  {
    "code": 73,
    "text": "Number of repeats for explicit wave must be an integer value"
  },
  {
    "code": 74,
    "text": "Number of repeats for explicit wave does not fit in global.off - global.on in Sim config"
  },
  {
    "code": 75,
    "text": "Missing environment variables configuration"
  },
  {
    "code": 76,
    "text": "More than one break point indicated in Config.Run"
  },
  {
    "code": 77,
    "text": "Diameter entered for MRG_INTERPOLATION exceeds the allowed bounds (must be less than 16 um and greater than 2 um)"
  },
  {
    "code": 78,
    "text": "Invalid Config provided"
  },
  {
    "code": 79,
    "text": "No dz provided for Sim generating super-sampled bases."
  },
  {
    "code": 80,
    "text": "cuff_only and nerve_only indicated in Config.Run which does not make sense."
  },
  {
    "code": 81,
    "text": "Trying to use super-sampled potentials that do not exist (hint: check that if 'use' is true 'generate' was also true for the source Sim)."
  },
  {
    "code": 82,
    "text": "Trying to use super-sampled potentials that do not match your Sim's xy_parameters perfectly"
  },
  {
    "code": 83,
    "text": "FiberXYMode.EXPLICIT indicated in Sim but to explicit.txt file with coordinates provided in the Sim directory. See config/system/templates/explicit.txt for example of this file's required format."
  },
  {
    "code": 84,
    "text": "Timestep self.dt is longer than MONOPHASIC_PULSE_TRAIN pulse-width indicated in Sim."
  },
  {
    "code": 85,
    "text": "Timestep self.dt is longer than SINUSOID period indicated in Sim by pulse_repetition_freq."
  },
  {
    "code": 86,
    "text": "Timestep self.dt is longer than BIPHASIC_FULL_DUTY period indicated in Sim by pulse_repetition_freq."
  },
  {
    "code": 87,
    "text": "Timestep self.dt is longer than BIPHASIC_PULSE_TRAIN pulse-width indicated in Sim."
  },
  {
    "code": 88,
    "text": "Timestep self.dt is longer than BIPHASIC_PULSE_TRAIN inter_phase indicated in Sim."
  },
  {
    "code": 89,
    "text": "Timestep self.dt is longer than BIPHASIC_PULSE_TRAIN_Q_BALANCED_UNEVEN_PW pw1 indicated in Sim."
  },
  {
    "code": 90,
    "text": "Timestep self.dt is longer than BIPHASIC_PULSE_TRAIN_Q_BALANCED_UNEVEN_PW pw2 indicated in Sim."
  },
  {
    "code": 91,
    "text": "Timestep self.dt is longer than BIPHASIC_PULSE_TRAIN_Q_BALANCED_UNEVEN_PW inter_phase indicated in Sim."
  },
  {
    "code": 92,
    "text": "fig_margin < 1 so the ellipse for the nerve will not fit on the canvas"
  },
  {
    "code": 93,
    "text": "Contact weight in Sim (active_srcs) is greater than +1 or less than -1 which is not allowed"
  },
  {
    "code": 94,
    "text": "Source Sim (i.e. source_sim in Sim->supersampled_bases) does not exist. Either set proper source_sim that has your previously supersampled potentials or set use to false."
  },
  {
    "code": 95,
    "text": "In Run Sample should be int. Note: to pass a list of Run configs to run multiple Sample configs in a single system call."
  },
  {
    "code": 96,
    "text": "More than one slide provided"
  },
  {
    "code": 97,
    "text": "Invalid TIF file format passed into the program"
  },
  {
    "code": 98,
    "text": "scale_source_file (see above print statement) not found"
  },
  {
    "code": 99,
    "text": "Sim->fibers->z_parameters->offset is a fraction of 1 node length so needs to be a value between 0 and 1 (inclusive)"
  },
  {
    "code": 100,
    "text": "lower_fiber_diam bound must be positive length for UNIFORM method"
  },
  {
    "code": 101,
    "text": "upper_fiber_diam bound must be >= lower_fiber_diam bound for UNIFORM method"
  },
  {
    "code": 102,
    "text": "Conflicting input arguments for std_fiber_diam and n_std_fiber_diam_limit for TRUNCNORM method"
  },
  {
    "code": 103,
    "text": "lower_fiber_diam must be defined as >= 0 for TRUNCNORM method"
  },
  {
    "code": 104,
    "text": "To simulate myelinated fiber diameters from a distribution of diameters must use MRG_INTERPOLATION"
  },
  {
    "code": 105,
    "text": "sims->fibers->z_parameters->min is greater than sims->fibers->z_parameters->max"
  },
  {
    "code": 106,
    "text": "sims->n_dimensions does not equal the number of parameter dimensions given in Sim"
  },
  {
    "code": 107,
    "text": "Distal medium exists and proximal medium has a distant ground which does not make sense. (Fix in Model)"
  },
  {
    "code": 108,
    "text": "Invalid scale input mode"
  },
  {
    "code": 109,
    "text": "Deform ratio (from Sample.json) cannot be greater than 1"
  },
  {
    "code": 110,
    "text": "NerveMode is not set to present (Sample.json). Multifascicular simulations without a nerve mask are not supported"
  },
  {
    "code": 111,
    "text": "Smoothing value cannot be negative (Sample.json)"
  },
  {
    "code": 112,
    "text": "If NerveMode is set to PRESENT and smoothing is defined in Sample.json, nerve_distance must be defined"
  },
  {
    "code": 113,
    "text": "If smoothing is defined in Sample.json, fascicle_distance must be defined"
  },
  {
    "code": 114,
    "text": "ap_end_times is defined in Sim, so the system is saving AP times at the ends of the fiber. \nThe values defined in Sim violated loc_min > loc_max."
  },
  {
    "code": 115,
    "text": "ap_end_times is defined in Sim. \nThe values for loc_min and loc_max defined in Sim are not in [0,1]."
  },
  {
    "code": 116,
    "text": "ap_end_times is defined in Sim, so the system is saving AP times at the ends of the fiber. \nThe values for loc_min and/or loc_max are the terminal nodes  (i.e., 0 or 1), which are also set to passive_end_nodes=1 (i.e., grounded therefore no APs)."
  },
  {
    "code": 117,
    "text": "If deformation mode is set to physics, deform_ratio cannot be zero (sample.json)"
  },
  {
    "code": 118,
    "text": "Deformation mode is set to physics, but no deform ratio is defined in sample.json"
  },
  {
    "code": 120,
    "text": "Object removal area (image_preprocessing->object_removal_area->sample.json) cannot be negative"
  },
  {
<<<<<<< HEAD
    "code": 123,
    "text": "Slide is not centered at the origin"
=======
    "code": 121,
    "text": "No input morphology masks found"
  },
  {
    "code": 122,
    "text": "Input morphology masks do not have identical dimensions"
>>>>>>> fb47fdf8
  }
]<|MERGE_RESOLUTION|>--- conflicted
+++ resolved
@@ -480,16 +480,15 @@
     "text": "Object removal area (image_preprocessing->object_removal_area->sample.json) cannot be negative"
   },
   {
-<<<<<<< HEAD
+    "code": 121,
+    "text": "No input morphology masks found"
+  },
+  {
+    "code": 122,
+    "text": "Input morphology masks do not have identical dimensions"
+  },
+  {
     "code": 123,
     "text": "Slide is not centered at the origin"
-=======
-    "code": 121,
-    "text": "No input morphology masks found"
-  },
-  {
-    "code": 122,
-    "text": "Input morphology masks do not have identical dimensions"
->>>>>>> fb47fdf8
   }
 ]