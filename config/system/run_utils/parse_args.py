--- conflicted
+++ resolved
@@ -31,11 +31,10 @@
 
 
 def parse():
-<<<<<<< HEAD
-    '''parse all args'''
+    """parse all args"""
     
-    def g0(args,argstring):
-        '''checks that argument is greater than 0'''
+    def g0(args, argstring):
+        """checks that argument is greater than 0"""
         if hasattr(args,argstring) and getattr(args,argstring)!=None and getattr(args,argstring)<=0:
             sys.exit('Arguments for {} must be greater than 0'.format(argstring))
     
@@ -44,19 +43,8 @@
     
     g0(args,'wait_for_license')
     
-    if not len(sys.argv)>1: 
-        parser.print_help()
-        sys.exit()
-    
-    return args
-=======
-
-    #parse arguments
-    args = parser.parse_args()
-
-    if args.script is None:
+    if not len(sys.argv)>1:
         parser.print_help()
         sys.exit()
 
     return args
->>>>>>> 2ca8c39a
