--- conflicted
+++ resolved
@@ -16,14 +16,6 @@
     "value": 37
   },
   "medium": {
-<<<<<<< HEAD
-    "distant_ground": true,
-    "bounds": {
-      "unit": "[micrometer]",
-      "length": 14500,
-      "radius": 5000,
-      "additional_length": 0
-=======
     "unit": "[micrometer]",
     "distal": {
       "exist": true,
@@ -40,7 +32,6 @@
       "distant_ground": false,
       "length": 12500,
       "radius": 3000
->>>>>>> 532ed8dd
     }
   },
   "trace_interp_tol": 0.02,
